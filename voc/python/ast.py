--- conflicted
+++ resolved
@@ -1760,32 +1760,33 @@
 
     @node_visitor
     def visit_Yield(self, node):
-<<<<<<< HEAD
-        if node.value:
-            self.visit(node.value)
-            self.context.add_opcodes(
-                # Convert to a new value for return purposes
-                JavaOpcodes.INVOKEINTERFACE('org/python/Object', 'byValue', args=[], returns='Lorg/python/Object;')
-            )
-        else:
-            # push NoneType object to stack to support single yield statement (without operand)
-            # as the statment `yield` is equivalent to `yield None`
-            self.context.add_opcodes(
-                JavaOpcodes.GETSTATIC(
-                    'org/python/types/NoneType',
-                    'NONE',
-                    'Lorg/python/Object;'
-                )
-            )
-
-=======
         if hasattr(node, "lineno"):
-            # Check for programmatically defined yield node.
+            # Checks for programmatically defined yield node.
             # A programmatically defined yield node does not has the attribute `lineno`
             # Example: visit_YieldFrom function defined ast.Yield(None) after pushing value
             # obtained from iterator onto stack, hence no need to visit node.value here
-            self.visit(node.value)
->>>>>>> f5564fc5
+            if node.value:
+                self.visit(node.value)
+                self.context.add_opcodes(
+                    # Convert to a new value for return purposes
+                    JavaOpcodes.INVOKEINTERFACE('org/python/Object', 'byValue', args=[], returns='Lorg/python/Object;')
+                )
+            else:
+                # push NoneType object to stack to support single yield statement (without operand)
+                # as the statment `yield` is equivalent to `yield None`
+                self.context.add_opcodes(
+                    JavaOpcodes.GETSTATIC(
+                        'org/python/types/NoneType',
+                        'NONE',
+                        'Lorg/python/Object;'
+                    )
+                )
+        else:
+            # value is already pushed on stack, hence only need to convert to org.python.Object
+            self.context.add_opcodes(
+                JavaOpcodes.INVOKEINTERFACE('org/python/Object', 'byValue', args=[], returns='Lorg/python/Object;')
+            )
+
         yield_point = len(self.context.yield_points) + 1
 
         # Save the current stack and yield index
