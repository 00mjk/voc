import ast
import sys
import traceback

from ..java import opcodes as JavaOpcodes, Classref
from .modules import Module
from .methods import MainFunction
from .utils import (
    dump,
    IF, ELSE, ELIF, END_IF,
    TRY, CATCH, FINALLY, END_TRY,
    START_LOOP, END_LOOP,
    ICONST_val,
    ArgType,
    jump, OpcodePosition,
    ASTORE_name, ALOAD_name, free_name,
)


def is_mainline_def(node):
    return (
        # Node is an if statement...
        isinstance(node, ast.If)
        # ... doing a comparison ...
        and isinstance(node.test, ast.Compare)
        # ... that is an equality comparison ...
        and len(node.test.ops) == 1
        and isinstance(node.test.ops[0], ast.Eq)
        # ... where the LHS is the symbol __name__
        and isinstance(node.test.left, ast.Name)
        and node.test.left.id == '__name__'
        # ... and the RHS is the string '__main__'
        and len(node.test.comparators) == 1
        and isinstance(node.test.comparators[0], ast.Str)
        and node.test.comparators[0].s == '__main__'
    )


def is_call(node, name):
    return (
        # Node is a Call statement...
        isinstance(node, ast.Call)
        # ... where the function being invoked ...
        and isinstance(node.func, ast.Name)
        # ... is the provided name
        and node.func.id == name
    )


def node_visitor(fn):
    def dec(self, node):
        try:
            if node.lineno != self._current_line:
                self._current_line = self.context.next_opcode_starts_line = node.lineno
        except AttributeError:
            pass
        self.context.next_resolve_list.append((node, OpcodePosition.START))
        fn(self, node)
        self.context.next_resolve_list.append((node, OpcodePosition.END))
        self.context.next_resolve_list.append((node, OpcodePosition.NEXT))
    return dec


class NameVisitor(ast.NodeVisitor):
    def evaluate(self, root_node):
        self.names = [[]]
        if root_node:
            self.visit(root_node)
        return self

    @property
    def cls_name(self):
        return '$'.join('.'.join(n for n in group if n) for group in self.names)

    @property
    def ref_name(self):
        return '$'.join('/'.join(n for n in group if n) for group in self.names)

    @property
    def annotation(self):
        type_name = self.ref_name
        return type_name if type_name else 'org/python/Object'

    def visit_Name(self, node):
        self.names[-1].append(node.id)

    def visit_NameConstant(self, node):
        if node.value is None:
            self.names[-1].append("void")
        else:
            raise NotImplementedError("Unknown named constant %s" % node.value)

    def visit_Attribute(self, node):
        self.visit(node.value)
        self.names[-1].append(node.attr)

    def visit_Subscript(self, node):
        self.visit(node.value)
        self.names.append([])
        self.visit(node.slice)

    def visit_Index(self, node):
        self.visit(node.value)


class LocalsVisitor(ast.NodeVisitor):
    def __init__(self, context):
        self.context = context

    def visit_Name(self, node):
        if type(node.ctx) == ast.Store:
            if node.id not in self.context.local_vars:
                self.context.local_vars[node.id] = None

    def visit_Attribute(self, node):
        pass


class Visitor(ast.NodeVisitor):
    def __init__(self, namespace, filename, verbosity=1):
        super().__init__()
        self.namespace = namespace
        self.filename = filename
        self.verbosity = verbosity

        self._current_line = None
        self._context = []
        self._root_module = None

        self.current_exc_name = []

        self.symbol_namespace = {}
        self.code_objects = {}

    @property
    def context(self):
        return self._context[-1]

    @property
    def root_module(self):
        return self._root_module

    def push_context(self, block):
        self._context.append(block)
        block.visitor_setup()

    def pop_context(self):
        self.context.visitor_teardown()
        self._context.pop()

    def full_classref(self, name, default_prefix=None):
        return self.symbol_namespace.get(name, '.'.join([default_prefix, name])).replace('.', '/')

    def extract_code_objects(self, compiled):
        for obj in compiled.co_consts:
            if isinstance(obj, type(compiled)):
                if (obj.co_firstlineno, obj.co_name) in self.code_objects:
                    print(
                        'WARNING: multiple %s code objects found on line %s' % (
                            obj.co_name, obj.co_firstlineno
                        ),
                        file=sys.stderr
                    )
                self.code_objects[(obj.co_firstlineno, obj.co_name)] = obj
                self.extract_code_objects(obj)

    def visit(self, node):
        try:
            super().visit(node)
        except Exception as e:
            traceback.print_exc()
            print()
            print("Problem occurred in %s" % self.filename)
            print('Node: %s' % dump(node))
            sys.exit(1)
        return self._root_module

    def visit_Module(self, node):
        # Compile the module, and extract all the code objects
        compiled = compile(node, filename=self.filename, mode='exec')
        self.extract_code_objects(compiled)

        module = Module(self.namespace, self.filename)
        self.push_context(module)

        if self._root_module is None:
            self._root_module = module

        main = None

        for child in node.body:
            if is_mainline_def(child):
                if main is not None:
                    print("Found duplicate main block... replacing previous main", file=sys.stderr)

                main = MainFunction(module)
                self.push_context(main)
                for c in child.body:
                    self.visit(c)
                self.pop_context()
            else:
                self.visit(child)

        if main is None:
            if self.verbosity:
                print("Adding default main method...")
            main = MainFunction(module)
            self.push_context(main)
            # No content, so pop right away.
            # We need to push to make sure setup/teardown
            # logic is invoked.
            self.pop_context()

        module.functions.append(main)

        self.pop_context()

    @node_visitor
    def visit_Interactive(self, node):
        # stmt* body):
        raise NotImplementedError('No handler for Interactive')

    @node_visitor
    def visit_Expr(self, node):
        self.generic_visit(node)

        # If the expression is a call, we need to ignore
        # any return value from the function.
        if isinstance(node.value, (ast.Call, ast.Attribute, ast.Str)):
            self.context.add_opcodes(
                JavaOpcodes.POP()
            )

    @node_visitor
    def visit_Suite(self, node):
        # stmt* body):
        raise NotImplementedError('No handler for Suite')

    # Statements
    @node_visitor
    def visit_FunctionDef(self, node):
        # Build the definition of the function
        name_visitor = NameVisitor()
        default_vars = []
        parameter_signatures = []
        for i, arg in enumerate(node.args.args):
            index = len(node.args.defaults) - len(node.args.args) + i
            if index >= 0:
                default = '#%s-default-%s-%x' % (node.name, i, id(node))
                self.visit(node.args.defaults[index])
                self.context.add_opcodes(
                    ASTORE_name(self.context, default)
                )
                default_vars.append(default)
            else:
                default = None

            parameter_signatures.append({
                'name': arg.arg,
                'annotation': name_visitor.evaluate(arg.annotation).annotation,
                'kind': ArgType.POSITIONAL_OR_KEYWORD,
                'default': default
            })

        if node.args.vararg:
            parameter_signatures.append({
                'name': node.args.vararg.arg,
                'annotation': name_visitor.evaluate(node.args.vararg.annotation).annotation,
                'kind': ArgType.VAR_POSITIONAL,
            })

        for i, arg in enumerate(node.args.kwonlyargs):
            index = len(node.args.kw_defaults) - len(node.args.kwonlyargs) + i
            if index >= 0:
                default = '#%s-kw_default-%s-%x' % (node.name, i, id(node))
                self.visit(node.args.kw_defaults[index])
                self.context.add_opcodes(
                    ASTORE_name(self.context, default)
                )
                default_vars.append(default)
            else:
                default = None

            parameter_signatures.append({
                'name': arg.arg,
                'annotation': name_visitor.evaluate(arg.annotation).annotation,
                'kind': ArgType.KEYWORD_ONLY,
                'default': default
            })

        if node.args.kwarg:
            parameter_signatures.append({
                'name': node.args.kwarg.arg,
                'annotation': name_visitor.evaluate(node.args.kwarg.annotation).annotation,
                'kind': ArgType.VAR_KEYWORD,
            })

        return_signature = {
            'annotation': name_visitor.evaluate(node.returns).annotation
        }

        # Now actually define the function.
        for decorator in node.decorator_list:
            self.visit(decorator)
            self.context.add_opcodes(
                JavaOpcodes.CHECKCAST('org/python/Callable'),
                JavaOpcodes.ICONST_1(),
                JavaOpcodes.ANEWARRAY('org/python/Object'),
                JavaOpcodes.DUP(),
                JavaOpcodes.ICONST_0(),
            )

        function = self.context.add_function(
            name=node.name,
            code=self.code_objects[(node.lineno, node.name)],
            parameter_signatures=parameter_signatures,
            return_signature=return_signature
        )

        for decorator in node.decorator_list[::-1]:
            self.context.add_opcodes(
                JavaOpcodes.AASTORE(),
                JavaOpcodes.ACONST_NULL(),
                JavaOpcodes.INVOKEINTERFACE(
                    'org/python/Callable',
                    'invoke',
                    args=['[Lorg/python/Object;', 'Ljava/util/Map;'],
                    returns='Lorg/python/Object;'),
            )

        # Store the callable object as an accessible symbol.
        self.context.store_name(node.name)

        # Free all the variables used for default storage.
        for default in default_vars:
            free_name(self.context, default)

        self.push_context(function)

        LocalsVisitor(function).visit(node)

        for child in node.body:
            self.visit(child)
        self.pop_context()

    @node_visitor
    def visit_ClassDef(self, node):
        # Construct a class.
        class_name = node.name

        name_visitor = NameVisitor()

        bases = [
            name_visitor.evaluate(base).ref_name
            for base in node.bases
        ]

        extends = None
        implements = []

        for keyword in node.keywords:
            key = keyword.arg
            value = keyword.value

            if key == "metaclass":
                raise Exception("Can't handle metaclasses")
            elif key == "extends":
                extends = name_visitor.evaluate(value).ref_name
            elif key == "implements":
                if isinstance(value, ast.List):
                    implements = [
                        name_visitor.visit(v).ref_name
                        for v in value.elts
                    ]
                else:
                    implements = [name_visitor.evaluate(value).ref_name]
            else:
                raise Exception("Unknown meta keyword " + str(key))

        klass = self.context.add_class(class_name, bases, extends, implements)

        self.push_context(klass)
        for child in node.body:
            self.visit(child)
        self.pop_context()

        self.symbol_namespace[class_name] = klass.class_name

    @node_visitor
    def visit_Return(self, node):
        # expr? value):
        if node.value:
            self.visit(node.value)
            self.context.add_opcodes(
                JavaOpcodes.ARETURN()
            )
            # Record how deep we were when this return was added.
            self.context.opcodes[-1].depth = len(self.context.blocks)

    @node_visitor
    def visit_Delete(self, node):
        for target in node.targets:
            self.visit(target)
            if isinstance(target, ast.Attribute):
                self.context.add_opcodes(
                    JavaOpcodes.INVOKEINTERFACE(
                        'org/python/Object',
                        '__delattr__',
                        args=['Ljava/lang/String;'],
                        returns='V'
                    ),
                )
            elif isinstance(target, ast.Subscript):
                self.context.add_opcodes(
                    JavaOpcodes.INVOKEINTERFACE(
                        'org/python/Object',
                        '__delitem__',
                        args=['Lorg/python/Object;'],
                        returns='V'
                    ),
                )
            else:
                raise NotImplementedError('No handler for Delete of type %s' % target)

    @node_visitor
    def visit_Assign(self, node):
        # Evaluate the value
        self.visit(node.value)

        if len(node.targets) > 1:
            for target in node.targets:
                # Assign the value to the target
                self.context.add_opcodes(
                    JavaOpcodes.DUP()
                )
                self.visit(target)
            self.context.add_opcodes(
                JavaOpcodes.POP()
            )
        else:
            self.visit(node.targets[0])

    @node_visitor
    def visit_AugAssign(self, node):
        # expr target, operator op, expr value):
        # Evaluate the value
        self.context.load_name(node.target.id)
        self.visit(node.value)
        self.context.add_opcodes(
            JavaOpcodes.INVOKEINTERFACE(
                'org/python/Object',
                {
                    ast.Add: '__iadd__',
                    ast.Sub: '__isub__',
                    ast.Mult: '__imul__',
                    ast.Div: '__itruediv__',
                    ast.FloorDiv: '__ifloordiv__',
                    ast.Mod: '__imod__',
                    ast.Pow: '__ipow__',
                    ast.LShift: '__ilshift__',
                    ast.RShift: '__irshift__',
                    ast.BitOr: '__ior__',
                    ast.BitXor: '__ixor__',
                    ast.BitAnd: '__iand__',
                    # ast.MatMult: '__imatmult__',
                }[type(node.op)],
                args=['Lorg/python/Object;'],
                returns='Lorg/python/Object;'
            )
        )
        self.visit(node.target)

    @node_visitor
    def visit_For(self, node):
        self.visit(node.iter)
        self.context.add_opcodes(
            JavaOpcodes.INVOKEINTERFACE('org/python/Object', '__iter__', args=[], returns='Lorg/python/Iterable;')
        )

        loop = START_LOOP()

        self.context.add_opcodes(
            ASTORE_name(self.context, '#for-iter-%x' % id(node)),
            loop,
        )
        self.context.add_opcodes(
                TRY(),
        )
        self.context.add_opcodes(
                    ALOAD_name(self.context, '#for-iter-%x' % id(node)),
                    JavaOpcodes.CHECKCAST('org/python/Iterable'),
                    JavaOpcodes.INVOKEINTERFACE(
                        'org/python/Iterable',
                        '__next__',
                        args=[],
                        returns='Lorg/python/Object;'
                    ),
        )
        self.context.add_opcodes(
                CATCH('org/python/exceptions/StopIteration'),
        )
        self.context.add_opcodes(
                    JavaOpcodes.POP(),
                    jump(JavaOpcodes.GOTO(0), self.context, loop, OpcodePosition.NEXT),
        )
        self.context.add_opcodes(
                END_TRY(),
        )

        self.visit(node.target)

        for child in node.body:
            self.visit(child)

        self.context.add_opcodes(
            END_LOOP()
        )

        # Clean up
        free_name(self.context, '#for-iter-%x' % id(node))

    @node_visitor
    def visit_While(self, node):
        # expr test, stmt* body, stmt* orelse):

        loop = START_LOOP()
        self.context.add_opcodes(
            loop
        )
        self.visit(node.test)
        self.context.add_opcodes(
            IF([
                    JavaOpcodes.INVOKEINTERFACE(
                        'org/python/Object',
                        '__bool__',
                        args=[],
                        returns='Lorg/python/Object;'
                    ),
                    JavaOpcodes.CHECKCAST('org/python/types/Bool'),
                    JavaOpcodes.GETFIELD('org/python/types/Bool', 'value', 'Z'),
                ], JavaOpcodes.IFNE),
        )
        self.context.add_opcodes(
                jump(JavaOpcodes.GOTO(0), self.context, loop, OpcodePosition.NEXT),
        )
        self.context.add_opcodes(
            END_IF(),
        )

        for child in node.body:
            self.visit(child)

        self.context.add_opcodes(
            END_LOOP()
        )

    @node_visitor
    def visit_If(self, node):
        # expr test, stmt* body, stmt* orelse):
        self.visit(node.test)

        self.context.add_opcodes(
            IF([
                    JavaOpcodes.INVOKEINTERFACE(
                        'org/python/Object',
                        '__bool__',
                        args=[],
                        returns='Lorg/python/Object;'
                    ),
                    JavaOpcodes.CHECKCAST('org/python/types/Bool'),
                    JavaOpcodes.GETFIELD('org/python/types/Bool', 'value', 'Z'),
                ], JavaOpcodes.IFEQ),
        )

        for child in node.body:
            self.visit(child)

        if node.orelse:
            self.context.add_opcodes(
                ELSE(),
            )

            for child in node.orelse:
                self.visit(child)

        self.context.add_opcodes(
            END_IF()
        )

    @node_visitor
    def visit_With(self, node):
        # withitem* items, stmt* body):
        raise NotImplementedError('No handler for With')

    @node_visitor
    def visit_Raise(self, node):
        if node.exc is None:
            # Re-raise most recent exception.
            self.context.add_opcodes(
                ALOAD_name(self.context, self.current_exc_name[-1]),
            )
        else:
            if getattr(node.exc, 'func', None) is not None:
                name = node.exc.func.id
                args = node.exc.args
            else:
                name = node.exc.id
                args = []

            exception = self.full_classref(name, default_prefix='org.python.exceptions')
            self.context.add_opcodes(
                JavaOpcodes.NEW(exception),
                JavaOpcodes.DUP(),
            )

            for arg in args:
                self.visit(arg)

            self.context.add_opcodes(
                JavaOpcodes.INVOKESPECIAL(
                    exception,
                    '<init>',
                    args=['Lorg/python/Object;'] * len(args),
                    returns='V'
                ),
            )

        self.context.add_opcodes(
            JavaOpcodes.ATHROW(),
        )

    @node_visitor
    def visit_Try(self, node):
        # stmt* body, excepthandler* handlers, stmt* orelse, stmt* finalbody):
        self.context.add_opcodes(
            TRY()
        )

        for child in node.body:
            self.visit(child)

        for child in node.orelse:
            self.visit(child)

        # Finally content is duplicated at the end of the body
        # if it is defined.
        if node.finalbody:
            for child in node.finalbody:
                self.visit(child)

        for handler in node.handlers:
            self.visit(handler)

            # Finally content is duplicated at the end of the handler
            # if it is defined.
            if node.finalbody:
                for child in node.finalbody:
                    self.visit(child)

        if node.finalbody:
            self.context.add_opcodes(
                FINALLY()
            )
            ASTORE_name(self.context, '#exception-%x' % id(node))

            for child in node.finalbody:
                self.visit(child)

            ALOAD_name(self.context, '#exception-%x' % id(node))
            self.context.add_opcodes(
                JavaOpcodes.ATHROW(),
            )

            free_name(self.context, '#exception-%x' % id(node))

        self.context.add_opcodes(
            END_TRY()
        )

    @node_visitor
    def visit_Assert(self, node):
        self.visit(node.test)
        self.context.add_opcodes(
            IF([
                    JavaOpcodes.INVOKEINTERFACE(
                        'org/python/Object',
                        '__bool__',
                        args=[],
                        returns='Lorg/python/Object;'
                    ),
                    JavaOpcodes.CHECKCAST('org/python/types/Bool'),
                    JavaOpcodes.GETFIELD('org/python/types/Bool', 'value', 'Z'),
                ], JavaOpcodes.IFNE),
        )
        self.context.add_opcodes(
                JavaOpcodes.NEW('org/python/exceptions/AssertionError'),
                JavaOpcodes.DUP(),
        )

        if node.msg:
            self.visit(node.msg)
            self.context.add_opcodes(
                    JavaOpcodes.INVOKESPECIAL(
                        'org/python/exceptions/AssertionError',
                        '<init>',
                        args=['Lorg/python/Object;'],
                        returns='V'
                    ),
            )
        else:
            self.context.add_opcodes(
                    JavaOpcodes.INVOKESPECIAL('org/python/exceptions/AssertionError', '<init>', args=[], returns='V'),
            )

        self.context.add_opcodes(
                JavaOpcodes.ATHROW(),
        )
        self.context.add_opcodes(
            END_IF(),
        )

    @node_visitor
    def visit_Import(self, node):
        for alias in node.names:
            self.context.add_opcodes(
                JavaOpcodes.LDC_W(alias.name),
            )
            self.context.load_globals()
            self.context.load_locals()
            self.context.add_opcodes(
                JavaOpcodes.ACONST_NULL(),  # from_list
                JavaOpcodes.ICONST_0(),
<<<<<<< HEAD
                JavaOpcodes.INVOKESTATIC('org/python/ImportLib', '__import__', '(Ljava/lang/String;Ljava/util/Map;Ljava/util/Map;[Ljava/lang/String;I)Lorg/python/types/Module;')
=======
                JavaOpcodes.INVOKESTATIC(
                    'org/python/ImportLib',
                    '__import__',
                    args=['Ljava/lang/String;', '[Ljava/lang/String;', 'I'],
                    returns='Lorg/python/types/Module;'
                )
>>>>>>> b606bba8
            )
            if alias.asname:
                self.context.store_name(alias.asname)
            else:
                # The alias will be the fully dotted path. The import
                # will return the top level module. Store the top level
                # module as the top level path.
                self.context.store_name(alias.name.split('.')[0])

    @node_visitor
    def visit_ImportFrom(self, node):
        if node.module:
            self.context.add_opcodes(
                JavaOpcodes.LDC_W(node.module),
            )
        else:
            self.context.add_opcodes(
                JavaOpcodes.ACONST_NULL(),
            )

        self.context.load_globals()
        self.context.load_locals()

        self.context.add_opcodes(
            ICONST_val(len(node.names)),
            JavaOpcodes.ANEWARRAY('java/lang/String'),
        )

        for i, alias in enumerate(node.names):
            self.context.add_opcodes(
                JavaOpcodes.DUP(),
                ICONST_val(i),
                JavaOpcodes.LDC_W(alias.name),
                JavaOpcodes.AASTORE(),
            )

        self.context.add_opcodes(
            ICONST_val(node.level),
<<<<<<< HEAD
            JavaOpcodes.INVOKESTATIC('org/python/ImportLib', '__import__', '(Ljava/lang/String;Ljava/util/Map;Ljava/util/Map;[Ljava/lang/String;I)Lorg/python/types/Module;')
=======
            JavaOpcodes.INVOKESTATIC(
                'org/python/ImportLib',
                '__import__',
                args=['Ljava/lang/String;', '[Ljava/lang/String;', 'I'],
                returns='Lorg/python/types/Module;')
>>>>>>> b606bba8
        )

        if len(node.names) == 1 and node.names[0].name == '*':
            # Find exported symbols (__all__, or everything but private "_" symbols)
            self.context.add_opcodes(
                JavaOpcodes.INVOKESTATIC(
                    'org/python/ImportLib',
                    'importAll',
                    args=['Lorg/python/types/Module;'],
                    returns='Ljava/util/Map;'
                )
            )

            # Add all the exported symbols to the currrent context
            self.context.store_dynamic()
        else:
            for alias in node.names:
                self.context.add_opcodes(
                    JavaOpcodes.DUP(),
                    JavaOpcodes.LDC_W(alias.name),
                    JavaOpcodes.INVOKEINTERFACE(
                        'org/python/Object',
                        '__getattribute__',
                        args=['Ljava/lang/String;'],
                        returns='Lorg/python/Object;'
                    ),
                )

                if alias.asname:
                    self.context.store_name(alias.asname)
                else:
                    self.context.store_name(alias.name)

            self.context.add_opcodes(
                JavaOpcodes.POP(),
            )

    @node_visitor
    def visit_Global(self, node):
        for name in node.names:
            self.context.local_vars.pop(name, None)

    @node_visitor
    def visit_Nonlocal(self, node):
        # identifier* names):
        raise NotImplementedError('No handler for Nonlocal')

    @node_visitor
    def visit_Pass(self, node):
        pass

    @node_visitor
    def visit_Break(self, node):
        for loop in self.context.loops[::-1]:
            if loop.end_op is None:
                break
        self.context.add_opcodes(
            jump(JavaOpcodes.GOTO(0), self.context, loop, OpcodePosition.NEXT),
        )

    @node_visitor
    def visit_Continue(self, node):
        for loop in self.context.loops[::-1]:
            if loop.end_op is None:
                break
        self.context.add_opcodes(
            jump(JavaOpcodes.GOTO(0), self.context, loop, OpcodePosition.START),
        )

    # # Expressions
    @node_visitor
    def visit_BoolOp(self, node):
        # boolop op, expr* values):
        comparison = {
            ast.Or: JavaOpcodes.IFNE,
            ast.And: JavaOpcodes.IFEQ,
        }[type(node.op)]

        for child in node.values[:-1]:
            self.visit(child)

            self.context.add_opcodes(
                # Duplicate the value found by the child, and evaluate
                # it's truthiness. If it matches the boolean operation,
                # we've found a match; jump to the end.
                JavaOpcodes.DUP(),
                JavaOpcodes.INVOKEINTERFACE('org/python/Object', '__bool__', args=[], returns='Lorg/python/Object;'),
                JavaOpcodes.CHECKCAST('org/python/types/Bool'),
                JavaOpcodes.GETFIELD('org/python/types/Bool', 'value', 'Z'),
                jump(comparison(0), self.context, node, OpcodePosition.END),

                # This value wasn't a match; pop it off the stack.
                JavaOpcodes.POP(),
            )
        # The last value is the failsafe.
        self.visit(node.values[-1])

    @node_visitor
    def visit_BinOp(self, node):
        # expr left, operator op, expr right):
        if isinstance(node.op, ast.Pow):
            self.visit(node.left)
            self.visit(node.right)
            self.context.add_opcodes(
                JavaOpcodes.ACONST_NULL(),
                JavaOpcodes.INVOKEINTERFACE(
                    'org/python/Object',
                    '__pow__',
                    args=['Lorg/python/Object;', 'Lorg/python/Object;'],
                    returns='Lorg/python/Object;'
                ),
            )
        else:
            self.visit(node.left)
            self.visit(node.right)
            self.context.add_opcodes(
                JavaOpcodes.INVOKEINTERFACE(
                    'org/python/Object',
                    {
                        ast.Add: '__add__',
                        ast.Sub: '__sub__',
                        ast.Mult: '__mul__',
                        ast.Div: '__truediv__',
                        ast.FloorDiv: '__floordiv__',
                        ast.Mod: '__mod__',
                        ast.Pow: '__pow__',
                        ast.LShift: '__lshift__',
                        ast.RShift: '__rshift__',
                        ast.BitOr: '__or__',
                        ast.BitXor: '__xor__',
                        ast.BitAnd: '__and__',
                        # ast.MatMult:
                    }[type(node.op)],
                    args=['Lorg/python/Object;'],
                    returns='Lorg/python/Object;'
                )
            )

    @node_visitor
    def visit_UnaryOp(self, node):
        self.visit(node.operand)
        self.context.add_opcodes(
            JavaOpcodes.INVOKEINTERFACE(
                'org/python/Object',
                {
                    ast.USub: '__neg__',
                    ast.UAdd: '__pos__',
                    ast.Not: '__not__',
                    ast.Invert: '__invert__',
                }[type(node.op)],
                args=[],
                returns='Lorg/python/Object;'
            )
        )

    @node_visitor
    def visit_Lambda(self, node):
        # arguments args, expr body):
        raise NotImplementedError('No handler for Lambda')

    @node_visitor
    def visit_IfExp(self, node):
        self.visit(node.test)

        self.context.add_opcodes(
            IF([
                    JavaOpcodes.INVOKEINTERFACE(
                        'org/python/Object',
                        '__bool__',
                        args=[],
                        returns='Lorg/python/Object;'
                    ),
                    JavaOpcodes.CHECKCAST('org/python/types/Bool'),
                    JavaOpcodes.GETFIELD('org/python/types/Bool', 'value', 'Z'),
                ], JavaOpcodes.IFEQ),
        )

        self.visit(node.body)

        self.context.add_opcodes(
            ELSE(),
        )

        self.visit(node.orelse)

        self.context.add_opcodes(
            END_IF(),
        )

    @node_visitor
    def visit_Dict(self, node):
        self.context.add_opcodes(
            JavaOpcodes.NEW('org/python/types/Dict'),
            JavaOpcodes.DUP(),

            JavaOpcodes.NEW('java/util/HashMap'),
            JavaOpcodes.DUP(),
            JavaOpcodes.INVOKESPECIAL('java/util/HashMap', '<init>', args=[], returns='V')
        )

        for kchild, vchild in zip(node.keys, node.values):
            self.context.add_opcodes(
                JavaOpcodes.DUP(),
            )

            self.visit(kchild)
            self.visit(vchild)

            self.context.add_opcodes(
                JavaOpcodes.INVOKEINTERFACE(
                    'java/util/Map',
                    'put',
                    args=['Ljava/lang/Object;', 'Ljava/lang/Object;'],
                    returns='Ljava/lang/Object;'
                ),
                JavaOpcodes.POP(),
            )

        self.context.add_opcodes(
            JavaOpcodes.INVOKESPECIAL('org/python/types/Dict', '<init>', args=['Ljava/util/Map;'], returns='V')
        )

    @node_visitor
    def visit_Set(self, node):
        self.context.add_opcodes(
            JavaOpcodes.NEW('org/python/types/Set'),
            JavaOpcodes.DUP(),

            JavaOpcodes.NEW('java/util/HashSet'),
            JavaOpcodes.DUP(),
            JavaOpcodes.INVOKESPECIAL('java/util/HashSet', '<init>', args=[], returns='V')
        )

        for child in node.elts:
            self.context.add_opcodes(
                JavaOpcodes.DUP(),
            )

            self.visit(child)

            self.context.add_opcodes(
                JavaOpcodes.INVOKEINTERFACE('java/util/Set', 'add', args=['Ljava/lang/Object;'], returns='Z'),
                JavaOpcodes.POP(),
            )

        self.context.add_opcodes(
            JavaOpcodes.INVOKESPECIAL('org/python/types/Set', '<init>', '(Ljava/util/Set;)V')
        )

    @node_visitor
    def visit_ListComp(self, node):
        listcomp_name = 'listcomp_%x' % id(node)
        listcomp = self.context.add_function(
            name=listcomp_name,
            code=self.code_objects[(node.lineno, '<listcomp>')],
            parameter_signatures=[
                {
                    'name': '.%s' % i,
                    # 'annotation': name_visitor.evaluate(arg.annotation).annotation,
                    'kind': ArgType.POSITIONAL_OR_KEYWORD,
                    'default': None
                }
                for i, arg in enumerate(node.generators)
            ],
            return_signature={
                'annotation': 'org/python/types/List'
            }
        )

        # Store the callable object as an accessible symbol.
        self.context.store_name(listcomp_name)

        self.push_context(listcomp)

        LocalsVisitor(listcomp).visit(node)

        self.context.add_opcodes(
            JavaOpcodes.NEW('org/python/types/List'),
            JavaOpcodes.DUP(),
            JavaOpcodes.INVOKESPECIAL('org/python/types/List', '<init>', args=[], returns='V'),
            ASTORE_name(self.context, '#listcomp-result-%x' % id(node)),
        )

        if len(node.generators) != 1:
            raise NotImplementedError("Don't know how to handle multiple generators")

        for i, generator in enumerate(node.generators):
            if isinstance(generator, ast.comprehension):
                self.context.add_opcodes(
                    ALOAD_name(self.context, '.%s' % i),
                    JavaOpcodes.INVOKEINTERFACE(
                        'org/python/Object',
                        '__iter__',
                        args=[],
                        returns='Lorg/python/Iterable;'
                    )
                )
            else:
                raise NotImplementedError("Don't know how to handle generator of type %s" % type(generator))

        loop = START_LOOP()

        self.context.add_opcodes(
            ASTORE_name(self.context, '#listcomp-iter-%x' % id(node)),
            loop,
        )
        self.context.add_opcodes(
                TRY(),
        )
        self.context.add_opcodes(
                    ALOAD_name(self.context, '#listcomp-iter-%x' % id(node)),
                    JavaOpcodes.CHECKCAST('org/python/Iterable'),
                    JavaOpcodes.INVOKEINTERFACE(
                        'org/python/Iterable',
                        '__next__',
                        args=[],
                        returns='Lorg/python/Object;'
                    ),
        )
        self.context.add_opcodes(
                CATCH('org/python/exceptions/StopIteration'),
        )
        self.context.add_opcodes(
                    JavaOpcodes.POP(),
                    jump(JavaOpcodes.GOTO(0), self.context, loop, OpcodePosition.NEXT),
        )
        self.context.add_opcodes(
                END_TRY(),
        )

        for i, generator in enumerate(node.generators):
            if isinstance(generator, ast.comprehension):
                self.visit(generator.target)

        self.visit(node.elt)

        # And add it to the result list
        self.context.add_opcodes(
                ALOAD_name(self.context, '#listcomp-result-%x' % id(node)),
                JavaOpcodes.SWAP(),
                JavaOpcodes.INVOKEVIRTUAL(
                    'org/python/types/List',
                    'append',
                    args=['Lorg/python/Object;'],
                    returns='Lorg/python/Object;'
                ),
                JavaOpcodes.POP(),
        )
        self.context.add_opcodes(
            END_LOOP(),
            ALOAD_name(self.context, '#listcomp-result-%x' % id(node)),
            JavaOpcodes.ARETURN(),
        )

        # Clean up
        free_name(self.context, '#listcomp-iter-%x' % id(node))
        free_name(self.context, '#listcomp-result-%x' % id(node))

        self.pop_context()

        # Now invoke the list comprehension
        self.context.load_name('listcomp_%x' % id(node))
        self.context.add_opcodes(
            ICONST_val(len(node.generators)),
            JavaOpcodes.ANEWARRAY('org/python/Object'),
        )

        for i, generator in enumerate(node.generators):
            if isinstance(generator, ast.comprehension):
                self.context.add_opcodes(
                    JavaOpcodes.DUP(),
                    ICONST_val(i),
                )

                self.visit(generator.iter)

                self.context.add_opcodes(
                    JavaOpcodes.AASTORE(),
                )

        self.context.add_opcodes(
            # No keyword arguments
            JavaOpcodes.NEW('java/util/HashMap'),
            JavaOpcodes.DUP(),
            JavaOpcodes.INVOKESPECIAL('java/util/HashMap', '<init>', args=[], returns='V'),

            # Now invoke.
            JavaOpcodes.INVOKEINTERFACE(
                'org/python/Callable',
                'invoke',
                args=['[Lorg/python/Object;', 'Ljava/util/Map;'],
                returns='Lorg/python/Object;'
            ),
        )

        # FIXME: This would be a much more efficient way to invoke
        # the comprehension method, but when it's a closure, it's
        # not that simple.
        # for i, generator in enumerate(node.generators):
        #     if isinstance(generator, ast.comprehension):
        #         self.visit(generator.iter)
        #
        # self.context.add_opcodes(
        #     JavaOpcodes.INVOKESTATIC(
        #         self.context.class_descriptor,
        #         'listcomp_%x' % id(node),
        #         '(%s)Lorg/python/Object;' % ''.join(
        #             'Lorg/python/Object;'
        #             for gen in node.generators
        #         )
        #     )
        # )

    @node_visitor
    def visit_SetComp(self, node):
        # Get the code object for the list comprehension.
        setcomp_name = 'setcomp_%x' % id(node)
        setcomp = self.context.add_function(
            name=setcomp_name,
            code=self.code_objects[(node.lineno, '<setcomp>')],
            parameter_signatures=[
                {
                    'name': '.%s' % i,
                    # 'annotation': name_visitor.evaluate(arg.annotation).annotation,
                    'kind': ArgType.POSITIONAL_OR_KEYWORD,
                    'default': None
                }
                for i, arg in enumerate(node.generators)
            ],
            return_signature={
                'annotation': 'org/python/types/Set'
            }
        )
        # Store the callable object as an accessible symbol.
        self.context.store_name(setcomp_name)

        self.push_context(setcomp)

        LocalsVisitor(setcomp).visit(node)

        self.context.add_opcodes(
            JavaOpcodes.NEW('org/python/types/Set'),
            JavaOpcodes.DUP(),
            JavaOpcodes.INVOKESPECIAL('org/python/types/Set', '<init>', args=[], returns='V'),
            ASTORE_name(self.context, '#setcomp-result-%x' % id(node)),
        )

        if len(node.generators) != 1:
            raise NotImplementedError("Don't know how to handle multiple generators")

        for i, generator in enumerate(node.generators):
            if isinstance(generator, ast.comprehension):
                self.context.add_opcodes(
                    ALOAD_name(self.context, '.%s' % i),
                    JavaOpcodes.INVOKEINTERFACE(
                        'org/python/Object',
                        '__iter__',
                        args=[],
                        returns='Lorg/python/Iterable;'
                    )
                )
            else:
                raise NotImplementedError("Don't know how to handle generator of type %s" % type(generator))

        loop = START_LOOP()

        self.context.add_opcodes(
            ASTORE_name(self.context, '#setcomp-iter-%x' % id(node)),
            loop,
        )
        self.context.add_opcodes(
                TRY(),
        )
        self.context.add_opcodes(
                    ALOAD_name(self.context, '#setcomp-iter-%x' % id(node)),
                    JavaOpcodes.CHECKCAST('org/python/Iterable'),
                    JavaOpcodes.INVOKEINTERFACE(
                        'org/python/Iterable',
                        '__next__',
                        args=[],
                        returns='Lorg/python/Object;'
                    ),
        )
        self.context.add_opcodes(
                CATCH('org/python/exceptions/StopIteration'),
        )
        self.context.add_opcodes(
                    JavaOpcodes.POP(),
                    jump(JavaOpcodes.GOTO(0), self.context, loop, OpcodePosition.NEXT),
        )
        self.context.add_opcodes(
                END_TRY(),
        )

        for i, generator in enumerate(node.generators):
            if isinstance(generator, ast.comprehension):
                self.visit(generator.target)

        self.visit(node.elt)

        # And add it to the result set
        self.context.add_opcodes(
                ALOAD_name(self.context, '#setcomp-result-%x' % id(node)),
                JavaOpcodes.SWAP(),
                JavaOpcodes.INVOKEVIRTUAL(
                    'org/python/types/Set',
                    'add',
                    args=['Lorg/python/Object;'],
                    returns='Lorg/python/Object;'
                ),
                JavaOpcodes.POP(),
        )
        self.context.add_opcodes(
            END_LOOP(),
            ALOAD_name(self.context, '#setcomp-result-%x' % id(node)),
            JavaOpcodes.ARETURN(),
        )

        # Clean up
        free_name(self.context, '#setcomp-iter-%x' % id(node))
        free_name(self.context, '#setcomp-result-%x' % id(node))

        self.pop_context()

        # Now invoke the set comprehension
        self.context.load_name('setcomp_%x' % id(node))
        self.context.add_opcodes(
            ICONST_val(len(node.generators)),
            JavaOpcodes.ANEWARRAY('org/python/Object'),
        )

        for i, generator in enumerate(node.generators):
            if isinstance(generator, ast.comprehension):
                self.context.add_opcodes(
                    JavaOpcodes.DUP(),
                    ICONST_val(i),
                )

                self.visit(generator.iter)

                self.context.add_opcodes(
                    JavaOpcodes.AASTORE(),
                )

        self.context.add_opcodes(
            # No keyword arguments
            JavaOpcodes.NEW('java/util/HashMap'),
            JavaOpcodes.DUP(),
            JavaOpcodes.INVOKESPECIAL('java/util/HashMap', '<init>', args=[], returns='V'),

            # Now invoke.
            JavaOpcodes.INVOKEINTERFACE(
                'org/python/Callable',
                'invoke',
                args=['[Lorg/python/Object;', 'Ljava/util/Map;'],
                returns='Lorg/python/Object;'
            ),
        )

    @node_visitor
    def visit_DictComp(self, node):
        dictcomp_name = 'dictcomp_%x' % id(node)
        dictcomp = self.context.add_function(
            name=dictcomp_name,
            code=self.code_objects[(node.lineno, '<dictcomp>')],
            parameter_signatures=[
                {
                    'name': '.%s' % i,
                    # 'annotation': name_visitor.evaluate(arg.annotation).annotation,
                    'kind': ArgType.POSITIONAL_OR_KEYWORD,
                    'default': None
                }
                for i, arg in enumerate(node.generators)
            ],
            return_signature={
                'annotation': 'org/python/types/Dict'
            }
        )
        # Store the callable object as an accessible symbol.
        self.context.store_name(dictcomp_name)

        self.push_context(dictcomp)

        LocalsVisitor(dictcomp).visit(node)

        self.context.add_opcodes(
            JavaOpcodes.NEW('org/python/types/Dict'),
            JavaOpcodes.DUP(),
            JavaOpcodes.INVOKESPECIAL('org/python/types/Dict', '<init>', args=[], returns='V'),
            ASTORE_name(self.context, '#dictcomp-result-%x' % id(node)),
        )

        if len(node.generators) != 1:
            raise NotImplementedError("Don't know how to handle multiple generators")

        for i, generator in enumerate(node.generators):
            if isinstance(generator, ast.comprehension):
                self.context.add_opcodes(
                    ALOAD_name(self.context, '.%s' % i),
                    JavaOpcodes.INVOKEINTERFACE(
                        'org/python/Object',
                        '__iter__',
                        args=[],
                        returns='Lorg/python/Iterable;'
                    )
                )
            else:
                raise NotImplementedError("Don't know how to handle generator of type %s" % type(generator))

        loop = START_LOOP()

        self.context.add_opcodes(
            ASTORE_name(self.context, '#dictcomp-iter-%x' % id(node)),
            loop,
        )
        self.context.add_opcodes(
                TRY(),
        )
        self.context.add_opcodes(
                    ALOAD_name(self.context, '#dictcomp-iter-%x' % id(node)),
                    JavaOpcodes.CHECKCAST('org/python/Iterable'),
                    JavaOpcodes.INVOKEINTERFACE(
                        'org/python/Iterable',
                        '__next__',
                        args=[],
                        returns='Lorg/python/Object;'
                    ),
        )
        self.context.add_opcodes(
                CATCH('org/python/exceptions/StopIteration'),
        )
        self.context.add_opcodes(
                    JavaOpcodes.POP(),
                    jump(JavaOpcodes.GOTO(0), self.context, loop, OpcodePosition.NEXT),
        )
        self.context.add_opcodes(
                END_TRY(),
        )

        for i, generator in enumerate(node.generators):
            if isinstance(generator, ast.comprehension):
                self.visit(generator.target)

        self.visit(node.key)
        self.context.add_opcodes(
            ASTORE_name(self.context, '#dictcomp-key-%x' % id(node)),
        )

        self.visit(node.value)
        self.context.add_opcodes(
            ASTORE_name(self.context, '#dictcomp-value-%x' % id(node)),
        )

        # And add it to the result list
        self.context.add_opcodes(
            ALOAD_name(self.context, '#dictcomp-result-%x' % id(node)),
            ALOAD_name(self.context, '#dictcomp-key-%x' % id(node)),
            ALOAD_name(self.context, '#dictcomp-value-%x' % id(node)),
            JavaOpcodes.INVOKEVIRTUAL(
                'org/python/types/Dict',
                '__setitem__',
                args=['Lorg/python/Object;', 'Lorg/python/Object;'],
                returns='V'
            ),

            END_LOOP(),
            ALOAD_name(self.context, '#dictcomp-result-%x' % id(node)),
            JavaOpcodes.ARETURN(),
        )

        # Clean up
        free_name(self.context, '#dictcomp-iter-%x' % id(node))
        free_name(self.context, '#dictcomp-key-%x' % id(node))
        free_name(self.context, '#dictcomp-value-%x' % id(node))
        free_name(self.context, '#dictcomp-result-%x' % id(node))

        self.pop_context()

        # Now invoke the dict comprehension
        self.context.load_name('dictcomp_%x' % id(node))
        self.context.add_opcodes(
            ICONST_val(len(node.generators)),
            JavaOpcodes.ANEWARRAY('org/python/Object'),
        )

        for i, generator in enumerate(node.generators):
            if isinstance(generator, ast.comprehension):
                self.context.add_opcodes(
                    JavaOpcodes.DUP(),
                    ICONST_val(i),
                )

                self.visit(generator.iter)

                self.context.add_opcodes(
                    JavaOpcodes.AASTORE(),
                )

        self.context.add_opcodes(
            # No keyword arguments
            JavaOpcodes.NEW('java/util/HashMap'),
            JavaOpcodes.DUP(),
            JavaOpcodes.INVOKESPECIAL('java/util/HashMap', '<init>', args=[], returns='V'),

            # Now invoke.
            JavaOpcodes.INVOKEINTERFACE(
                'org/python/Callable',
                'invoke',
                args=['[Lorg/python/Object;', 'Ljava/util/Map;'],
                returns='Lorg/python/Object;'
            ),
        )

    @node_visitor
    def visit_GeneratorExp(self, node):
        genexp_name = 'genexp_%x' % id(node)
        genexp = self.context.add_function(
            name=genexp_name,
            code=self.code_objects[(node.lineno, '<genexpr>')],
            parameter_signatures=[
                {
                    'name': '.%s' % i,
                    # 'annotation': name_visitor.evaluate(arg.annotation).annotation,
                    'kind': ArgType.POSITIONAL_OR_KEYWORD,
                    'default': None
                }
                for i, arg in enumerate(node.generators)
            ],
            return_signature={
                'annotation': 'org/python/types/List'
            }
        )

        # Store the callable object as an accessible symbol.
        self.context.store_name(genexp_name)

        self.push_context(genexp)

        LocalsVisitor(genexp).visit(node)

        n_vars = len(self.context.active_local_vars) + len(self.context.deleted_vars) + 1

        if len(node.generators) != 1:
            raise NotImplementedError("Don't know how to handle multiple generators")

        for i, generator in enumerate(node.generators):
            if isinstance(generator, ast.comprehension):
                self.context.add_opcodes(
                    ALOAD_name(self.context, '.%s' % i),
                    JavaOpcodes.INVOKEINTERFACE(
                        'org/python/Object',
                        '__iter__',
                        args=[],
                        returns='Lorg/python/Iterable;'
                    )
                )
            else:
                raise NotImplementedError("Don't know how to handle generator of type %s" % type(generator))

        loop = START_LOOP()

        self.context.add_opcodes(
            ASTORE_name(self.context, '#genexp-iter-%x' % id(node)),
            loop,
        )
        self.context.add_opcodes(
                TRY(),
        )
        self.context.add_opcodes(
                    ALOAD_name(self.context, '#genexp-iter-%x' % id(node)),

                    JavaOpcodes.CHECKCAST('org/python/Iterable'),
                    JavaOpcodes.INVOKEINTERFACE(
                        'org/python/Iterable',
                        '__next__',
                        args=[],
                        returns='Lorg/python/Object;'
                    ),
        )
        self.context.add_opcodes(
                CATCH('org/python/exceptions/StopIteration'),
        )
        self.context.add_opcodes(
                    JavaOpcodes.POP(),
                    jump(JavaOpcodes.GOTO(0), self.context, loop, OpcodePosition.NEXT),
        )
        self.context.add_opcodes(
                END_TRY(),
        )

        for i, generator in enumerate(node.generators):
            if isinstance(generator, ast.comprehension):
                self.visit(generator.target)

        self.visit(node.elt)

        self.context.add_opcodes(
            # Convert to a new value for return purposes
            JavaOpcodes.INVOKEINTERFACE('org/python/Object', 'byValue', args=[], returns='Lorg/python/Object;'),

            # Save the current stack and yield index
            ALOAD_name(self.context, '<generator>'),
            ICONST_val(n_vars - 1),
            JavaOpcodes.ANEWARRAY('org/python/Object'),
        )
        for i in range(1, n_vars):
            self.context.add_opcodes(
                JavaOpcodes.DUP(),
                ICONST_val(i - 1),
                JavaOpcodes.ALOAD(i),
                JavaOpcodes.AASTORE(),
            )

        yield_point = len(self.context.yield_points) + 1
        self.context.add_opcodes(
            ICONST_val(yield_point),
            JavaOpcodes.INVOKEVIRTUAL(
                'org/python/types/Generator',
                'yield',
                args=['[Lorg/python/Object;', 'I'],
                returns='V'
            ),

            # "yield" by returning from the generator method.
            JavaOpcodes.ARETURN()
        )

        # On restore, the next instruction is the target
        # for the restore jump.
        self.context.yield_points.append(node)
        self.context.next_resolve_list.append((node, OpcodePosition.YIELD))

        #  First thing to do is restore the state of the stack.
        self.context.add_opcodes(
            ALOAD_name(self.context, '<generator>'),
            JavaOpcodes.GETFIELD('org/python/types/Generator', 'stack', '[Lorg/python/Object;'),
        )
        for i in range(1, n_vars):
            self.context.add_opcodes(
                JavaOpcodes.DUP(),
                ICONST_val(i - 1),
                JavaOpcodes.AALOAD(),
                JavaOpcodes.ASTORE(i),
            )

        self.context.add_opcodes(
            JavaOpcodes.POP(),

            END_LOOP(),
        )

        # Clean up
        free_name(self.context, '#genexp-iter-%x' % id(node))

        self.pop_context()

        # Now invoke the list comprehension
        self.context.load_name('genexp_%x' % id(node))
        self.context.add_opcodes(
            ICONST_val(len(node.generators)),
            JavaOpcodes.ANEWARRAY('org/python/Object'),
        )

        for i, generator in enumerate(node.generators):
            if isinstance(generator, ast.comprehension):
                self.context.add_opcodes(
                    JavaOpcodes.DUP(),
                    ICONST_val(i),
                )

                self.visit(generator.iter)

                self.context.add_opcodes(
                    JavaOpcodes.AASTORE(),
                )

        self.context.add_opcodes(
            # No keyword arguments
            JavaOpcodes.NEW('java/util/HashMap'),
            JavaOpcodes.DUP(),
            JavaOpcodes.INVOKESPECIAL('java/util/HashMap', '<init>', args=[], returns='V'),

            # Now invoke.
            JavaOpcodes.INVOKEINTERFACE(
                'org/python/Callable',
                'invoke',
                args=['[Lorg/python/Object;', 'Ljava/util/Map;'],
                returns='Lorg/python/Object;'
            ),
        )

    @node_visitor
    def visit_Yield(self, node):
        n_vars = len(self.context.active_local_vars) + len(self.context.deleted_vars)

        self.visit(node.value)
        self.context.add_opcodes(
            # Convert to a new value for return purposes
            JavaOpcodes.INVOKEINTERFACE('org/python/Object', 'byValue', args=[], returns='Lorg/python/Object;'),

            # Save the current stack and yield index
            ALOAD_name(self.context, '<generator>'),
            ICONST_val(n_vars - 1),
            JavaOpcodes.ANEWARRAY('org/python/Object'),
        )
        for i in range(1, n_vars):
            self.context.add_opcodes(
                JavaOpcodes.DUP(),
                ICONST_val(i - 1),
                JavaOpcodes.ALOAD(i),
                JavaOpcodes.AASTORE(),
            )

        yield_point = len(self.context.yield_points) + 1
        self.context.add_opcodes(
            ICONST_val(yield_point),
            JavaOpcodes.INVOKEVIRTUAL(
                'org/python/types/Generator',
                'yield',
                args=['[Lorg/python/Object;', 'I'],
                returns='V'
            ),

            # "yield" by returning from the generator method.
            JavaOpcodes.ARETURN()
        )

        # On restore, the next instruction is the target
        # for the restore jump.
        self.context.yield_points.append(node)
        self.context.next_resolve_list.append((node, OpcodePosition.YIELD))

        #  First thing to do is restore the state of the stack.
        self.context.add_opcodes(
            ALOAD_name(self.context, '<generator>'),
            JavaOpcodes.GETFIELD('org/python/types/Generator', 'stack', '[Lorg/python/Object;'),
        )
        for i in range(1, n_vars):
            self.context.add_opcodes(
                JavaOpcodes.DUP(),
                ICONST_val(i - 1),
                JavaOpcodes.AALOAD(),
                JavaOpcodes.ASTORE(i),
            )
        self.context.add_opcodes(
            JavaOpcodes.POP(),
        )

    @node_visitor
    def visit_YieldFrom(self, node):
        # expr value):
        raise NotImplementedError('No handler for YieldFrom')

    @node_visitor
    def visit_Compare(self, node):
        self.visit(node.left)
        const_comparison = isinstance(node.left, ast.Num)

        if len(node.comparators) == 1:
            self.visit(node.comparators[0])
            const_comparison |= isinstance(node.comparators[0], ast.Num)
        else:
            raise NotImplementedError("Don't know how to resolve multiple comparators")

        if len(node.ops) == 1:
            if isinstance(node.ops[0], ast.Is) and not const_comparison:
                self.context.add_opcodes(
                    IF([], JavaOpcodes.IF_ACMPNE),
                )
                self.context.add_opcodes(
                        JavaOpcodes.NEW('org/python/types/Bool'),
                        JavaOpcodes.DUP(),
                        JavaOpcodes.ICONST_1(),
                        JavaOpcodes.INVOKESPECIAL('org/python/types/Bool', '<init>', '(Z)V'),
                )
                self.context.add_opcodes(
                    ELSE(),
                )
                self.context.add_opcodes(
                        JavaOpcodes.NEW('org/python/types/Bool'),
                        JavaOpcodes.DUP(),
                        JavaOpcodes.ICONST_0(),
                        JavaOpcodes.INVOKESPECIAL('org/python/types/Bool', '<init>', '(Z)V'),
                )
                self.context.add_opcodes(
                    END_IF(),
                )

            elif isinstance(node.ops[0], ast.IsNot) and not const_comparison:
                self.context.add_opcodes(
                    IF([], JavaOpcodes.IF_ACMPEQ),
                )
                self.context.add_opcodes(
                        JavaOpcodes.NEW('org/python/types/Bool'),
                        JavaOpcodes.DUP(),
                        JavaOpcodes.ICONST_1(),
                        JavaOpcodes.INVOKESPECIAL('org/python/types/Bool', '<init>', '(Z)V'),
                )
                self.context.add_opcodes(
                    ELSE(),
                )
                self.context.add_opcodes(
                        JavaOpcodes.NEW('org/python/types/Bool'),
                        JavaOpcodes.DUP(),
                        JavaOpcodes.ICONST_0(),
                        JavaOpcodes.INVOKESPECIAL('org/python/types/Bool', '<init>', '(Z)V'),
                )
                self.context.add_opcodes(
                    END_IF(),
                )

            else:
                if isinstance(node.ops[0], (ast.In, ast.NotIn)):
                    self.context.add_opcodes(
                        JavaOpcodes.SWAP()
                    )

                self.context.add_opcodes(
                    JavaOpcodes.INVOKEINTERFACE(
                        'org/python/Object',
                        {
                            ast.Eq: '__eq__',
                            ast.Gt: '__gt__',
                            ast.GtE: '__ge__',
                            ast.Lt: '__lt__',
                            ast.LtE: '__le__',
                            ast.In: '__contains__',
                            ast.Is: '__eq__',
                            ast.IsNot: '__ne__',
                            ast.NotEq: '__ne__',
                            ast.NotIn: '__not_contains__',
                        }[type(node.ops[0])],
                        '(Lorg/python/Object;)Lorg/python/Object;'
                    )
                )
        else:
            raise NotImplementedError("Don't know how to resolve multiple operators")

    @node_visitor
    def visit_Call(self, node):
        if is_call(node, 'super'):
            # context.add_opcodes(
            #     JavaOpcodes.LDC_W("ATTRIBUTE ON SUPER"),
            #     JavaOpcodes.INVOKESTATIC('org/Python', 'debug', args=['Ljava/lang/String;'], returns='V'),
            # )

            if len(node.args) == 0:
                self.context.add_opcodes(
                    JavaOpcodes.NEW('org/python/types/Super'),
                    JavaOpcodes.DUP(),

                    # The super class to bind to.
                    JavaOpcodes.LDC_W(Classref(self.context.klass.descriptor)),
                    JavaOpcodes.INVOKESTATIC(
                        'org/python/types/Type',
                        'pythonType',
                        args=['Ljava/lang/Class;'],
                        returns='Lorg/python/types/Type;'
                    ),

                    # Bind to self. Since we know we are in a class building context,
                    # we can be certain that register 0 contains self.
                    JavaOpcodes.ALOAD_0(),
                    JavaOpcodes.INVOKESPECIAL(
                        'org/python/types/Super',
                        '<init>',
                        args=['Lorg/python/Object;', 'Lorg/python/Object;'],
                        returns='V'),
                )

            elif len(node.args) == 1:  # Unbound super
                self.context.add_opcodes(
                    JavaOpcodes.NEW('org/python/types/Super'),
                    JavaOpcodes.DUP(),
                )

                # The super class to bind to.
                self.visit(node.args[0])

                self.context.add_opcodes(
                    JavaOpcodes.INVOKESPECIAL(
                        'org/python/types/Super',
                        '<init>',
                        args=['Lorg/python/Object;'],
                        returns='V'
                    ),
                )

            elif len(node.args) == 2:  # Bound super
                self.context.add_opcodes(
                    JavaOpcodes.NEW('org/python/types/Super'),
                    JavaOpcodes.DUP(),
                )

                # The super class to bind to.
                self.visit(node.args[0])

                # The instance to bind to.
                self.visit(node.args[1])

                self.context.add_opcodes(
                    JavaOpcodes.INVOKESPECIAL(
                        'org/python/types/Super',
                        '<init>',
                        args=['Lorg/python/Object;', 'Lorg/python/Object;'],
                        returns='V'),
                )

            else:
                raise Exception("Invalid number of arguments to super()")

        else:
            # Evaluate the callable, and check that it *is* a callable
            self.visit(node.func)
            # globals(), locals() and vars() are special types of callables.
            self.context.add_opcodes(
                IF([
                            JavaOpcodes.DUP(),
                            JavaOpcodes.INSTANCEOF('org/python/internals/Scope'),
                        ], JavaOpcodes.IFEQ),
                    JavaOpcodes.CHECKCAST('org/python/internals/Scope'),
                    IF([
                                JavaOpcodes.DUP(),
                                JavaOpcodes.GETFIELD('org/python/internals/Scope', 'name', 'Ljava/lang/String;'),
                                JavaOpcodes.LDC_W('globals'),
                                JavaOpcodes.INVOKEVIRTUAL('java/lang/Object', 'equals', '(Ljava/lang/Object;)Z')
                            ], JavaOpcodes.IFEQ),
            )
            self.context.load_globals()
            self.context.add_opcodes(
                        JavaOpcodes.INVOKEVIRTUAL('org/python/internals/Scope', 'bind', '(Ljava/util/Map;)Lorg/python/internals/Scope;'),
                    ELIF([
                                JavaOpcodes.DUP(),
                                JavaOpcodes.GETFIELD('org/python/internals/Scope', 'name', 'Ljava/lang/String;'),
                                JavaOpcodes.LDC_W('locals'),
                                JavaOpcodes.INVOKEVIRTUAL('java/lang/Object', 'equals', '(Ljava/lang/Object;)Z')
                            ], JavaOpcodes.IFEQ),
            )
            self.context.load_locals()
            self.context.add_opcodes(
                        JavaOpcodes.INVOKEVIRTUAL('org/python/internals/Scope', 'bind', '(Ljava/util/Map;)Lorg/python/internals/Scope;'),
                    ELIF([
                                JavaOpcodes.DUP(),
                                JavaOpcodes.GETFIELD('org/python/internals/Scope', 'name', 'Ljava/lang/String;'),
                                JavaOpcodes.LDC_W('vars'),
                                JavaOpcodes.INVOKEVIRTUAL('java/lang/Object', 'equals', '(Ljava/lang/Object;)Z')
                            ], JavaOpcodes.IFEQ),
            )
            self.context.load_vars()
            self.context.add_opcodes(
                        JavaOpcodes.INVOKEVIRTUAL('org/python/internals/Scope', 'bind', '(Ljava/util/Map;)Lorg/python/internals/Scope;'),
                    ELSE(),
                        JavaOpcodes.NEW('org/python/exceptions/RuntimeError'),
                        JavaOpcodes.DUP(),
                        JavaOpcodes.LDC_W("Unknown scope type"),
                        JavaOpcodes.INVOKESPECIAL('org/python/exceptions/RuntimeError', '<init>', '(Ljava/lang/String;)V'),
                        JavaOpcodes.ATHROW(),
                    END_IF(),
                ELSE(),
                    # It's a normal callable.
                    JavaOpcodes.CHECKCAST('org/python/Callable'),
            )

            # Create and populate the array of arguments to pass to invoke()
            num_args = len([arg for arg in node.args if not isinstance(arg, ast.Starred)])

            self.context.add_opcodes(
                ICONST_val(num_args),
                JavaOpcodes.ANEWARRAY('org/python/Object'),
            )

            for i, arg in enumerate(node.args):
                # This block implements *args in Python 3.5+
                if isinstance(arg, ast.Starred):
                    self.visit(arg)
                    continue

                self.context.add_opcodes(
                    JavaOpcodes.DUP(),
                    ICONST_val(i),
                )
                self.visit(arg)
                self.context.add_opcodes(
                    JavaOpcodes.AASTORE(),
                )

            # This block implements *args in Python 3.4
            if getattr(node, 'starargs', None) is not None:
                # Evaluate the starargs
                self.visit(node.starargs)

                self.context.add_opcodes(
                    JavaOpcodes.INVOKESTATIC(
                        'org/Python',
                        'addToArgs',
                        args=['[Lorg/python/Object;', 'Lorg/python/Object;'],
                        returns='[Lorg/python/Object;'
                    ),
                )

            # Create and populate the map of kwargs to pass to invoke().
            self.context.add_opcodes(
<<<<<<< HEAD
                    JavaOpcodes.NEW('java/util/HashMap'),
                    JavaOpcodes.DUP(),
                    JavaOpcodes.INVOKESPECIAL('java/util/HashMap', '<init>', '()V'),
=======
                JavaOpcodes.NEW('java/util/HashMap'),
                JavaOpcodes.DUP(),
                JavaOpcodes.INVOKESPECIAL('java/util/HashMap', '<init>', args=[], returns='V'),
>>>>>>> b606bba8
            )

            for keyword in node.keywords:
                if keyword.arg is None:  # Python 3.5 **kwargs
                    self.add_doublestarred_kwargs(node, keyword.value)
                    continue

                self.context.add_opcodes(
                    JavaOpcodes.DUP(),
                    JavaOpcodes.LDC_W(keyword.arg),
                )
                self.visit(keyword.value)
                self.context.add_opcodes(
                    JavaOpcodes.INVOKEINTERFACE(
                        'java/util/Map',
                        'put',
                        args=['Ljava/lang/Object;', 'Ljava/lang/Object;'],
                        returns='Ljava/lang/Object;'
                    ),
                    JavaOpcodes.POP()
                )

            if getattr(node, 'kwargs', None) is not None:  # Python 3.4 **kwargs
                self.add_doublestarred_kwargs(node, node.kwargs)

            # Set up the stack and invoke the callable
            self.context.add_opcodes(
<<<<<<< HEAD
                    JavaOpcodes.INVOKEINTERFACE('org/python/Callable', 'invoke', '([Lorg/python/Object;Ljava/util/Map;)Lorg/python/Object;'),
                END_IF(),
=======
                JavaOpcodes.INVOKEINTERFACE(
                    'org/python/Callable',
                    'invoke',
                    args=['[Lorg/python/Object;', 'Ljava/util/Map;'],
                    returns='Lorg/python/Object;'
                ),
>>>>>>> b606bba8
            )

    @node_visitor
    def visit_Starred(self, node):
        # Handle *args at a call site (Python 3.5+)
        # Evaluate the starargs
        self.visit(node.value)

        self.context.add_opcodes(
            JavaOpcodes.INVOKESTATIC(
                'org/Python',
                'addToArgs',
                args=['[Lorg/python/Object;', 'Lorg/python/Object;'],
                returns='[Lorg/python/Object;'
            ),
        )

    def add_doublestarred_kwargs(self, node, kwargs):
        self.visit(kwargs)

        # Add all the kwargs to the kwargs dict.
        try:
            func_name = node.func.id
        except AttributeError:
            func_name = node.func.attr

        self.context.add_opcodes(
            JavaOpcodes.LDC_W(func_name),
            JavaOpcodes.INVOKESTATIC(
                'org/Python',
                'addToKwargs',
                args=['Ljava/util/Map;', 'Lorg/python/Object;', 'Ljava/lang/String;'],
                returns='Ljava/util/Map;'
            ),
        )

    @node_visitor
    def visit_Num(self, node):
        if isinstance(node.n, int):
            self.context.add_int(node.n)
        elif isinstance(node.n, float):
            self.context.add_float(node.n)
        elif isinstance(node.n, complex):
            self.context.add_complex(node.n)
        else:
            raise NotImplementedError('Unknown number type %s' % type(node.n))

    @node_visitor
    def visit_Str(self, node):
        self.context.add_str(node.s)

    @node_visitor
    def visit_Bytes(self, node):
        self.context.add_opcodes(
            JavaOpcodes.NEW('org/python/types/Bytes'),
            JavaOpcodes.DUP(),

            JavaOpcodes.BIPUSH(len(node.s)),
            JavaOpcodes.NEWARRAY(JavaOpcodes.NEWARRAY.T_BYTE),
        )

        for i, b in enumerate(node.s):
            self.context.add_opcodes(
                JavaOpcodes.DUP(),
                ICONST_val(i),
                JavaOpcodes.BIPUSH(node.s[i]),
                JavaOpcodes.BASTORE(),
            )

        self.context.add_opcodes(
            JavaOpcodes.INVOKESPECIAL('org/python/types/Bytes', '<init>', '([B)V')
        )

    @node_visitor
    def visit_NameConstant(self, node):
        if node.value is None:
            self.context.add_opcodes(
                JavaOpcodes.GETSTATIC('org/python/types/NoneType', 'NONE', 'Lorg/python/Object;')
            )
        elif node.value is True:
            self.context.add_opcodes(
                JavaOpcodes.NEW('org/python/types/Bool'),
                JavaOpcodes.DUP(),
                JavaOpcodes.ICONST_1(),
                JavaOpcodes.INVOKESPECIAL('org/python/types/Bool', '<init>', '(Z)V'),
            )
        elif node.value is False:
            self.context.add_opcodes(
                JavaOpcodes.NEW('org/python/types/Bool'),
                JavaOpcodes.DUP(),
                JavaOpcodes.ICONST_0(),
                JavaOpcodes.INVOKESPECIAL('org/python/types/Bool', '<init>', '(Z)V'),
            )
        else:
            raise NotImplementedError("Unknown named constant %s" % node.value)

    @node_visitor
    def visit_Ellipsis(self, node):
        raise NotImplementedError('No handler for Ellipsis')

    @node_visitor
    def visit_Attribute(self, node):
        self.visit(node.value)

        if type(node.ctx) == ast.Load:
            self.context.add_opcodes(
                JavaOpcodes.LDC_W(node.attr),
                JavaOpcodes.INVOKEINTERFACE(
                    'org/python/Object',
                    '__getattribute__',
                    '(Ljava/lang/String;)Lorg/python/Object;'
                ),
            )
        elif type(node.ctx) == ast.Store:
            self.context.add_opcodes(
                JavaOpcodes.SWAP(),
                JavaOpcodes.LDC_W(node.attr),
                JavaOpcodes.SWAP(),
                JavaOpcodes.INVOKEINTERFACE(
                    'org/python/Object',
                    '__setattr__',
                    args=['Ljava/lang/String;', 'Lorg/python/Object;'],
                    returns='V'),
            )
        elif type(node.ctx) == ast.Del:
            self.context.add_opcodes(
                JavaOpcodes.LDC_W(node.attr),
            )
        else:
            raise NotImplementedError("Unknown context %s" % node.ctx)

    @node_visitor
    def visit_Subscript(self, node):
        if type(node.ctx) == ast.Load:
            self.visit(node.value)
            self.visit(node.slice)
            self.context.add_opcodes(
                JavaOpcodes.INVOKEINTERFACE(
                    'org/python/Object',
                    '__getitem__',
                    args=['Lorg/python/Object;'],
                    returns='Lorg/python/Object;'
                ),
            )
        elif type(node.ctx) == ast.Store:
            self.context.add_opcodes(
                ASTORE_name(self.context, '#value'),
            )
            self.visit(node.value)
            self.visit(node.slice)
            self.context.add_opcodes(
                ALOAD_name(self.context, '#value'),
                JavaOpcodes.INVOKEINTERFACE(
                    'org/python/Object',
                    '__setitem__',
                    args=['Lorg/python/Object;', 'Lorg/python/Object;'],
                    returns='V'
                ),
            )
            free_name(self.context, '#value')
        elif type(node.ctx) == ast.Del:
            self.visit(node.value)
            self.visit(node.slice)
        else:
            raise NotImplementedError("Unknown context %s" % node.ctx)

    @node_visitor
    def visit_Name(self, node):
        if type(node.ctx) == ast.Load:
            try:
                self.context.load_name(node.id)
            except NameError:
                self.context.add_opcodes(
                    JavaOpcodes.NEW('org/python/exceptions/UnboundLocalError'),
                    JavaOpcodes.DUP(),
                    JavaOpcodes.LDC_W(node.id),
                    JavaOpcodes.INVOKESPECIAL(
                        'org/python/exceptions/UnboundLocalError',
                        '<init>',
                        args=['Ljava/lang/String;'],
                        returns='V'
                    ),
                    JavaOpcodes.ATHROW()
                )
        elif type(node.ctx) == ast.Store:
            self.context.store_name(node.id)
        else:
            raise NotImplementedError("Unknown context %s" % node.ctx)

    @node_visitor
    def visit_List(self, node):
        if isinstance(node.ctx, ast.Load):
            self.context.add_opcodes(
                JavaOpcodes.NEW('org/python/types/List'),
                JavaOpcodes.DUP(),

                JavaOpcodes.NEW('java/util/ArrayList'),
                JavaOpcodes.DUP(),
                ICONST_val(len(node.elts)),
                JavaOpcodes.INVOKESPECIAL('java/util/ArrayList', '<init>', args=['I'], returns='V')
            )

            for child in node.elts:
                self.context.add_opcodes(
                    JavaOpcodes.DUP(),
                )

                self.visit(child)

                self.context.add_opcodes(
                    JavaOpcodes.INVOKEINTERFACE('java/util/List', 'add', args=['Ljava/lang/Object;'], returns='Z'),
                    JavaOpcodes.POP(),
                )

            self.context.add_opcodes(
                JavaOpcodes.INVOKESPECIAL('org/python/types/List', '<init>', args=['Ljava/util/List;'], returns='V')
            )

        elif isinstance(node.ctx, ast.Store):
            self.context.add_opcodes(
                JavaOpcodes.INVOKEINTERFACE('org/python/Object', '__iter__', args=[], returns='Lorg/python/Iterable;')
            )
            for child in node.elts:
                self.context.add_opcodes(
                    JavaOpcodes.DUP(),
                    JavaOpcodes.INVOKEINTERFACE(
                        'org/python/Iterable',
                        '__next__',
                        args=[],
                        returns='Lorg/python/Object;'
                    )
                )
                self.visit(child)

    @node_visitor
    def visit_Tuple(self, node):
        if isinstance(node.ctx, ast.Load):
            self.context.add_opcodes(
                JavaOpcodes.NEW('org/python/types/Tuple'),
                JavaOpcodes.DUP(),

                JavaOpcodes.NEW('java/util/ArrayList'),
                JavaOpcodes.DUP(),
                ICONST_val(len(node.elts)),
                JavaOpcodes.INVOKESPECIAL('java/util/ArrayList', '<init>', args=['I'], returns='V')
            )

            for child in node.elts:
                self.context.add_opcodes(
                    JavaOpcodes.DUP(),
                )

                self.visit(child)

                self.context.add_opcodes(
                    JavaOpcodes.INVOKEINTERFACE('java/util/List', 'add', args=['Ljava/lang/Object;'], returns='Z'),
                    JavaOpcodes.POP(),
                )

            self.context.add_opcodes(
                JavaOpcodes.INVOKESPECIAL('org/python/types/Tuple', '<init>', args=['Ljava/util/List;'], returns='V')
            )

        elif isinstance(node.ctx, ast.Store):
            self.context.add_opcodes(
                JavaOpcodes.INVOKEINTERFACE('org/python/Object', '__iter__', args=[], returns='Lorg/python/Iterable;')
            )
            for child in node.elts:
                self.context.add_opcodes(
                    JavaOpcodes.DUP(),
                    JavaOpcodes.INVOKEINTERFACE(
                        'org/python/Iterable',
                        '__next__',
                        args=[],
                        returns='Lorg/python/Object;'
                    )
                )
                self.visit(child)
            self.context.add_opcodes(
                JavaOpcodes.POP(),
            )

    @node_visitor
    def visit_Slice(self, node):
        self.context.add_opcodes(
            JavaOpcodes.NEW('org/python/types/Slice'),
            JavaOpcodes.DUP(),
        )
        if node.lower:
            self.visit(node.lower)
        else:
            self.context.add_opcodes(
                JavaOpcodes.GETSTATIC('org/python/types/NoneType', 'NONE', 'Lorg/python/Object;')
            )

        if node.upper:
            self.visit(node.upper)
        else:
            self.context.add_opcodes(
                JavaOpcodes.GETSTATIC('org/python/types/NoneType', 'NONE', 'Lorg/python/Object;')
            )

        if node.step:
            self.visit(node.step)
        else:
            self.context.add_opcodes(
                JavaOpcodes.GETSTATIC('org/python/types/NoneType', 'NONE', 'Lorg/python/Object;')
            )

        self.context.add_opcodes(
            JavaOpcodes.INVOKESPECIAL(
                'org/python/types/Slice',
                '<init>',
                args=['Lorg/python/Object;', 'Lorg/python/Object;', 'Lorg/python/Object;'],
                returns='V'
            )
        )

    @node_visitor
    def visit_ExtSlice(self, node):
        # slice* dims):
        raise NotImplementedError('No handler for ExtSlice')

    @node_visitor
    def visit_Index(self, node):
        self.visit(node.value)

    @node_visitor
    def visit_ExceptHandler(self, node):
        # expr? type, identifier? name, stmt* body):
        if isinstance(node.type, ast.Tuple):
            exception = [
                self.full_classref(exc.id, default_prefix='org.python.exceptions')
                for exc in node.type.elts
            ]
        elif node.type:
            exception = self.full_classref(node.type.id, default_prefix='org.python.exceptions')
        else:
            exception = None

        self.context.add_opcodes(
            CATCH(exception),
        )

        # Top of stack is the exception to be raised
        if exception and node.name:
            # The exception has been named. Store it as that name.
            self.context.add_opcodes(
                JavaOpcodes.DUP(),
            )
            self.context.store_name(node.name)

        # Regardless of whether the exception is named,
        # locally store it so that it can be re-raised easily.
        exc_name = '#exception-%x' % id(node)
        self.context.add_opcodes(
            ASTORE_name(self.context, exc_name),
        )

        self.current_exc_name.append(exc_name)

        for child in node.body:
            self.visit(child)

        free_name(self.context, exc_name)
        self.current_exc_name.pop()<|MERGE_RESOLUTION|>--- conflicted
+++ resolved
@@ -730,16 +730,18 @@
             self.context.add_opcodes(
                 JavaOpcodes.ACONST_NULL(),  # from_list
                 JavaOpcodes.ICONST_0(),
-<<<<<<< HEAD
-                JavaOpcodes.INVOKESTATIC('org/python/ImportLib', '__import__', '(Ljava/lang/String;Ljava/util/Map;Ljava/util/Map;[Ljava/lang/String;I)Lorg/python/types/Module;')
-=======
                 JavaOpcodes.INVOKESTATIC(
                     'org/python/ImportLib',
                     '__import__',
-                    args=['Ljava/lang/String;', '[Ljava/lang/String;', 'I'],
+                    args=[
+                        'Ljava/lang/String;',
+                        'Ljava/util/Map;',
+                        'Ljava/util/Map;',
+                        '[Ljava/lang/String;',
+                        'I',
+                    ],
                     returns='Lorg/python/types/Module;'
                 )
->>>>>>> b606bba8
             )
             if alias.asname:
                 self.context.store_name(alias.asname)
@@ -778,15 +780,18 @@
 
         self.context.add_opcodes(
             ICONST_val(node.level),
-<<<<<<< HEAD
-            JavaOpcodes.INVOKESTATIC('org/python/ImportLib', '__import__', '(Ljava/lang/String;Ljava/util/Map;Ljava/util/Map;[Ljava/lang/String;I)Lorg/python/types/Module;')
-=======
             JavaOpcodes.INVOKESTATIC(
                 'org/python/ImportLib',
                 '__import__',
-                args=['Ljava/lang/String;', '[Ljava/lang/String;', 'I'],
-                returns='Lorg/python/types/Module;')
->>>>>>> b606bba8
+                args=[
+                    'Ljava/lang/String;',
+                    'Ljava/util/Map;',
+                    'Ljava/util/Map;',
+                    '[Ljava/lang/String;',
+                    'I',
+                ],
+                returns='Lorg/python/types/Module;'
+            )
         )
 
         if len(node.names) == 1 and node.names[0].name == '*':
@@ -1907,45 +1912,96 @@
                             JavaOpcodes.DUP(),
                             JavaOpcodes.INSTANCEOF('org/python/internals/Scope'),
                         ], JavaOpcodes.IFEQ),
+            )
+            self.context.add_opcodes(
                     JavaOpcodes.CHECKCAST('org/python/internals/Scope'),
                     IF([
                                 JavaOpcodes.DUP(),
                                 JavaOpcodes.GETFIELD('org/python/internals/Scope', 'name', 'Ljava/lang/String;'),
                                 JavaOpcodes.LDC_W('globals'),
-                                JavaOpcodes.INVOKEVIRTUAL('java/lang/Object', 'equals', '(Ljava/lang/Object;)Z')
+                                JavaOpcodes.INVOKEVIRTUAL(
+                                    'java/lang/Object',
+                                    'equals',
+                                    args=['Ljava/lang/Object;'],
+                                    returns='Z'
+                                )
                             ], JavaOpcodes.IFEQ),
             )
             self.context.load_globals()
             self.context.add_opcodes(
-                        JavaOpcodes.INVOKEVIRTUAL('org/python/internals/Scope', 'bind', '(Ljava/util/Map;)Lorg/python/internals/Scope;'),
+                        JavaOpcodes.INVOKEVIRTUAL(
+                            'org/python/internals/Scope',
+                            'bind',
+                            args=['Ljava/util/Map;'],
+                            returns='Lorg/python/internals/Scope;'
+                        ),
+            )
+            self.context.add_opcodes(
                     ELIF([
                                 JavaOpcodes.DUP(),
                                 JavaOpcodes.GETFIELD('org/python/internals/Scope', 'name', 'Ljava/lang/String;'),
                                 JavaOpcodes.LDC_W('locals'),
-                                JavaOpcodes.INVOKEVIRTUAL('java/lang/Object', 'equals', '(Ljava/lang/Object;)Z')
+                                JavaOpcodes.INVOKEVIRTUAL(
+                                    'java/lang/Object',
+                                    'equals',
+                                    args=['Ljava/lang/Object;'],
+                                    returns='Z'
+                                )
                             ], JavaOpcodes.IFEQ),
             )
             self.context.load_locals()
             self.context.add_opcodes(
-                        JavaOpcodes.INVOKEVIRTUAL('org/python/internals/Scope', 'bind', '(Ljava/util/Map;)Lorg/python/internals/Scope;'),
+                        JavaOpcodes.INVOKEVIRTUAL(
+                            'org/python/internals/Scope',
+                            'bind',
+                            args=['Ljava/util/Map;'],
+                            returns='Lorg/python/internals/Scope;'
+                        ),
+            )
+            self.context.add_opcodes(
                     ELIF([
                                 JavaOpcodes.DUP(),
                                 JavaOpcodes.GETFIELD('org/python/internals/Scope', 'name', 'Ljava/lang/String;'),
                                 JavaOpcodes.LDC_W('vars'),
-                                JavaOpcodes.INVOKEVIRTUAL('java/lang/Object', 'equals', '(Ljava/lang/Object;)Z')
+                                JavaOpcodes.INVOKEVIRTUAL(
+                                    'java/lang/Object',
+                                    'equals',
+                                    args=['Ljava/lang/Object;'],
+                                    returns='Z'
+                                )
                             ], JavaOpcodes.IFEQ),
             )
             self.context.load_vars()
             self.context.add_opcodes(
-                        JavaOpcodes.INVOKEVIRTUAL('org/python/internals/Scope', 'bind', '(Ljava/util/Map;)Lorg/python/internals/Scope;'),
+                        JavaOpcodes.INVOKEVIRTUAL(
+                            'org/python/internals/Scope',
+                            'bind',
+                            args=['Ljava/util/Map;'],
+                            returns='Lorg/python/internals/Scope;'
+                        ),
+            )
+            self.context.add_opcodes(
                     ELSE(),
+            )
+            self.context.add_opcodes(
                         JavaOpcodes.NEW('org/python/exceptions/RuntimeError'),
                         JavaOpcodes.DUP(),
                         JavaOpcodes.LDC_W("Unknown scope type"),
-                        JavaOpcodes.INVOKESPECIAL('org/python/exceptions/RuntimeError', '<init>', '(Ljava/lang/String;)V'),
+                        JavaOpcodes.INVOKESPECIAL(
+                            'org/python/exceptions/RuntimeError',
+                            '<init>',
+                            args=['Ljava/lang/String;'],
+                            returns='V'
+                        ),
                         JavaOpcodes.ATHROW(),
+            )
+            self.context.add_opcodes(
                     END_IF(),
+            )
+            self.context.add_opcodes(
                 ELSE(),
+            )
+            self.context.add_opcodes(
                     # It's a normal callable.
                     JavaOpcodes.CHECKCAST('org/python/Callable'),
             )
@@ -1989,15 +2045,9 @@
 
             # Create and populate the map of kwargs to pass to invoke().
             self.context.add_opcodes(
-<<<<<<< HEAD
                     JavaOpcodes.NEW('java/util/HashMap'),
                     JavaOpcodes.DUP(),
-                    JavaOpcodes.INVOKESPECIAL('java/util/HashMap', '<init>', '()V'),
-=======
-                JavaOpcodes.NEW('java/util/HashMap'),
-                JavaOpcodes.DUP(),
-                JavaOpcodes.INVOKESPECIAL('java/util/HashMap', '<init>', args=[], returns='V'),
->>>>>>> b606bba8
+                    JavaOpcodes.INVOKESPECIAL('java/util/HashMap', '<init>', args=[], returns='V'),
             )
 
             for keyword in node.keywords:
@@ -2025,17 +2075,12 @@
 
             # Set up the stack and invoke the callable
             self.context.add_opcodes(
-<<<<<<< HEAD
-                    JavaOpcodes.INVOKEINTERFACE('org/python/Callable', 'invoke', '([Lorg/python/Object;Ljava/util/Map;)Lorg/python/Object;'),
-                END_IF(),
-=======
                 JavaOpcodes.INVOKEINTERFACE(
                     'org/python/Callable',
                     'invoke',
                     args=['[Lorg/python/Object;', 'Ljava/util/Map;'],
                     returns='Lorg/python/Object;'
                 ),
->>>>>>> b606bba8
             )
 
     @node_visitor
