import sys
from ..java import (
    Annotation, Code as JavaCode, ConstantElementValue, Method as JavaMethod,
    RuntimeVisibleAnnotations, opcodes as JavaOpcodes, Classref as JavaClassref
)
from .blocks import Block, Accumulator, BlockCodeTooLarge
from .structures import (
    TRY, CATCH, END_TRY,
    ArgType, IF, END_IF
)
from .types import java, python
from .types.primitives import (
    ALOAD_name, ASTORE_name, free_name,
    DLOAD_name, FLOAD_name,
    ICONST_val, ILOAD_name,
    LLOAD_name,
)
# from .debug import DEBUG, DEBUG_value


CO_VARARGS = 0x0004
CO_VARKEYWORDS = 0x0008
CO_GENERATOR = 0x0020


def descriptor(annotation):
    if annotation == 'bool':
        return 'Z'
    elif annotation == 'byte':
        return 'B'
    elif annotation == 'char':
        return 'C'
    elif annotation == 'short':
        return 'S'
    elif annotation == 'int':
        return 'I'
    elif annotation == 'long':
        return 'J'
    elif annotation == 'float':
        return 'F'
    elif annotation == 'double':
        return 'D'
    elif annotation is None or annotation == 'void':
        return 'V'
    else:
        return 'L%s;' % annotation.replace('.', '/')


def to_python(accumulator, annotation, var_name):
    if annotation == "bool":
        accumulator.add_opcodes(
            # DEBUG("INPUT %s TRANSFORM %s" % (i, annotation)),

            ILOAD_name(var_name),
            JavaOpcodes.INVOKESTATIC(
                'org/python/types/Bool',
                'getBool',
                args=['Ljava/lang/Long;'],
                returns='Lorg/python/types/Bool;'),
        )
    elif annotation == "byte":
        accumulator.add_opcodes(
            # DEBUG("INPUT %s TRANSFORM %s" % (i, annotation)),

            ILOAD_name(var_name),
            JavaOpcodes.INVOKESTATIC(
                'org/python/types/Int',
                'getInt',
                args=['B'],
                returns='Lorg/python/types/Int;'
            ),
        )
    elif annotation == 'char':
        accumulator.add_opcodes(
            # DEBUG("INPUT %s TRANSFORM %s" % (i, annotation)),

            ILOAD_name(var_name),
            JavaOpcodes.INVOKESTATIC(
                'org/python/types/Int',
                'getInt',
                args=['C'],
                returns='Lorg/python/types/Int;'
            ),
        )
    elif annotation == "short":
        accumulator.add_opcodes(
            # DEBUG("INPUT %s TRANSFORM %s" % (i, annotation)),

            ILOAD_name(var_name),
            JavaOpcodes.INVOKESTATIC(
                'org/python/types/Int',
                'getInt',
                args=['S'],
                returns='Lorg/python/types/Int;'
            ),
        )
    elif annotation == "int":
        accumulator.add_opcodes(
            # DEBUG("INPUT %s TRANSFORM %s" % (i, annotation)),

            ILOAD_name(var_name),
            JavaOpcodes.INVOKESTATIC(
                'org/python/types/Int',
                'getInt',
                args=['I'],
                returns='Lorg/python/types/Int;'
            ),
        )
    elif annotation == "long":
        accumulator.add_opcodes(
            # DEBUG("INPUT %s TRANSFORM %s" % (i, annotation)),

            LLOAD_name(var_name),
            JavaOpcodes.INVOKESTATIC(
                'org/python/types/Int',
                'getInt',
                args=['J'],
                returns='Lorg/python/types/Int;'
            ),
        )
    elif annotation == "float":
        accumulator.add_opcodes(
            # DEBUG("INPUT %s TRANSFORM %s" % (i, annotation)),

            java.New('org/python/types/Float'),
            FLOAD_name(var_name),
            java.Init('org/python/types/Float', 'F'),
        )
    elif annotation == "double":
        accumulator.add_opcodes(
            # DEBUG("INPUT %s TRANSFORM %s" % (i, annotation)),

            java.New('org/python/types/Float'),
            DLOAD_name(var_name),
            java.Init('org/python/types/Float', 'D'),
        )
    else:
        accumulator.add_opcodes(
            # DEBUG("INPUT %s TRANSFORM %s" % (i, annotation)),
            ALOAD_name(var_name),
            python.Type.to_python(),
        )


def to_java(accumulator, annotation):
    if annotation == 'void':
        accumulator.add_opcodes(
            JavaOpcodes.POP(),
        )
    elif annotation == 'bool':
        accumulator.add_opcodes(
            JavaOpcodes.CHECKCAST('org/python/types/Bool'),
            JavaOpcodes.GETFIELD('org/python/types/Bool', 'value', 'Z'),
        )
    elif annotation == 'byte':
        accumulator.add_opcodes(
            JavaOpcodes.CHECKCAST('org/python/types/Int'),
            JavaOpcodes.GETFIELD('org/python/types/Int', 'value', 'J'),
            JavaOpcodes.L2I(),
            JavaOpcodes.I2B(),
        )
    elif annotation == 'char':
        accumulator.add_opcodes(
            JavaOpcodes.INVOKEINTERFACE('org/python/Object', 'toJava', args=[], returns='Ljava/lang/Object;'),
            JavaOpcodes.CHECKCAST('java/lang/String'),
            ICONST_val(0),
            JavaOpcodes.INVOKEVIRTUAL('java/lang/String', 'charAt', args=['I'], returns='C'),
        )
    elif annotation == 'short':
        accumulator.add_opcodes(
            JavaOpcodes.CHECKCAST('org/python/types/Int'),
            JavaOpcodes.GETFIELD('org/python/types/Int', 'value', 'J'),
            JavaOpcodes.L2I(),
            JavaOpcodes.I2S(),
        )
    elif annotation == 'int':
        accumulator.add_opcodes(
            JavaOpcodes.CHECKCAST('org/python/types/Int'),
            JavaOpcodes.GETFIELD('org/python/types/Int', 'value', 'J'),
            JavaOpcodes.L2I(),
        )
    elif annotation == 'long':
        accumulator.add_opcodes(
            JavaOpcodes.CHECKCAST('org/python/types/Int'),
            JavaOpcodes.GETFIELD('org/python/types/Int', 'value', 'J'),
        )
    elif annotation == 'float':
        accumulator.add_opcodes(
            JavaOpcodes.CHECKCAST('org/python/types/Float'),
            JavaOpcodes.GETFIELD('org/python/types/Float', 'value', 'D'),
            JavaOpcodes.DTOF(),
        )
    elif annotation == 'double':
        accumulator.add_opcodes(
            JavaOpcodes.CHECKCAST('org/python/types/Float'),
            JavaOpcodes.GETFIELD('org/python/types/Float', 'value', 'D'),
        )
    elif annotation != 'org/python/Object':
        accumulator.add_opcodes(
            JavaOpcodes.INVOKEINTERFACE('org/python/Object', 'toJava', args=[], returns='Ljava/lang/Object;'),
            JavaOpcodes.CHECKCAST(annotation.replace('.', '/')),
        )


def return_statement(accumulator, annotation):
    if annotation == 'void':
        accumulator.add_opcodes(
            JavaOpcodes.RETURN()
        )
    elif annotation in ['bool', 'byte', 'char', 'short', 'int']:
        accumulator.add_opcodes(
            JavaOpcodes.IRETURN(),
        )
    elif annotation == 'long':
        accumulator.add_opcodes(
            JavaOpcodes.LRETURN(),
        )
    elif annotation == 'float':
        accumulator.add_opcodes(
            JavaOpcodes.FRETURN(),
        )
    elif annotation == 'double':
        accumulator.add_opcodes(
            JavaOpcodes.DRETURN(),
        )
    else:
        accumulator.add_opcodes(
            JavaOpcodes.ARETURN()
        )


class MethodCodeTooLarge(Exception):
    pass


class Function(Block):
    def __init__(self, parent, name, code, parameters, returns, static=False):
        super().__init__(parent=parent)
        self.name = name

        # Python can redefine function symbols. Keep a track of any
        # function that is defined; if the symbol has already been
        # defined in this context, then append $n to the symbol in
        # the Java classfile.
        duplicates = self._parent.symbols.setdefault(self.name, [])
        duplicates.append(self.method_name)
        if len(duplicates) > 1:
            self._java_suffix = '$%d' % (len(duplicates) - 1)
        else:
            self._java_suffix = ''

        self.code = code
        self.parameters = parameters
        self.returns = returns

        # Reserve space for the register that will hold self (if required)
        self.add_self()

        # Reserve space for the registers that will hold arguments.
        for i, param in enumerate(self.parameters):
            self.local_vars[param['name']] = len(self.local_vars)

        # Reserve space for the register that will hold locals
        self.local_vars['#locals'] = len(self.local_vars)

        self.static = static

    def __repr__(self):
        return '<Function %s (%s parameters)>' % (self.name, len(self.parameters))

    @property
    def is_constructor(self):
        return False

    def add_self(self):
        pass

    def store_module(self):
        # Stores the current module as a local variable
        if ('#module') not in self.local_vars:
            self.add_opcodes(
                JavaOpcodes.GETSTATIC('python/sys', 'modules', 'Lorg/python/types/Dict;'),

                python.Str(self.module.full_name),

                python.Object.get_item(),
                JavaOpcodes.CHECKCAST('org/python/types/Module'),

                ASTORE_name('#module'),
            )

    def store_name(self, name, declare=False):
        if declare or name in self.local_vars:
            self.add_opcodes(
                # Store in a local variable
                ASTORE_name(name),
            )
            self.add_opcodes(
                # Also store in the locals variable
                ALOAD_name('#locals'),
                JavaOpcodes.LDC_W(name),
                ALOAD_name(name),
                java.Map.put(),
            )
        else:
            self.add_opcodes(
                ASTORE_name('#value'),

                ALOAD_name('#module'),

                ALOAD_name('#value'),

                python.Object.set_attr(name),
                free_name('#value')
            )

    def store_dynamic(self):
        raise NotImplementedError('Functions cannot dynamically store variables.')

    def load_name(self, name):
        if name in self.local_vars:
            self.add_opcodes(
                ALOAD_name('#locals'),
                java.Map.get(name),
                JavaOpcodes.DUP(),
                IF([], JavaOpcodes.IFNONNULL),
                java.THROW(
                    'org/python/exceptions/UnboundLocalError',
                    ['Ljava/lang/String;', JavaOpcodes.LDC_W(name)]
                ),
                END_IF(),
            )
        else:
            self.add_opcodes(
                ALOAD_name('#module'),
                python.Object.get_attribute(name),
            )

    def load_globals(self):
        self.add_opcodes(
            ALOAD_name('#module'),
            JavaOpcodes.GETFIELD('org/python/types/Module', '__dict__', 'Ljava/util/Map;'),
        )

    def load_locals(self):
        self.add_opcodes(
            ALOAD_name('#locals')
        )

    def load_vars(self):
        self.load_locals()

    def delete_name(self, name):
        try:
            self.add_opcodes(
                free_name(name),
                ALOAD_name('#locals'),
                java.Map.remove(name)
            )
        except NameError:
            self.add_opcodes(
                ALOAD_name('#module'),
                python.Object.del_attr(name),
            )

    @property
    def can_ignore_empty(self):
        return False

    @property
    def signature(self):
        return_descriptor = 'Lorg/python/Object;'
        return '(%s)%s' % (
            ''.join('Lorg/python/Object;' for p in self.parameters),
            return_descriptor
        )

    @property
    def method_name(self):
        return self.name

    @property
    def java_name(self):
        return self.name + self._java_suffix

    @property
    def pyimpl_name(self):
        return self.name + self._java_suffix

    @property
    def module(self):
        return self._parent

    @property
    def class_descriptor(self):
        return self.module.class_descriptor

    def add_class(self, class_name, extends, implements):
        from .klass import Class

        klass = Class(
            self.module,
            name=class_name,
            extends=extends,
            implements=implements
        )

        self.module.classes.append(klass)

        self.add_opcodes(
            # Stack contains the bases list
            ASTORE_name('#bases'),

            # DEBUG("FORCE LOAD OF CLASS %s AT DEFINITION" % klass.descriptor),
            # - class
            JavaOpcodes.LDC_W(JavaClassref(klass.descriptor)),

            # - name
            JavaOpcodes.LDC_W(klass.name),

            # - bases
            ALOAD_name('#bases'),

            # - dict
            JavaOpcodes.ACONST_NULL(),

            JavaOpcodes.INVOKESTATIC(
                'org/python/types/Type',
                'declarePythonType',
                args=[
                    'Ljava/lang/Class;',
                    'Ljava/lang/String;',
                    'Ljava/util/List;',
                    'Ljava/util/Map;'
                ],
                returns='Lorg/python/types/Type;'
            ),

            free_name('#bases')
        )

        self.store_name(klass.name)

        self.add_opcodes(
            JavaOpcodes.INVOKESTATIC(
                klass.descriptor,
                'class$init',
                args=[],
                returns='V'
            ),
        )

        return klass

    def add_function(self, name, code, parameter_signatures, return_signature):
        # If a function is added to a function, it is added as an anonymous
        # inner class to the function/method's parent module/class.
        from .klass import ClosureClass
        if not (isinstance(self, Closure) or isinstance(self, GeneratorClosure)):
            # prepend name to first level nested function
            name = self.name + '$' + name

        klass = ClosureClass(
            parent=self._parent,
            name=name,
        )
        self.module.classes.append(klass)

        klass.visitor_setup()

        if hasattr(self, "outer_contexts") and self.outer_contexts:
            outer_contexts = self.outer_contexts + [self]
        else:
            outer_contexts = [self]

        if code.co_flags & CO_GENERATOR:
            closure = GeneratorClosure(
                klass,
                code=code,
                generator=code.co_name,
                parameters=parameter_signatures,
                returns=return_signature,
                outer_contexts=outer_contexts
            )
        else:
            closure = Closure(
                klass,
                code=code,
                parameters=parameter_signatures,
                returns=return_signature,
                outer_contexts=outer_contexts
            )

        klass.methods.append(closure)

        for field in code.co_names:
            klass.fields[field] = 'Lorg/python/Object;'

        klass.visitor_teardown()

        # closure has reference to outer context's local variables by maintaining a list of #locals
        self.add_opcodes(
            java.New(klass.descriptor),
            java.List(),
            JavaOpcodes.DUP(),
            ALOAD_name('#locals'),
            java.List.add(),
        )

        if isinstance(self, Closure):
            self.add_opcodes(
                JavaOpcodes.DUP(),
                ALOAD_name('<closure>'),
                JavaOpcodes.CHECKCAST('org/python/types/Closure'),
                JavaOpcodes.GETFIELD('org/python/types/Closure', 'locals_list', 'Ljava/util/List;'),
                java.List.addAll(),
            )
        elif isinstance(self, GeneratorClosure):
            self.add_opcodes(
                JavaOpcodes.DUP(),
                ALOAD_name('<generator>'),
                JavaOpcodes.CHECKCAST('org/python/types/Generator'),
                JavaOpcodes.GETFIELD('org/python/types/Generator', 'closure', 'Lorg/python/types/Closure;'),
                JavaOpcodes.GETFIELD('org/python/types/Closure', 'locals_list', 'Ljava/util/List;'),
                java.List.addAll(),
            )

        self.add_opcodes(
            java.Init(klass.descriptor, 'Ljava/util/List;'),

            python.Type.for_name(klass.descriptor),
        )

        self.add_callable(closure)

        self.add_opcodes(
            python.Object.set_attr('invoke'),
            python.Object.get_attribute('invoke'),
        )

        return closure

    def visitor_setup(self):
        self.add_opcodes(
            java.Map(),
            ASTORE_name('#locals')
        )

        # stores parameters in #locals
        for param in self.parameters:
            self.add_opcodes(
                ALOAD_name('#locals'),
                JavaOpcodes.LDC_W(param['name']),
                ALOAD_name(param['name']),
                java.Map.put(),
            )

        self.store_module()

    def visitor_teardown(self):
        if len(self.opcodes) == 0:
            # If there is no content in this method, add a RETURN.
            return_required = True
        elif isinstance(self.opcodes[-1], (JavaOpcodes.RETURN, JavaOpcodes.ARETURN)):
            # If the last opcode in the method is a RETURN, but that
            # return was not added at the root level (i.e., it's not a return
            # as the last statement of an IF statement), add one.
            try:
                return_required = self.opcodes[-1].needs_implicit_return
            except AttributeError:
                return_required = True
        else:
            # If the last statement in the block isn't a RETURN, add one.
            return_required = True

        if return_required:
            self.add_opcodes(
                python.NONE(),
                JavaOpcodes.ARETURN()
            )

    def method_attributes(self):
        return [
            RuntimeVisibleAnnotations([
                Annotation(
                    'Lorg/python/Method;',
                    {
                        '__doc__': ConstantElementValue("Python method (insert docs here)")
                    }
                )
            ])
        ]

    def transpile_method(self):
        try:
            return [
                JavaMethod(
                    self.pyimpl_name,
                    self.signature,
                    static=self.static,
                    attributes=[self.transpile_code()] + self.method_attributes()
                )
            ]
        except BlockCodeTooLarge as e:
            raise MethodCodeTooLarge("Code is too large for method %s: %d > 65534"
                                     % (self.name, e.code_length))

    def transpile_wrapper(self):
        return []

    def transpile(self):
        return self.transpile_method() + self.transpile_wrapper()


class InitMethod(Function):
    def __init__(self, klass, args=None, super_args=None, parameters=None):
        super().__init__(
            klass,
            name='<init>',
            code=None,
            parameters=parameters if parameters else [
                {
                    'name': 'self',
                    'kind': ArgType.POSITIONAL_OR_KEYWORD,
                    'annotation': 'org/python/Object'
                },
                {
                    'name': 'args',
                    'kind': ArgType.VAR_POSITIONAL,
                    'annotation': '[Lorg/python/Object;'
                },
                {
                    'name': 'kwargs',
                    'kind': ArgType.VAR_KEYWORD,
                    'annotation': 'java/util/Map'
                }
            ],
            returns={'annotation': None},
        )
        self.args = args if args else {}
        self.super_args = super_args if super_args else []

        self.store_module()

    def __repr__(self):
        return '<Constructor %s (%s parameters)>' % (self.klass.name, len(self.parameters))

    @property
    def is_constructor(self):
        return True

    @property
    def klass(self):
        return self._parent

    @property
    def module(self):
        return self.klass.module

    @property
    def class_descriptor(self):
        return self.klass.descriptor

    @property
    def can_ignore_empty(self):
        return False

    @property
    def signature(self):
        return '([Lorg/python/Object;Ljava/util/Map;)V'

    def load_name(self, name):
        if name in self.args:
            index = self.args[name]
            if index is None:
                self.add_opcodes(
                    JavaOpcodes.ALOAD_2(),
                    java.Map.get(name)
                )
            else:
                self.add_opcodes(
                    JavaOpcodes.ALOAD_1(),
                    java.Array.get(index),
                )
        else:
            self.add_opcodes(
                ALOAD_name('#module'),
                python.Object.get_attribute(name),
            )

    def visitor_setup(self):
        # Construct the contents of the constructor method...
        self.add_opcodes(
            # Create the instance
            JavaOpcodes.ALOAD_0(),
            JavaOpcodes.DUP(),
        )

    def visitor_teardown(self):
        self.add_opcodes(
            java.Init(self.klass.extends_descriptor, *[descriptor(arg) for arg in self.super_args]),
            python.Type.to_python(),

            python.Object.get_attribute('__init__', use_null=True),
            # If no __init__ exists, just return.
            JavaOpcodes.DUP(),
            JavaOpcodes.IFNULL(13),  # 3

            # Check that it is a callable
            JavaOpcodes.CHECKCAST('org/python/Callable'),  # 3

            # ...and invoke it
            JavaOpcodes.ALOAD_1(),  # 1
            JavaOpcodes.ALOAD_2(),  # 1
            python.Callable.invoke(),  # 5

            JavaOpcodes.POP(),  # 1

            JavaOpcodes.RETURN()
        )


class Method(Function):
    def __init__(self, klass, name, code, parameters, returns=None, static=False):
        super().__init__(
            klass,
            name=name,
            code=code,
            parameters=parameters,
            returns=returns,
            static=static,
        )

        self.store_module()

    def __repr__(self):
        return '<Method %s.%s (%s parameters)>' % (self.klass.name, self.name, len(self.parameters))

    @property
    def pyimpl_name(self):
        return self.java_name + "$py" + self._java_suffix

    @property
    def klass(self):
        return self._parent

    @property
    def module(self):
        return self.klass.module

    @property
    def class_descriptor(self):
        return self.klass.descriptor

    @property
    def bound_signature(self):
        return_descriptor = descriptor(self.returns.get('annotation'))
        return '(%s)%s' % (
            ''.join(descriptor(p['annotation']) for p in self.parameters[1:]),
            return_descriptor
        )

    def transpile_wrapper(self):
        # The first register holds "self"; since the binding is only
        # invoked via a native call, wrap it in a Java Object - unless
        # the object is an extension type, in which case the wrapper
        # object should already exist.
        binding = Accumulator(self.local_vars)

        binding.add_opcodes(
            # DEBUG("BINDING FOR " + self.name + self.signature),
            # DEBUG("BOUND AS " + self.name + self.bound_signature),
            # JavaOpcodes.ALOAD_0(),
            # DEBUG_value("BINDING SELF IN"),

            JavaOpcodes.ALOAD_0(),
            python.Type.to_python(),  # 3

            # DEBUG_value("BINDING SELF OUT", dup=True),
        )

        # Then extract each argument, converting to Python types as required.
        for i, param in enumerate(self.parameters[1:]):
            if param['annotation'] is None:
                raise Exception("Parameters can't be void")
            else:
                to_python(binding, param['annotation'], param['name'])
            # binding.add_opcodes(
            #     DEBUG("INPUT %s TRANSFORMED" % (i)),
            # )
        # binding.add_opcodes(
        #     DEBUG("INPUTS TRANSFORMED"),
        # )

        # Then call the method, and process the return type.
        binding.add_opcodes(
            JavaOpcodes.INVOKESTATIC(self.klass.descriptor, self.pyimpl_name, self.signature),
        )

        to_java(binding, self.returns['annotation'])
        return_statement(binding, self.returns['annotation'])

        # binding.add_opcodes(
        #     DEBUG("BINDING OUTPUT to type %s" % self.returns['annotation']),
        # )

        wrapper_methods = [
            JavaMethod(
                self.java_name,
                self.bound_signature,
                attributes=[
                    JavaCode(
                        max_stack=len(self.parameters) + 5,
                        max_locals=len(self.parameters),
                        code=binding.opcodes
                    )
                ]
            ),
        ]

        if self.klass.extends:
            # We also need to generate a manual call to the super
            super_wrapper = Accumulator()
            super_wrapper.add_opcodes(
                JavaOpcodes.ALOAD_0(),
            )

            # Then extract each argument:
            for i, param in enumerate(self.parameters[1:]):
                super_wrapper.add_opcodes({
                        'bool': JavaOpcodes.ILOAD(i + 1),
                        'byte': JavaOpcodes.ILOAD(i + 1),
                        'char': JavaOpcodes.ILOAD(i + 1),
                        'short': JavaOpcodes.ILOAD(i + 1),
                        'int': JavaOpcodes.ILOAD(i + 1),
                        'long': JavaOpcodes.ILOAD(i + 1),
                        'float': JavaOpcodes.FLOAD(i + 1),
                        'double': JavaOpcodes.DLOAD(i + 1),
                    }.get(param['annotation'], JavaOpcodes.ALOAD(i + 1))
                )

            # Then call the method, and process the return type.
            super_wrapper.add_opcodes(
                JavaOpcodes.INVOKESPECIAL(self.klass.extends.replace('.', '/'), self.name, self.bound_signature),

                {
                    'void': JavaOpcodes.RETURN(),
                    'bool': JavaOpcodes.IRETURN(),
                    'byte': JavaOpcodes.IRETURN(),
                    'char': JavaOpcodes.IRETURN(),
                    'short': JavaOpcodes.IRETURN(),
                    'int': JavaOpcodes.IRETURN(),
                    'long': JavaOpcodes.LRETURN(),
                    'float': JavaOpcodes.FRETURN(),
                    'double': JavaOpcodes.DRETURN(),
                }.get(self.returns['annotation'], JavaOpcodes.ARETURN()),

                # DEBUG("SUPER WRAPPER OUTPUT to type %s" % self.returns['annotation']),
            )

            wrapper_methods.append(
                JavaMethod(
                    self.java_name + "$super",
                    self.bound_signature,
                    attributes=[
                        JavaCode(
                            max_stack=len(self.parameters) + 2,
                            max_locals=len(self.parameters) + 2,
                            code=super_wrapper.opcodes
                        )
                    ]
                )
            )

        return wrapper_methods


class MainFunction(Function):
    def __init__(self, module):
        super().__init__(
            module,
            name='__main__',
            code=None,
            parameters=[{'name': 'args', 'annotation': 'argv'}],
            returns={'annotation': None},
            static=True,
        )

    def __repr__(self):
        return '<MainFunction %s>' % self.module.name

    @property
    def java_name(self):
        return 'main'

    @property
    def pyimpl_name(self):
        return self.java_name

    @property
    def module(self):
        return self._parent

    @property
    def signature(self):
        return '([Ljava/lang/String;)V'

    @property
    def can_ignore_empty(self):
        return True

    def store_name(self, name, declare=False):
        self.add_opcodes(
            ASTORE_name('#value'),
            ALOAD_name('#module'),  # #module is available as a local var after visitor_setup has been called

            ALOAD_name('#value'),
            python.Object.set_attr(name),
            free_name('#value')
        )

    def store_dynamic(self):
        self.add_opcodes(
            ASTORE_name('#value'),
            python.Type.for_name(self.module.class_name),
            JavaOpcodes.GETFIELD('org/python/types/Type', '__dict__', 'Ljava/util/Map;'),
            ALOAD_name('#value'),

            java.Map.putAll(),
            free_name('#value')
        )

    def load_name(self, name):
        self.add_opcodes(
            ALOAD_name('#module'),  # #module is available as a local var after visitor_setup has been called
            python.Object.get_attribute(name),
        )

    def delete_name(self, name):
        self.add_opcodes(
            ALOAD_name('#module'),  # #module is available as a local var after visitor_setup has been called
            python.Object.del_attr(name),
        )

    def visitor_setup(self):
        self.add_opcodes(
            # Add a TRY-CATCH for SystemExit
            TRY(),
        )
        self.add_opcodes(
                # Set the Python version
                JavaOpcodes.LDC_W(sys.hexversion),
                JavaOpcodes.PUTSTATIC('org/Python', 'VERSION', 'I'),

                # Construct this module
                java.New(self.module.class_descriptor),
                java.Init(self.module.class_descriptor),
                ASTORE_name('#module'),

                # Register the module by it's full name
                JavaOpcodes.GETSTATIC('python/sys', 'modules', 'Lorg/python/types/Dict;'),
                python.Str(self.module.full_name),
                ALOAD_name('#module'),
                python.Object.set_item(),

                # Register the same module as __main__
                JavaOpcodes.GETSTATIC('python/sys', 'modules', 'Lorg/python/types/Dict;'),
                python.Str('__main__'),
                ALOAD_name('#module'),
                python.Object.set_item(),

                # Set the module's __name__
                ALOAD_name('#module'),
                python.Str("__main__"),
                python.Object.set_attr('__name__'),

                # Set the module's __package__
                ALOAD_name('#module'),
                python.NONE(),
                python.Object.set_attr("__package__"),

                # Run the module block.
                ALOAD_name('#module'),
                JavaOpcodes.INVOKEVIRTUAL(self.module.class_descriptor, 'module$import', args=[], returns='V'),
        )

    def visitor_teardown(self):
        # Close out the TRY-CATCH for SystemExit
        self.add_opcodes(
            CATCH('org/python/exceptions/SystemExit'),
        )
        self.add_opcodes(
                JavaOpcodes.GETFIELD('org/python/exceptions/SystemExit', 'return_code', 'I'),
                JavaOpcodes.INVOKESTATIC('java/lang/System', 'exit', args=['I'], returns='V'),
        )
        self.add_opcodes(
            END_TRY(),
            JavaOpcodes.RETURN()
        )

    def method_attributes(self):
        return []


def _get_enclosing_context_level(child_context, name):
    # returns level of enclosing context that defined the variable `name`
    # i.e. level = 2 means `name` is found two levels up from the nested `child_context`
    if name in child_context.local_vars:
        return None
    else:
        level = 0
        for context in child_context.outer_contexts[::-1]:
            level += 1
            if name in context.local_vars and context.local_vars[name] is not None:
                return level

    return None


class Closure(Function):
    def __init__(self, klass, code, parameters, returns=None, static=False, outer_contexts=None):
        super().__init__(
            klass,
            name='invoke',
            code=code,
            parameters=parameters,
            returns=returns,
            static=static,
        )
        self.nonlocal_vars = []  # holds nonlocal variable names for `store_name`
        self.outer_contexts = outer_contexts  # parent scopes of this closure, excluding global scope

        self.store_module()

    def __repr__(self):
        return '<Closure %s (%s parameters)>' % (self.name, len(self.parameters))

    def store_name(self, name, declare=False):
        if name in self.nonlocal_vars:
            # updates closure
            self.add_opcodes(
                ALOAD_name('<closure>'),
                JavaOpcodes.CHECKCAST('org/python/types/Closure'),
                ICONST_val(_get_enclosing_context_level(self, name)),
                JavaOpcodes.INVOKEVIRTUAL(
                    'org/python/types/Closure',
                    'get_locals',
                    args=['I'],
                    returns='Ljava/util/Map;'
                ),
                JavaOpcodes.SWAP(),
                JavaOpcodes.LDC_W(name),
                JavaOpcodes.SWAP(),
                java.Map.put()
            )
        else:
            super().store_name(name, declare)

    def load_name(self, name):
        parent_level = _get_enclosing_context_level(self, name)
        if parent_level:
            self.add_opcodes(
                ALOAD_name('<closure>'),
                JavaOpcodes.CHECKCAST('org/python/types/Closure'),
                ICONST_val(parent_level),
                JavaOpcodes.INVOKEVIRTUAL(
                    'org/python/types/Closure',
                    'get_locals',
                    args=['I'],
                    returns='Ljava/util/Map;'
                ),
                java.Map.get(name),
            )
        else:
            super().load_name(name)

    @property
    def klass(self):
        return self._parent

    @property
    def module(self):
        return self.klass.module

    @property
    def class_descriptor(self):
        return self.klass.descriptor

    def add_self(self):
        # In a closure method, the first argument is the closure,
        # not self. self *might* be the first argument -- but in
        # that case, it's just the first argument in an unbound
        # method.
        self.local_vars['<closure>'] = len(self.local_vars)
        self.has_self = True


class ClosureInitMethod(InitMethod):
    def __init__(self, klass):
        super().__init__(
            klass,
            parameters=[
                {
                    'name': 'self',
                    'kind': ArgType.POSITIONAL_OR_KEYWORD,
                    'annotation': 'org/python/Object'
                },
                {
                    'name': 'kwargs',
                    'kind': ArgType.VAR_KEYWORD,
                    'annotation': 'java/util/Map'
                }
            ],
        )

    def __repr__(self):
        return '<Closure constructor %s (%s parameters)>' % (self.klass.name, len(self.parameters))

    @property
    def signature(self):
        return '(Ljava/util/List;)V'

    def visitor_teardown(self):
        self.add_opcodes(
            JavaOpcodes.ALOAD_1(),
            java.Init(self.klass.extends_descriptor, 'Ljava/util/List;'),

            JavaOpcodes.RETURN()
        )


class GeneratorFunction(Function):
    def __init__(self, module, name, code, generator, parameters, returns=None, static=False):
        super().__init__(
            module,
            name=name,
            code=code,
            parameters=parameters,
            returns=returns,
            static=static,
        )
        self.generator = generator

    @property
    def klass(self):
        return self.module

    def add_self(self):
        self.local_vars['<generator>'] = len(self.local_vars)
        self.has_self = True

    def visitor_setup(self):
        self.add_opcodes(
            # Restore the variables needed for the entry of the generator.
            ALOAD_name('<generator>'),
            JavaOpcodes.GETFIELD('org/python/types/Generator', 'stack', 'Ljava/util/Map;'),
            ASTORE_name('#locals'),
        )

        for param in self.parameters:
            self.add_opcodes(
                ALOAD_name('#locals'),
                java.Map.get(param['name']),
                ASTORE_name(param['name'])
            )

    def visitor_teardown(self):
        # implicit return for generator
        # PEP 380: return statement in generator is equivalent to raise StopIteration(value)
        # if not isinstance(self.opcodes[-1], (JavaOpcodes.ATHROW, JavaOpcodes.ARETURN)):
        # TODO: Uncomment the condition above once the issue described is resolved:
        # TODO: Currently need to throw StopIteration at the end of generator even when ATHROW/ARETURN is the last
        # TODO: instruction, to fix "'TRY' object has no attribute 'next_op'" error during transpilation
        self.add_opcodes(
            # StopIteration is a singleton by design, see org/python/exceptions/StopIteration
            JavaOpcodes.GETSTATIC('org/python/exceptions/StopIteration', 'STOPITERATION', 'Lorg/python/exceptions/StopIteration;'),
            JavaOpcodes.ATHROW(),
        )

    def transpile_method(self):
        return [
            JavaMethod(
                self.method_name + "$generator",
                '(Lorg/python/types/Generator;)Lorg/python/Object;',
                static=True,
                attributes=[self.transpile_code()] + self.method_attributes()
            )
        ]

    def transpile_wrapper(self):
        wrapper = Accumulator()

        wrapper.add_opcodes(
            # Construct a generator instance
            java.New('org/python/types/Generator'),

            # p1: The name of the generator
            JavaOpcodes.LDC_W(self.generator),

            # p2: The actual generator method
            java.Class.forName(self.class_descriptor.replace('/', '.')),

            JavaOpcodes.LDC_W(self.method_name + "$generator"),
            java.Array(1, 'java/lang/Class'),

            JavaOpcodes.DUP(),
            ICONST_val(0),
            java.Class.forName('org.python.types.Generator'),
            JavaOpcodes.AASTORE(),

            JavaOpcodes.INVOKEVIRTUAL(
                'java/lang/Class',
                'getMethod',
                args=['Ljava/lang/String;', '[Ljava/lang/Class;'],
                returns='Ljava/lang/reflect/Method;'
            ),

            # p3: The arguments passed to the generator method. These will be
            # restored on the first call to the generator.
            java.Map(),
        )

        for i, param in enumerate(self.parameters):
            wrapper.add_opcodes(
                JavaOpcodes.DUP(),
                JavaOpcodes.LDC_W(param['name']),

                JavaOpcodes.ALOAD(i + (0 if self.static else 1)),
                java.Map.put(),
            )

        if isinstance(self, GeneratorClosure):
            # stores a copy of closure variables
            wrapper.add_opcodes(
                JavaOpcodes.ALOAD_0(),  # first register contains initialized Closure object reference
                JavaOpcodes.CHECKCAST('org/python/types/Closure')
            )
            wrapper.add_opcodes(
                java.Init(
                    'org/python/types/Generator',
                    'Ljava/lang/String;',
                    'Ljava/lang/reflect/Method;',
                    'Ljava/util/Map;',
                    'Lorg/python/types/Closure;'
                ),
                JavaOpcodes.ARETURN(),
            )
        else:
            # Construct and return the generator object.
            wrapper.add_opcodes(
                java.Init(
                    'org/python/types/Generator',
                    'Ljava/lang/String;',
                    'Ljava/lang/reflect/Method;',
                    'Ljava/util/Map;'
                ),
                JavaOpcodes.ARETURN(),
            )

        return [
            JavaMethod(
                self.method_name,
                self.signature,
                static=self.static,
                attributes=[
                    JavaCode(
                        max_stack=len(self.parameters) + 9,
                        max_locals=len(self.parameters) + 8,
                        code=wrapper.opcodes
                    )
                ]
            )
        ]

    def store_name(self, name, declare=False):
        if declare or name in self.local_vars:
            self.add_opcodes(
                # Store in a local variable
                ASTORE_name(name),
            )
            self.add_opcodes(
                # Also store in the locals variable
                ALOAD_name('#locals'),
                JavaOpcodes.LDC_W(name),
                ALOAD_name(name),
                java.Map.put(),
            )
        else:
            # Unlike other Functions, GeneratorFunctions do not cache the current Module
            # locally, so it must be fetched on each use.
            self.add_opcodes(
                ASTORE_name('#value'),

                JavaOpcodes.GETSTATIC('python/sys', 'modules', 'Lorg/python/types/Dict;'),

                python.Str(self.module.full_name),

                python.Object.get_item(),
                JavaOpcodes.CHECKCAST('org/python/types/Module'),

                ALOAD_name('#value'),

                python.Object.set_attr(name),
                free_name('#value')
            )

    def load_name(self, name):
        if name == '<generator>':  # `<generator>` is not included in #locals
            self.add_opcodes(
                ALOAD_name(name)
            )
        elif name in self.local_vars:
            self.add_opcodes(
                ALOAD_name('#locals'),
                java.Map.get(name),
            )
        else:
            # Unlike other Functions, GeneratorFunctions do not cache the current Module
            # locally, so it must be fetched on each use.
            self.add_opcodes(
                JavaOpcodes.GETSTATIC('python/sys', 'modules', 'Lorg/python/types/Dict;'),

                python.Str(self.module.full_name),

                python.Object.get_item(),
                JavaOpcodes.CHECKCAST('org/python/types/Module'),
                python.Object.get_attribute(name),
            )

    def delete_name(self, name):
        try:
            self.add_opcodes(
                free_name(name),
                ALOAD_name('#locals'),
                java.Map.remove(name)
            )
        except NameError:
            # Unlike other Functions, GeneratorFunctions do not cache the current Module
            # locally, so it must be fetched on each use.
            self.add_opcodes(
                JavaOpcodes.GETSTATIC('python/sys', 'modules', 'Lorg/python/types/Dict;'),

                python.Str(self.module.full_name),

                python.Object.get_item(),
                JavaOpcodes.CHECKCAST('org/python/types/Module'),
                python.Object.del_attr(name),
            )


class GeneratorMethod(Method):
    def __init__(self, klass, name, code, generator, parameters, returns=None, static=False):
        super().__init__(
            klass,
            name=name,
            code=code,
            parameters=parameters,
            returns=returns,
            static=static,
        )
        self.generator = generator

    @property
    def klass(self):
        return self._parent

    def add_self(self):
        self.local_vars['<generator>'] = len(self.local_vars)
        self.has_self = True

    def visitor_setup(self):
        self.add_opcodes(
            # Restore the variables needed for the entry of the generator.
            ALOAD_name('<generator>'),
            JavaOpcodes.GETFIELD('org/python/types/Generator', 'stack', 'Ljava/util/Map;'),
            ASTORE_name('#locals'),
        )

        for param in self.parameters:
            self.add_opcodes(
                ALOAD_name('#locals'),
                java.Map.get(param['name']),
                ASTORE_name(param['name'])
            )

    def visitor_teardown(self):
        # implicit return for generator
        # PEP 380: return statement in generator is equivalent to raise StopIteration(value)
        # if not isinstance(self.opcodes[-1], (JavaOpcodes.ATHROW, JavaOpcodes.ARETURN)):
        # TODO: Uncomment the condition above once the issue described is resolved:
        # TODO: Currently need to throw StopIteration at the end of generator even when ATHROW/ARETURN is the last
        # TODO: instruction, to fix "'TRY' object has no attribute 'next_op'" error during transpilation
        self.add_opcodes(
            # StopIteration is a singleton by design, see org/python/exceptions/StopIteration
            JavaOpcodes.GETSTATIC('org/python/exceptions/StopIteration', 'STOPITERATION', 'Lorg/python/exceptions/StopIteration;'),
            JavaOpcodes.ATHROW(),
        )

    def transpile_method(self):
        return [
            JavaMethod(
                self.method_name + "$generator",
                '(Lorg/python/types/Generator;)Lorg/python/Object;',
                static=True,
                attributes=[self.transpile_code()] + self.method_attributes()
            )
        ]

    def transpile_wrapper(self):
        wrapper = Accumulator()

        wrapper.add_opcodes(
            # Construct a generator instance
            java.New('org/python/types/Generator'),

            # p1: The name of the generator
            JavaOpcodes.LDC_W(self.generator),

            # p2: The actual generator method
            java.Class.forName(self.klass.class_name),

            JavaOpcodes.LDC_W(self.method_name + "$generator"),
            java.Array(1, 'java/lang/Class'),

            JavaOpcodes.DUP(),
            ICONST_val(0),
            java.Class.forName('org.python.types.Generator'),
            JavaOpcodes.AASTORE(),

            JavaOpcodes.INVOKEVIRTUAL(
                'java/lang/Class',
                'getMethod',
                args=['Ljava/lang/String;', '[Ljava/lang/Class;'],
                returns='Ljava/lang/reflect/Method;'
            ),

            # p3: The arguments passed to the generator method. These will be
            # restored on the first call to the generator.
            java.Map(),
        )

        for i, param in enumerate(self.parameters):
            wrapper.add_opcodes(
                JavaOpcodes.DUP(),
                JavaOpcodes.LDC_W(param['name']),

                JavaOpcodes.ALOAD(i + (0 if self.static else 1)),
                java.Map.put(),
            )

        # Construct and return the generator object.
        wrapper.add_opcodes(
            java.Init(
                'org/python/types/Generator',
                'Ljava/lang/String;',
                'Ljava/lang/reflect/Method;',
                'Ljava/util/Map;',
            ),
            JavaOpcodes.ARETURN(),
        )

        return super().transpile_wrapper() + [
            JavaMethod(
                self.pyimpl_name,
                self.signature,
                static=self.static,
                attributes=[
                    JavaCode(
                        max_stack=len(self.parameters) + 9,
                        max_locals=len(self.parameters) + 8,
                        code=wrapper.opcodes
                    )
                ]
            )
        ]

<<<<<<< HEAD
    def store_name(self, name, declare=False):
        if declare or name in self.local_vars:
            self.add_opcodes(
                # Store in a local variable
                ASTORE_name(name),
            )
            self.add_opcodes(
                # Also store in the locals variable
                ALOAD_name('#locals'),
                JavaOpcodes.LDC_W(name),
                ALOAD_name(name),
                java.Map.put(),
            )
        else:
            # Unlike other Functions, GeneratorFunctions do not cache the current Module
            # locally, so it must be fetched on each use.
            self.add_opcodes(
                ASTORE_name('#value'),

                JavaOpcodes.GETSTATIC('python/sys', 'modules', 'Lorg/python/types/Dict;'),

                python.Str(self.module.full_name),

                python.Object.get_item(),
                JavaOpcodes.CHECKCAST('org/python/types/Module'),

                ALOAD_name('#value'),

                python.Object.set_attr(name),
                free_name('#value')
            )

    def load_name(self, name):
        if name in self.local_vars:
=======
    def load_name(self, name):
        if name == '<generator>':  # `<generator>` is not included in #locals
>>>>>>> 2262a710
            self.add_opcodes(
                ALOAD_name(name)
            )
        else:
<<<<<<< HEAD
            # Unlike other Functions, GeneratorFunctions do not cache the current Module
            # locally, so it must be fetched on each use.
            self.add_opcodes(
                JavaOpcodes.GETSTATIC('python/sys', 'modules', 'Lorg/python/types/Dict;'),

                python.Str(self.module.full_name),

                python.Object.get_item(),
                JavaOpcodes.CHECKCAST('org/python/types/Module'),
                python.Object.get_attribute(name),
            )

    def delete_name(self, name):
        try:
            self.add_opcodes(
                free_name(name)
            )
        except NameError:
            # Unlike other Functions, GeneratorFunctions do not cache the current Module
            # locally, so it must be fetched on each use.
            self.add_opcodes(
                JavaOpcodes.GETSTATIC('python/sys', 'modules', 'Lorg/python/types/Dict;'),

                python.Str(self.module.full_name),

                python.Object.get_item(),
                JavaOpcodes.CHECKCAST('org/python/types/Module'),
                python.Object.del_attr(name),
            )
=======
            super().load_name(name)
>>>>>>> 2262a710


class GeneratorClosure(GeneratorFunction):
    def __init__(self, module, code, generator, parameters, returns=None, static=False, outer_contexts=None):
        super().__init__(
            module,
            name='invoke',
            code=code,
            generator=generator,
            parameters=parameters,
            returns=returns,
            static=static,
        )
        self.nonlocal_vars = []  # holds nonlocal variable names for `store_name`
        self.outer_contexts = outer_contexts  # parent scopes of this closure, excluding global scope

    def __repr__(self):
        return '<GeneratorClosure %s (%s parameters)>' % (
            self.name, len(self.parameters)
        )

    @property
    def klass(self):
        return self._parent

    @property
    def module(self):
        return self.klass.module

    @property
    def class_descriptor(self):
        return self.klass.descriptor

    def store_name(self, name, declare=False):
        if name in self.nonlocal_vars:
            # updates closure
            self.add_opcodes(
                ALOAD_name('<generator>'),
                JavaOpcodes.CHECKCAST('org/python/types/Generator'),
                JavaOpcodes.GETFIELD('org/python/types/Generator', 'closure', 'Lorg/python/types/Closure;'),
                ICONST_val(_get_enclosing_context_level(self, name)),
                JavaOpcodes.INVOKEVIRTUAL(
                    'org/python/types/Closure',
                    'get_locals',
                    args=['I'],
                    returns='Ljava/util/Map;'
                ),
                JavaOpcodes.SWAP(),
                JavaOpcodes.LDC_W(name),
                JavaOpcodes.SWAP(),
                java.Map.put()
            )
        else:
            super().store_name(name, declare)

    def load_name(self, name):
        parent_level = _get_enclosing_context_level(self, name)

        if parent_level:
            self.add_opcodes(
                ALOAD_name('<generator>'),
                JavaOpcodes.CHECKCAST('org/python/types/Generator'),
                JavaOpcodes.GETFIELD('org/python/types/Generator', 'closure', 'Lorg/python/types/Closure;'),
                ICONST_val(parent_level),
                JavaOpcodes.INVOKEVIRTUAL(
                    'org/python/types/Closure',
                    'get_locals',
                    args=['I'],
                    returns='Ljava/util/Map;'
                ),
                java.Map.get(name),
            )
        else:
            super().load_name(name)<|MERGE_RESOLUTION|>--- conflicted
+++ resolved
@@ -1474,7 +1474,6 @@
             )
         ]
 
-<<<<<<< HEAD
     def store_name(self, name, declare=False):
         if declare or name in self.local_vars:
             self.add_opcodes(
@@ -1508,27 +1507,12 @@
             )
 
     def load_name(self, name):
-        if name in self.local_vars:
-=======
-    def load_name(self, name):
         if name == '<generator>':  # `<generator>` is not included in #locals
->>>>>>> 2262a710
             self.add_opcodes(
                 ALOAD_name(name)
             )
         else:
-<<<<<<< HEAD
-            # Unlike other Functions, GeneratorFunctions do not cache the current Module
-            # locally, so it must be fetched on each use.
-            self.add_opcodes(
-                JavaOpcodes.GETSTATIC('python/sys', 'modules', 'Lorg/python/types/Dict;'),
-
-                python.Str(self.module.full_name),
-
-                python.Object.get_item(),
-                JavaOpcodes.CHECKCAST('org/python/types/Module'),
-                python.Object.get_attribute(name),
-            )
+            super().load_name(name)
 
     def delete_name(self, name):
         try:
@@ -1547,9 +1531,6 @@
                 JavaOpcodes.CHECKCAST('org/python/types/Module'),
                 python.Object.del_attr(name),
             )
-=======
-            super().load_name(name)
->>>>>>> 2262a710
 
 
 class GeneratorClosure(GeneratorFunction):
