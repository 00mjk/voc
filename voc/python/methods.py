import sys
from ..java import (
    Annotation, Code as JavaCode, ConstantElementValue, Method as JavaMethod,
    RuntimeVisibleAnnotations, opcodes as JavaOpcodes, Classref as JavaClassref
)
from .blocks import Block, Accumulator, BlockCodeTooLarge
from .structures import (
    TRY, CATCH, END_TRY,
    ArgType,
)
from .types import java, python
from .types.primitives import (
    ALOAD_name, ASTORE_name, free_name,
    DLOAD_name, FLOAD_name,
    ICONST_val, ILOAD_name,
    LLOAD_name,
)
# from .debug import DEBUG, DEBUG_value


CO_VARARGS = 0x0004
CO_VARKEYWORDS = 0x0008
CO_GENERATOR = 0x0020


def descriptor(annotation):
    if annotation == 'bool':
        return 'Z'
    elif annotation == 'byte':
        return 'B'
    elif annotation == 'char':
        return 'C'
    elif annotation == 'short':
        return 'S'
    elif annotation == 'int':
        return 'I'
    elif annotation == 'long':
        return 'J'
    elif annotation == 'float':
        return 'F'
    elif annotation == 'double':
        return 'D'
    elif annotation is None or annotation == 'void':
        return 'V'
    else:
        return 'L%s;' % annotation.replace('.', '/')


def to_python(accumulator, annotation, var_name):
    if annotation == "bool":
        accumulator.add_opcodes(
            # DEBUG("INPUT %s TRANSFORM %s" % (i, annotation)),

            ILOAD_name(var_name),
            JavaOpcodes.INVOKESTATIC(
                'org/python/types/Bool',
                'getBool',
                args=['Ljava/lang/Long;'],
                returns='Lorg/python/types/Bool;'),
        )
    elif annotation == "byte":
        accumulator.add_opcodes(
            # DEBUG("INPUT %s TRANSFORM %s" % (i, annotation)),

            ILOAD_name(var_name),
            JavaOpcodes.INVOKESTATIC(
                'org/python/types/Int',
                'getInt',
                args=['B'],
                returns='Lorg/python/types/Int;'
            ),
        )
    elif annotation == 'char':
        accumulator.add_opcodes(
            # DEBUG("INPUT %s TRANSFORM %s" % (i, annotation)),

            ILOAD_name(var_name),
            JavaOpcodes.INVOKESTATIC(
                'org/python/types/Int',
                'getInt',
                args=['C'],
                returns='Lorg/python/types/Int;'
            ),
        )
    elif annotation == "short":
        accumulator.add_opcodes(
            # DEBUG("INPUT %s TRANSFORM %s" % (i, annotation)),

            ILOAD_name(var_name),
            JavaOpcodes.INVOKESTATIC(
                'org/python/types/Int',
                'getInt',
                args=['S'],
                returns='Lorg/python/types/Int;'
            ),
        )
    elif annotation == "int":
        accumulator.add_opcodes(
            # DEBUG("INPUT %s TRANSFORM %s" % (i, annotation)),

            ILOAD_name(var_name),
            JavaOpcodes.INVOKESTATIC(
                'org/python/types/Int',
                'getInt',
                args=['I'],
                returns='Lorg/python/types/Int;'
            ),
        )
    elif annotation == "long":
        accumulator.add_opcodes(
            # DEBUG("INPUT %s TRANSFORM %s" % (i, annotation)),

            LLOAD_name(var_name),
            JavaOpcodes.INVOKESTATIC(
                'org/python/types/Int',
                'getInt',
                args=['J'],
                returns='Lorg/python/types/Int;'
            ),
        )
    elif annotation == "float":
        accumulator.add_opcodes(
            # DEBUG("INPUT %s TRANSFORM %s" % (i, annotation)),

            java.New('org/python/types/Float'),
            FLOAD_name(var_name),
            java.Init('org/python/types/Float', 'F'),
        )
    elif annotation == "double":
        accumulator.add_opcodes(
            # DEBUG("INPUT %s TRANSFORM %s" % (i, annotation)),

            java.New('org/python/types/Float'),
            DLOAD_name(var_name),
            java.Init('org/python/types/Float', 'D'),
        )
    else:
        accumulator.add_opcodes(
            # DEBUG("INPUT %s TRANSFORM %s" % (i, annotation)),
            ALOAD_name(var_name),
            python.Type.to_python(),
        )


def to_java(accumulator, annotation):
    if annotation == 'void':
        accumulator.add_opcodes(
            JavaOpcodes.POP(),
        )
    elif annotation == 'bool':
        accumulator.add_opcodes(
            JavaOpcodes.CHECKCAST('org/python/types/Bool'),
            JavaOpcodes.GETFIELD('org/python/types/Bool', 'value', 'Z'),
        )
    elif annotation == 'byte':
        accumulator.add_opcodes(
            JavaOpcodes.CHECKCAST('org/python/types/Int'),
            JavaOpcodes.GETFIELD('org/python/types/Int', 'value', 'J'),
            JavaOpcodes.L2I(),
            JavaOpcodes.I2B(),
        )
    elif annotation == 'char':
        accumulator.add_opcodes(
            JavaOpcodes.INVOKEINTERFACE('org/python/Object', 'toJava', args=[], returns='Ljava/lang/Object;'),
            JavaOpcodes.CHECKCAST('java/lang/String'),
            ICONST_val(0),
            JavaOpcodes.INVOKEVIRTUAL('java/lang/String', 'charAt', args=['I'], returns='C'),
        )
    elif annotation == 'short':
        accumulator.add_opcodes(
            JavaOpcodes.CHECKCAST('org/python/types/Int'),
            JavaOpcodes.GETFIELD('org/python/types/Int', 'value', 'J'),
            JavaOpcodes.L2I(),
            JavaOpcodes.I2S(),
        )
    elif annotation == 'int':
        accumulator.add_opcodes(
            JavaOpcodes.CHECKCAST('org/python/types/Int'),
            JavaOpcodes.GETFIELD('org/python/types/Int', 'value', 'J'),
            JavaOpcodes.L2I(),
        )
    elif annotation == 'long':
        accumulator.add_opcodes(
            JavaOpcodes.CHECKCAST('org/python/types/Int'),
            JavaOpcodes.GETFIELD('org/python/types/Int', 'value', 'J'),
        )
    elif annotation == 'float':
        accumulator.add_opcodes(
            JavaOpcodes.CHECKCAST('org/python/types/Float'),
            JavaOpcodes.GETFIELD('org/python/types/Float', 'value', 'D'),
            JavaOpcodes.DTOF(),
        )
    elif annotation == 'double':
        accumulator.add_opcodes(
            JavaOpcodes.CHECKCAST('org/python/types/Float'),
            JavaOpcodes.GETFIELD('org/python/types/Float', 'value', 'D'),
        )
    elif annotation != 'org/python/Object':
        accumulator.add_opcodes(
            JavaOpcodes.INVOKEINTERFACE('org/python/Object', 'toJava', args=[], returns='Ljava/lang/Object;'),
            JavaOpcodes.CHECKCAST(annotation.replace('.', '/')),
        )


def return_statement(accumulator, annotation):
    if annotation == 'void':
        accumulator.add_opcodes(
            JavaOpcodes.RETURN()
        )
    elif annotation in ['bool', 'byte', 'char', 'short', 'int']:
        accumulator.add_opcodes(
            JavaOpcodes.IRETURN(),
        )
    elif annotation == 'long':
        accumulator.add_opcodes(
            JavaOpcodes.LRETURN(),
        )
    elif annotation == 'float':
        accumulator.add_opcodes(
            JavaOpcodes.FRETURN(),
        )
    elif annotation == 'double':
        accumulator.add_opcodes(
            JavaOpcodes.DRETURN(),
        )
    else:
        accumulator.add_opcodes(
            JavaOpcodes.ARETURN()
        )


class MethodCodeTooLarge(Exception):
    pass


class Function(Block):
    def __init__(self, parent, name, code, parameters, returns, static=False):
        super().__init__(parent=parent)
        self.name = name

        # Python can redefine function symbols. Keep a track of any
        # function that is defined; if the symbol has already been
        # defined in this context, then append $n to the symbol in
        # the Java classfile.
        duplicates = self._parent.symbols.setdefault(self.name, [])
        duplicates.append(self.method_name)
        if len(duplicates) > 1:
            self._java_suffix = '$%d' % (len(duplicates) - 1)
        else:
            self._java_suffix = ''

        self.code = code
        self.parameters = parameters
        self.returns = returns

        # Reserve space for the register that will hold self (if required)
        self.add_self()

        # Reserve space for the registers that will hold arguments.
        for i, param in enumerate(self.parameters):
            self.local_vars[param['name']] = len(self.local_vars)

        # Reserve space for the register that will hold locals
        self.local_vars['#locals'] = len(self.local_vars)

        self.static = static

    def __repr__(self):
        return '<Function %s (%s parameters)>' % (self.name, len(self.parameters))

    @property
    def is_constructor(self):
        return False

    def add_self(self):
        pass

    def store_module(self):
        # Stores the current module as a local variable
        if ('#module') not in self.local_vars:
            self.add_opcodes(
                JavaOpcodes.GETSTATIC('python/sys', 'modules', 'Lorg/python/types/Dict;'),

                python.Str(self.module.full_name),

                python.Object.get_item(),
                JavaOpcodes.CHECKCAST('org/python/types/Module'),

                ASTORE_name('#module'),
            )

    def store_name(self, name, declare=False):
        if declare or name in self.local_vars:
            self.add_opcodes(
                # Store in a local variable
                ASTORE_name(name),
            )
            self.add_opcodes(
                # Also store in the locals variable
                ALOAD_name('#locals'),
                JavaOpcodes.LDC_W(name),
                ALOAD_name(name),
                java.Map.put(),
            )
        else:
            self.add_opcodes(
                ASTORE_name('#value'),

                ALOAD_name('#module'),

                ALOAD_name('#value'),

                python.Object.set_attr(name),
                free_name('#value')
            )

    def store_dynamic(self):
        raise NotImplementedError('Functions cannot dynamically store variables.')

    def load_name(self, name):
        if name in self.local_vars:
            self.add_opcodes(
                ALOAD_name(name)
            )
        else:
            self.add_opcodes(
                ALOAD_name('#module'),
                python.Object.get_attribute(name),
            )

    def load_globals(self):
        self.add_opcodes(
            ALOAD_name('#module'),
            JavaOpcodes.GETFIELD('org/python/types/Module', '__dict__', 'Ljava/util/Map;'),
        )

    def load_locals(self):
        self.add_opcodes(
            ALOAD_name('#locals')
        )

    def load_vars(self):
        self.load_locals()

    def delete_name(self, name):
        try:
            self.add_opcodes(
                free_name(name)
            )
        except NameError:
            self.add_opcodes(
                ALOAD_name('#module'),
                python.Object.del_attr(name),
            )

    @property
    def can_ignore_empty(self):
        return False

    @property
    def signature(self):
        return_descriptor = 'Lorg/python/Object;'
        return '(%s)%s' % (
            ''.join('Lorg/python/Object;' for p in self.parameters),
            return_descriptor
        )

    @property
    def method_name(self):
        return self.name

    @property
    def java_name(self):
        return self.name + self._java_suffix

    @property
    def pyimpl_name(self):
        return self.name + self._java_suffix

    @property
    def module(self):
        return self._parent

    @property
    def class_descriptor(self):
        return self.module.class_descriptor

    def add_class(self, class_name, extends, implements):
        from .klass import Class

        klass = Class(
            self.module,
            name=class_name,
            extends=extends,
            implements=implements,
        )

        self.module.classes.append(klass)

        self.add_opcodes(
            # Stack contains the bases list
            ASTORE_name('#bases'),

            # DEBUG("FORCE LOAD OF CLASS %s AT DEFINITION" % klass.descriptor),
            # - class
            JavaOpcodes.LDC_W(JavaClassref(klass.descriptor)),

            # - name
            JavaOpcodes.LDC_W(klass.name),

            # - bases
            ALOAD_name('#bases'),

            # - dict
            JavaOpcodes.ACONST_NULL(),

            JavaOpcodes.INVOKESTATIC(
                'org/python/types/Type',
                'declarePythonType',
                args=[
                    'Ljava/lang/Class;',
                    'Ljava/lang/String;',
                    'Ljava/util/List;',
                    'Ljava/util/Map;'
                ],
                returns='Lorg/python/types/Type;'
            ),

            free_name('#bases')
        )

        self.store_name(klass.name)

        self.add_opcodes(
            JavaOpcodes.INVOKESTATIC(
                klass.descriptor,
                'class$init',
                args=[],
                returns='V'
            ),
        )

        return klass

    def add_function(self, name, code, parameter_signatures, return_signature):
        # If a function is added to a function, it is added as an anonymous
        # inner class to the function/method's parent module/class.
        from .klass import ClosureClass
        if not (isinstance(self, Closure) or isinstance(self, GeneratorClosure)):
            # prepend name to first level nested function
            name = self.name + '$' + name

        klass = ClosureClass(
            parent=self._parent,
            name=name,
            closure_var_names=code.co_freevars,
        )
        self.module.classes.append(klass)

        klass.visitor_setup()
        if code.co_flags & CO_GENERATOR:
            closure = GeneratorClosure(
                klass,
                code=code,
                generator=code.co_name,
                parameters=parameter_signatures,
                returns=return_signature,
            )
        else:
            closure = Closure(
                klass,
                code=code,
                parameters=parameter_signatures,
                returns=return_signature,
            )

        klass.methods.append(closure)

        for field in code.co_names:
            klass.fields[field] = 'Lorg/python/Object;'

        klass.visitor_teardown()

        self.add_opcodes(
            java.New(klass.descriptor),
            # Define the closure vars
            java.Map(),
        )

        for var_name in code.co_freevars:
            self.add_opcodes(
                JavaOpcodes.DUP(),
                JavaOpcodes.LDC_W(var_name),
            )
            self.load_name(var_name)
            self.add_opcodes(
                java.Map.put(),
            )

        self.add_opcodes(
            java.Init(klass.descriptor, 'Ljava/util/Map;'),
            python.Type.for_name(klass.descriptor),
        )

        # Store the closure instance as an accessible symbol.
        self.add_callable(closure)

        self.add_opcodes(
            python.Object.set_attr('invoke'),
            python.Object.get_attribute('invoke'),
        )

        return closure

    def visitor_setup(self):
        self.add_opcodes(
            java.Map(),
            ASTORE_name('#locals')
        )
        self.store_module()

    def visitor_teardown(self):
        if len(self.opcodes) == 0:
            # If there is no content in this method, add a RETURN.
            return_required = True
        elif isinstance(self.opcodes[-1], (JavaOpcodes.RETURN, JavaOpcodes.ARETURN)):
            # If the last opcode in the method is a RETURN, but that
            # return was not added at the root level (i.e., it's not a return
            # as the last statement of an IF statement), add one.
            try:
                return_required = self.opcodes[-1].needs_implicit_return
            except AttributeError:
                return_required = True
        else:
            # If the last statement in the block isn't a RETURN, add one.
            return_required = True

        if return_required:
            self.add_opcodes(
                python.NONE(),
                JavaOpcodes.ARETURN()
            )

    def method_attributes(self):
        return [
            RuntimeVisibleAnnotations([
                Annotation(
                    'Lorg/python/Method;',
                    {
                        '__doc__': ConstantElementValue("Python method (insert docs here)")
                    }
                )
            ])
        ]

    def transpile_method(self):
        try:
            return [
                JavaMethod(
                    self.pyimpl_name,
                    self.signature,
                    static=self.static,
                    attributes=[self.transpile_code()] + self.method_attributes()
                )
            ]
        except BlockCodeTooLarge as e:
            raise MethodCodeTooLarge("Code is too large for method %s: %d > 65534"
                                     % (self.name, e.code_length))

    def transpile_wrapper(self):
        return []

    def transpile(self):
        return self.transpile_method() + self.transpile_wrapper()


class InitMethod(Function):
    def __init__(self, klass, args=None, super_args=None, parameters=None):
        super().__init__(
            klass,
            name='<init>',
            code=None,
            parameters=parameters if parameters else [
                {
                    'name': 'self',
                    'kind': ArgType.POSITIONAL_OR_KEYWORD,
                    'annotation': 'org/python/Object'
                },
                {
                    'name': 'args',
                    'kind': ArgType.VAR_POSITIONAL,
                    'annotation': '[Lorg/python/Object;'
                },
                {
                    'name': 'kwargs',
                    'kind': ArgType.VAR_KEYWORD,
                    'annotation': 'java/util/Map'
                }
            ],
            returns={'annotation': None},
        )
        self.args = args if args else {}
        self.super_args = super_args if super_args else []

        self.store_module()


    def __repr__(self):
        return '<Constructor %s (%s parameters)>' % (self.klass.name, len(self.parameters))

    @property
    def is_constructor(self):
        return True

    @property
    def klass(self):
        return self._parent

    @property
    def module(self):
        return self.klass.module

    @property
    def class_descriptor(self):
        return self.klass.descriptor

    @property
    def can_ignore_empty(self):
        return False

    @property
    def signature(self):
        return '([Lorg/python/Object;Ljava/util/Map;)V'

    def load_name(self, name):
        if name in self.args:
            index = self.args[name]
            if index is None:
                self.add_opcodes(
                    JavaOpcodes.ALOAD_2(),
                    java.Map.get(name)
                )
            else:
                self.add_opcodes(
                    JavaOpcodes.ALOAD_1(),
                    java.Array.get(index),
                )
        else:
            self.add_opcodes(
                ALOAD_name('#module'),
                python.Object.get_attribute(name),
            )

    def visitor_setup(self):
        # Construct the contents of the constructor method...
        self.add_opcodes(
            # Create the instance
            JavaOpcodes.ALOAD_0(),
            JavaOpcodes.DUP(),
        )

    def visitor_teardown(self):
        self.add_opcodes(
            java.Init(self.klass.extends_descriptor, *[descriptor(arg) for arg in self.super_args]),
            python.Type.to_python(),

            python.Object.get_attribute('__init__', use_null=True),
            # If no __init__ exists, just return.
            JavaOpcodes.DUP(),
            JavaOpcodes.IFNULL(13),  # 3

            # Check that it is a callable
            JavaOpcodes.CHECKCAST('org/python/Callable'),  # 3

            # ...and invoke it
            JavaOpcodes.ALOAD_1(),  # 1
            JavaOpcodes.ALOAD_2(),  # 1
            python.Callable.invoke(),  # 5

            JavaOpcodes.POP(),  # 1

            JavaOpcodes.RETURN()
        )


class Method(Function):
    def __init__(self, klass, name, code, parameters, returns=None, static=False):
        super().__init__(
            klass,
            name=name,
            code=code,
            parameters=parameters,
            returns=returns,
            static=static,
        )
        self.store_module()

    def __repr__(self):
        return '<Method %s.%s (%s parameters)>' % (self.klass.name, self.name, len(self.parameters))

    @property
    def pyimpl_name(self):
        return self.java_name + "$py" + self._java_suffix

    @property
    def klass(self):
        return self._parent

    @property
    def module(self):
        return self.klass.module

    @property
    def class_descriptor(self):
        return self.klass.descriptor

    @property
    def bound_signature(self):
        return_descriptor = descriptor(self.returns.get('annotation'))
        return '(%s)%s' % (
            ''.join(descriptor(p['annotation']) for p in self.parameters[1:]),
            return_descriptor
        )

    def transpile_wrapper(self):
        # The first register holds "self"; since the binding is only
        # invoked via a native call, wrap it in a Java Object - unless
        # the object is an extension type, in which case the wrapper
        # object should already exist.
        binding = Accumulator(self.local_vars)

        binding.add_opcodes(
            # DEBUG("BINDING FOR " + self.name + self.signature),
            # DEBUG("BOUND AS " + self.name + self.bound_signature),
            # JavaOpcodes.ALOAD_0(),
            # DEBUG_value("BINDING SELF IN"),

            JavaOpcodes.ALOAD_0(),
            python.Type.to_python(),  # 3

            # DEBUG_value("BINDING SELF OUT", dup=True),
        )

        # Then extract each argument, converting to Python types as required.
        for i, param in enumerate(self.parameters[1:]):
            if param['annotation'] is None:
                raise Exception("Parameters can't be void")
            else:
                to_python(binding, param['annotation'], param['name'])
            # binding.add_opcodes(
            #     DEBUG("INPUT %s TRANSFORMED" % (i)),
            # )
        # binding.add_opcodes(
        #     DEBUG("INPUTS TRANSFORMED"),
        # )

        # Then call the method, and process the return type.
        binding.add_opcodes(
            JavaOpcodes.INVOKESTATIC(self.klass.descriptor, self.pyimpl_name, self.signature),
        )

        to_java(binding, self.returns['annotation'])
        return_statement(binding, self.returns['annotation'])

        # binding.add_opcodes(
        #     DEBUG("BINDING OUTPUT to type %s" % self.returns['annotation']),
        # )

        wrapper_methods = [
            JavaMethod(
                self.java_name,
                self.bound_signature,
                attributes=[
                    JavaCode(
                        max_stack=len(self.parameters) + 5,
                        max_locals=len(self.parameters),
                        code=binding.opcodes
                    )
                ]
            ),
        ]

        if self.klass.extends:
            # We also need to generate a manual call to the super
            super_wrapper = Accumulator()
            super_wrapper.add_opcodes(
                JavaOpcodes.ALOAD_0(),
            )

            # Then extract each argument:
            for i, param in enumerate(self.parameters[1:]):
                super_wrapper.add_opcodes({
                        'bool': JavaOpcodes.ILOAD(i + 1),
                        'byte': JavaOpcodes.ILOAD(i + 1),
                        'char': JavaOpcodes.ILOAD(i + 1),
                        'short': JavaOpcodes.ILOAD(i + 1),
                        'int': JavaOpcodes.ILOAD(i + 1),
                        'long': JavaOpcodes.ILOAD(i + 1),
                        'float': JavaOpcodes.FLOAD(i + 1),
                        'double': JavaOpcodes.DLOAD(i + 1),
                    }.get(param['annotation'], JavaOpcodes.ALOAD(i + 1))
                )

            # Then call the method, and process the return type.
            super_wrapper.add_opcodes(
                JavaOpcodes.INVOKESPECIAL(self.klass.extends.replace('.', '/'), self.name, self.bound_signature),

                {
                    'void': JavaOpcodes.RETURN(),
                    'bool': JavaOpcodes.IRETURN(),
                    'byte': JavaOpcodes.IRETURN(),
                    'char': JavaOpcodes.IRETURN(),
                    'short': JavaOpcodes.IRETURN(),
                    'int': JavaOpcodes.IRETURN(),
                    'long': JavaOpcodes.LRETURN(),
                    'float': JavaOpcodes.FRETURN(),
                    'double': JavaOpcodes.DRETURN(),
                }.get(self.returns['annotation'], JavaOpcodes.ARETURN()),

                # DEBUG("SUPER WRAPPER OUTPUT to type %s" % self.returns['annotation']),
            )

            wrapper_methods.append(
                JavaMethod(
                    self.java_name + "$super",
                    self.bound_signature,
                    attributes=[
                        JavaCode(
                            max_stack=len(self.parameters) + 2,
                            max_locals=len(self.parameters) + 2,
                            code=super_wrapper.opcodes
                        )
                    ]
                )
            )

        return wrapper_methods


class MainFunction(Function):
    def __init__(self, module):
        super().__init__(
            module,
            name='__main__',
            code=None,
            parameters=[{'name': 'args', 'annotation': 'argv'}],
            returns={'annotation': None},
            static=True,
        )

    def __repr__(self):
        return '<MainFunction %s>' % self.module.name

    @property
    def java_name(self):
        return 'main'

    @property
    def pyimpl_name(self):
        return self.java_name

    @property
    def module(self):
        return self._parent

    @property
    def signature(self):
        return '([Ljava/lang/String;)V'

    @property
    def can_ignore_empty(self):
        return True

    def store_name(self, name, declare=False):
        self.add_opcodes(
            ASTORE_name('#value'),
            ALOAD_name('#module'), # #module is available as a local var after visitor_setup has been called

            ALOAD_name('#value'),
            python.Object.set_attr(name),
            free_name('#value')
        )

    def store_dynamic(self):
        self.add_opcodes(
            ASTORE_name('#value'),
            python.Type.for_name(self.module.class_name),
            JavaOpcodes.GETFIELD('org/python/types/Type', '__dict__', 'Ljava/util/Map;'),
            ALOAD_name('#value'),

            java.Map.putAll(),
            free_name('#value')
        )

    def load_name(self, name):
        self.add_opcodes(
            ALOAD_name('#module'), # #module is available as a local var after visitor_setup has been called
            python.Object.get_attribute(name),
        )

    def delete_name(self, name):
        self.add_opcodes(
            ALOAD_name('#module'), # #module is available as a local var after visitor_setup has been called
            python.Object.del_attr(name),
        )

    def visitor_setup(self):
        self.add_opcodes(
            # Add a TRY-CATCH for SystemExit
            TRY(),
        )
        self.add_opcodes(
                # Set the Python version
                JavaOpcodes.LDC_W(sys.hexversion),
                JavaOpcodes.PUTSTATIC('org/Python', 'VERSION', 'I'),

                # Construct this module
                java.New(self.module.class_descriptor),
                java.Init(self.module.class_descriptor),
                ASTORE_name('#module'),

                # Register the module by it's full name
                JavaOpcodes.GETSTATIC('python/sys', 'modules', 'Lorg/python/types/Dict;'),
                python.Str(self.module.full_name),
                ALOAD_name('#module'),
                python.Object.set_item(),

                # Register the same module as __main__
                JavaOpcodes.GETSTATIC('python/sys', 'modules', 'Lorg/python/types/Dict;'),
                python.Str('__main__'),
                ALOAD_name('#module'),
                python.Object.set_item(),

                # Set the module's __name__
                ALOAD_name('#module'),
                python.Str("__main__"),
                python.Object.set_attr('__name__'),

                # Set the module's __package__
                ALOAD_name('#module'),
                python.NONE(),
                python.Object.set_attr("__package__"),

                # Run the module block.
                ALOAD_name('#module'),
                JavaOpcodes.INVOKEVIRTUAL(self.module.class_descriptor, 'module$import', args=[], returns='V'),
        )

    def visitor_teardown(self):
        # Close out the TRY-CATCH for SystemExit
        self.add_opcodes(
            CATCH('org/python/exceptions/SystemExit'),
        )
        self.add_opcodes(
                JavaOpcodes.GETFIELD('org/python/exceptions/SystemExit', 'return_code', 'I'),
                JavaOpcodes.INVOKESTATIC('java/lang/System', 'exit', args=['I'], returns='V'),
        )
        self.add_opcodes(
            END_TRY(),
            JavaOpcodes.RETURN()
        )

    def method_attributes(self):
        return []


class Closure(Function):
    def __init__(self, klass, code, parameters, returns=None, static=False):
        super().__init__(
            klass,
            name='invoke',
            code=code,
            parameters=parameters,
            returns=returns,
            static=static,
        )
        self.store_module()

    def __repr__(self):
        return '<Closure %s (%s parameters, %s closure variables)>' % (
            self.name, len(self.parameters), len(self.klass.closure_var_names)
        )

    @property
    def klass(self):
        return self._parent

    @property
    def module(self):
        return self.klass.module

    @property
    def class_descriptor(self):
        return self.klass.descriptor

    def add_self(self):
        # In a closure method, the first argument is the closure,
        # not self. self *might* be the first argument -- but in
        # that case, it's just the first argument in an unbound
        # method.
        self.local_vars['<closure>'] = len(self.local_vars)
        self.has_self = True

    def load_name(self, name):
        if name in self.local_vars:
            self.add_opcodes(
                ALOAD_name(name)
            )
        elif name in self.klass.closure_var_names:
            self.add_opcodes(
                ALOAD_name('<closure>'),
                JavaOpcodes.CHECKCAST('org/python/types/Closure'),
                JavaOpcodes.GETFIELD('org/python/types/Closure', 'closure_vars', 'Ljava/util/Map;'),

                java.Map.get(name),
            )
        else:
            self.add_opcodes(
                ALOAD_name('#module'),
                python.Object.get_attribute(name),
            )


class ClosureInitMethod(InitMethod):
    def __init__(self, klass):
        super().__init__(
            klass,
            parameters=[
                {
                    'name': 'self',
                    'kind': ArgType.POSITIONAL_OR_KEYWORD,
                    'annotation': 'org/python/Object'
                },
                {
                    'name': 'kwargs',
                    'kind': ArgType.VAR_KEYWORD,
                    'annotation': 'java/util/Map'
                }
            ],
        )

    def __repr__(self):
        return '<Closure constructor %s (%s parameters)>' % (self.klass.name, len(self.parameters))

    @property
    def signature(self):
        return '(Ljava/util/Map;)V'

    def visitor_teardown(self):
        self.add_opcodes(
            JavaOpcodes.ALOAD_1(),
            java.Init(self.klass.extends_descriptor, 'Ljava/util/Map;'),

            JavaOpcodes.RETURN()
        )


class GeneratorFunction(Function):
    def __init__(self, module, name, code, generator, parameters, returns=None, static=False):
        super().__init__(
            module,
            name=name,
            code=code,
            parameters=parameters,
            returns=returns,
            static=static,
        )
        self.generator = generator

    @property
    def klass(self):
        return self.module

    def add_self(self):
        self.local_vars['<generator>'] = len(self.local_vars)
        self.has_self = True

    def visitor_setup(self):
        self.add_opcodes(
            # Restore the variables needed for the entry of the generator.
            ALOAD_name('<generator>'),
            JavaOpcodes.GETFIELD('org/python/types/Generator', 'stack', 'Ljava/util/Map;'),
            ASTORE_name('#locals'),
        )

        for param in self.parameters:
            self.add_opcodes(
                ALOAD_name('#locals'),
                java.Map.get(param['name']),
                ASTORE_name(param['name'])
            )

    def visitor_teardown(self):
<<<<<<< HEAD
        # implicit return for generator
        # PEP 380: return statement in generator is equivalent to raise StopIteration(value)
        # TODO: Optimize opcode space usage by differentiating between a “returning” raise and raise in try-catch suite
        self.add_opcodes(
            java.New('org/python/exceptions/StopIteration'),
            java.Init('org/python/exceptions/StopIteration'),
            JavaOpcodes.ATHROW(),
        )
=======
        if len(self.opcodes) == 0 or not isinstance(self.opcodes[-1], JavaOpcodes.ATHROW):
            self.add_opcodes(
                # StopIteration is a singleton by design, see org/python/exceptions/StopIteration 
                JavaOpcodes.GETSTATIC('org/python/exceptions/StopIteration', 'STOPITERATION', 'Lorg/python/exceptions/StopIteration;'),
                JavaOpcodes.ATHROW(),
            )
>>>>>>> d1f3b645

    def transpile_method(self):
        return [
            JavaMethod(
                self.method_name + "$generator",
                '(Lorg/python/types/Generator;)Lorg/python/Object;',
                static=True,
                attributes=[self.transpile_code()] + self.method_attributes()
            )
        ]

    def transpile_wrapper(self):
        wrapper = Accumulator()

        wrapper.add_opcodes(
            # Construct a generator instance
            java.New('org/python/types/Generator'),

            # p1: The name of the generator
            JavaOpcodes.LDC_W(self.generator),

            # p2: The actual generator method
            java.Class.forName(self.class_descriptor.replace('/', '.')),

            JavaOpcodes.LDC_W(self.method_name + "$generator"),
            java.Array(1, 'java/lang/Class'),

            JavaOpcodes.DUP(),
            ICONST_val(0),
            java.Class.forName('org.python.types.Generator'),
            JavaOpcodes.AASTORE(),

            JavaOpcodes.INVOKEVIRTUAL(
                'java/lang/Class',
                'getMethod',
                args=['Ljava/lang/String;', '[Ljava/lang/Class;'],
                returns='Ljava/lang/reflect/Method;'
            ),

            # p3: The arguments passed to the generator method. These will be
            # restored on the first call to the generator.
            java.Map(),
        )

        for i, param in enumerate(self.parameters):
            wrapper.add_opcodes(
                JavaOpcodes.DUP(),
                JavaOpcodes.LDC_W(param['name']),

                JavaOpcodes.ALOAD(i + (0 if self.static else 1)),
                java.Map.put(),
            )

        # Construct and return the generator object.
        wrapper.add_opcodes(
            java.Init(
                'org/python/types/Generator',
                'Ljava/lang/String;',
                'Ljava/lang/reflect/Method;',
                'Ljava/util/Map;',
            ),
            JavaOpcodes.ARETURN(),
        )

        return [
            JavaMethod(
                self.method_name,
                self.signature,
                static=self.static,
                attributes=[
                    JavaCode(
                        max_stack=len(self.parameters) + 9,
                        max_locals=len(self.parameters) + 8,
                        code=wrapper.opcodes
                    )
                ]
            )
        ]

    def store_name(self, name, declare=False):
        if declare or name in self.local_vars:
            self.add_opcodes(
                # Store in a local variable
                ASTORE_name(name),
            )
            self.add_opcodes(
                # Also store in the locals variable
                ALOAD_name('#locals'),
                JavaOpcodes.LDC_W(name),
                ALOAD_name(name),
                java.Map.put(),
            )
        else:
            # Unlike other Functions, GeneratorFunctions do not cache the current Module
            # locally, so it must be fetched on each use.
            self.add_opcodes(
                ASTORE_name('#value'),

                JavaOpcodes.GETSTATIC('python/sys', 'modules', 'Lorg/python/types/Dict;'),

                python.Str(self.module.full_name),

                python.Object.get_item(),
                JavaOpcodes.CHECKCAST('org/python/types/Module'),

                ALOAD_name('#value'),

                python.Object.set_attr(name),
                free_name('#value')
            )

    def load_name(self, name):
        if name in self.local_vars:
            self.add_opcodes(
                ALOAD_name(name)
            )
        else:
            # Unlike other Functions, GeneratorFunctions do not cache the current Module
            # locally, so it must be fetched on each use.
            self.add_opcodes(
                JavaOpcodes.GETSTATIC('python/sys', 'modules', 'Lorg/python/types/Dict;'),

                python.Str(self.module.full_name),

                python.Object.get_item(),
                JavaOpcodes.CHECKCAST('org/python/types/Module'),
                python.Object.get_attribute(name),
            )

    def delete_name(self, name):
        try:
            self.add_opcodes(
                free_name(name)
            )
        except NameError:
            # Unlike other Functions, GeneratorFunctions do not cache the current Module
            # locally, so it must be fetched on each use.
            self.add_opcodes(
                JavaOpcodes.GETSTATIC('python/sys', 'modules', 'Lorg/python/types/Dict;'),

                python.Str(self.module.full_name),

                python.Object.get_item(),
                JavaOpcodes.CHECKCAST('org/python/types/Module'),
                python.Object.del_attr(name),
            )

class GeneratorMethod(Method):
    def __init__(self, klass, name, code, generator, parameters, returns=None, static=False):
        super().__init__(
            klass,
            name=name,
            code=code,
            parameters=parameters,
            returns=returns,
            static=static,
        )
        self.generator = generator

    @property
    def klass(self):
        return self._parent

    def add_self(self):
        self.local_vars['<generator>'] = len(self.local_vars)
        self.has_self = True

    def visitor_setup(self):
        self.add_opcodes(
            # Restore the variables needed for the entry of the generator.
            ALOAD_name('<generator>'),
            JavaOpcodes.GETFIELD('org/python/types/Generator', 'stack', 'Ljava/util/Map;'),
            ASTORE_name('#locals'),
        )

        for param in self.parameters:
            self.add_opcodes(
                ALOAD_name('#locals'),
                java.Map.get(param['name']),
                ASTORE_name(param['name'])
            )

    def visitor_teardown(self):
<<<<<<< HEAD
        # implicit return for generator
        # PEP 380: return statement in generator is equivalent to raise StopIteration(value)
        # TODO: Optimize opcode space usage by differentiating between a “returning” raise and raise in try-catch suite
        self.add_opcodes(
            java.New('org/python/exceptions/StopIteration'),
            java.Init('org/python/exceptions/StopIteration'),
            JavaOpcodes.ATHROW(),
        )
=======
        if len(self.opcodes) == 0 or not isinstance(self.opcodes[-1], JavaOpcodes.ATHROW):
            self.add_opcodes(
                # StopIteration is a singleton by design, see org/python/exceptions/StopIteration
                JavaOpcodes.GETSTATIC('org/python/exceptions/StopIteration', 'STOPITERATION', 'Lorg/python/exceptions/StopIteration;'),
                JavaOpcodes.ATHROW(),
            )
>>>>>>> d1f3b645

    def transpile_method(self):
        return [
            JavaMethod(
                self.method_name + "$generator",
                '(Lorg/python/types/Generator;)Lorg/python/Object;',
                static=True,
                attributes=[self.transpile_code()] + self.method_attributes()
            )
        ]

    def transpile_wrapper(self):
        wrapper = Accumulator()

        wrapper.add_opcodes(
            # Construct a generator instance
            java.New('org/python/types/Generator'),

            # p1: The name of the generator
            JavaOpcodes.LDC_W(self.generator),

            # p2: The actual generator method
            java.Class.forName(self.klass.class_name),

            JavaOpcodes.LDC_W(self.method_name + "$generator"),
            java.Array(1, 'java/lang/Class'),

            JavaOpcodes.DUP(),
            ICONST_val(0),
            java.Class.forName('org.python.types.Generator'),
            JavaOpcodes.AASTORE(),

            JavaOpcodes.INVOKEVIRTUAL(
                'java/lang/Class',
                'getMethod',
                args=['Ljava/lang/String;', '[Ljava/lang/Class;'],
                returns='Ljava/lang/reflect/Method;'
            ),

            # p3: The arguments passed to the generator method. These will be
            # restored on the first call to the generator.
            java.Map(),
        )

        for i, param in enumerate(self.parameters):
            wrapper.add_opcodes(
                JavaOpcodes.DUP(),
                JavaOpcodes.LDC_W(param['name']),

                JavaOpcodes.ALOAD(i + (0 if self.static else 1)),
                java.Map.put(),
            )

        # Construct and return the generator object.
        wrapper.add_opcodes(
            java.Init(
                'org/python/types/Generator',
                'Ljava/lang/String;',
                'Ljava/lang/reflect/Method;',
                'Ljava/util/Map;',
            ),
            JavaOpcodes.ARETURN(),
        )

        return super().transpile_wrapper() + [
            JavaMethod(
                self.pyimpl_name,
                self.signature,
                static=self.static,
                attributes=[
                    JavaCode(
                        max_stack=len(self.parameters) + 9,
                        max_locals=len(self.parameters) + 8,
                        code=wrapper.opcodes
                    )
                ]
            )
        ]


class GeneratorClosure(GeneratorFunction):
    def __init__(self, module, code, generator, parameters, returns=None, static=False):
        super().__init__(
            module,
            name='invoke',
            code=code,
            generator=generator,
            parameters=parameters,
            returns=returns,
            static=static,
        )

    def __repr__(self):
        return '<GeneratorClosure %s (%s parameters)>' % (
            self.name, len(self.parameters)
        )

    @property
    def klass(self):
        return self._parent

    @property
    def module(self):
        return self.klass.module

    @property
    def class_descriptor(self):
        return self.klass.descriptor<|MERGE_RESOLUTION|>--- conflicted
+++ resolved
@@ -1091,23 +1091,13 @@
             )
 
     def visitor_teardown(self):
-<<<<<<< HEAD
         # implicit return for generator
         # PEP 380: return statement in generator is equivalent to raise StopIteration(value)
-        # TODO: Optimize opcode space usage by differentiating between a “returning” raise and raise in try-catch suite
-        self.add_opcodes(
-            java.New('org/python/exceptions/StopIteration'),
-            java.Init('org/python/exceptions/StopIteration'),
+        self.add_opcodes(
+            # StopIteration is a singleton by design, see org/python/exceptions/StopIteration
+            JavaOpcodes.GETSTATIC('org/python/exceptions/StopIteration', 'STOPITERATION', 'Lorg/python/exceptions/StopIteration;'),
             JavaOpcodes.ATHROW(),
         )
-=======
-        if len(self.opcodes) == 0 or not isinstance(self.opcodes[-1], JavaOpcodes.ATHROW):
-            self.add_opcodes(
-                # StopIteration is a singleton by design, see org/python/exceptions/StopIteration 
-                JavaOpcodes.GETSTATIC('org/python/exceptions/StopIteration', 'STOPITERATION', 'Lorg/python/exceptions/StopIteration;'),
-                JavaOpcodes.ATHROW(),
-            )
->>>>>>> d1f3b645
 
     def transpile_method(self):
         return [
@@ -1291,23 +1281,13 @@
             )
 
     def visitor_teardown(self):
-<<<<<<< HEAD
         # implicit return for generator
         # PEP 380: return statement in generator is equivalent to raise StopIteration(value)
-        # TODO: Optimize opcode space usage by differentiating between a “returning” raise and raise in try-catch suite
-        self.add_opcodes(
-            java.New('org/python/exceptions/StopIteration'),
-            java.Init('org/python/exceptions/StopIteration'),
+        self.add_opcodes(
+            # StopIteration is a singleton by design, see org/python/exceptions/StopIteration
+            JavaOpcodes.GETSTATIC('org/python/exceptions/StopIteration', 'STOPITERATION', 'Lorg/python/exceptions/StopIteration;'),
             JavaOpcodes.ATHROW(),
         )
-=======
-        if len(self.opcodes) == 0 or not isinstance(self.opcodes[-1], JavaOpcodes.ATHROW):
-            self.add_opcodes(
-                # StopIteration is a singleton by design, see org/python/exceptions/StopIteration
-                JavaOpcodes.GETSTATIC('org/python/exceptions/StopIteration', 'STOPITERATION', 'Lorg/python/exceptions/StopIteration;'),
-                JavaOpcodes.ATHROW(),
-            )
->>>>>>> d1f3b645
 
     def transpile_method(self):
         return [
