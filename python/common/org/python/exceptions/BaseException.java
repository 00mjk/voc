package org.python.exceptions;

@org.python.Class(
    __doc__ = "Common base class for all exceptions"
)
public class BaseException extends org.python.types.Object {

    public BaseException() {
        super();
        // System.out.println("EX: " + this);
    }

    public BaseException(String msg) {
        super(msg);
        // System.out.println("EX: " + this);
    }

    public BaseException(org.python.Object [] args, java.util.Map<java.lang.String, org.python.Object> kwargs) {
        super(args[0].toString());
    }

<<<<<<< HEAD
    public java.lang.Object toJava() {
        return this;
    }

    public java.lang.Object toObject() {
        return this;
    }

    public org.python.Object byValue() {
        return this;
    }

    public java.lang.String typeName() {
        return org.Python.typeName(this.getClass());
    }

    public org.python.Object __cmp__(org.python.Object other, String operator) {
        return null;
    }

    /**
     * Proxy Java object methods onto their Python counterparts.
     */

    // @SuppressWarnings("unchecked")
    public boolean equals(java.lang.Object other) {
        try {
            org.python.Object result = this.__eq__((org.python.Object) other);
            if (result instanceof org.python.types.NotImplementedType) {
                return false;
            }
            return ((org.python.types.Bool) result).value;
        } catch (ClassCastException e) {
            throw new org.python.exceptions.RuntimeError("Can't compare a Python object with non-Python object.");
        }
    }

    public int compareTo(java.lang.Object other) {
        try {
            if (((org.python.types.Bool) this.__lt__((org.python.types.Object) other)).value) {
                return -1;
            }
            else if (((org.python.types.Bool) this.__gt__((org.python.types.Object) other)).value) {
                return 1;
            }
            return 0;
        } catch (ClassCastException e) {
            throw new org.python.exceptions.RuntimeError("Can't compare a Python object with non-Python object.");
        }
    }

    // protected void finalize() throws Throwable {
    //     try {
    //         // this.__del__();
    //     }
    //     finally {
    //         super.finalize();
    //     }
    // }

    /**
     * Python interface compatibility
     * Section 3.3.1 - Basic customization
     */
    // @org.python.Method(
    //     __doc__ = "Create and return a new object.  See help(type) for accurate signature."
    // )
    // public void __new__() {
    //     throw new org.python.exceptions.AttributeError(this, "__new__");
    // }
    @org.python.Method(
        __doc__ = "Create and return a new object.  See help(type) for accurate signature."
    )
    public org.python.Object __new__(org.python.Object cls) {
        return (org.python.types.Type) cls;
    }

    // @org.python.Method(
    //     __doc__ = "Initialize self.  See help(type(self)) for accurate signature."
    // )
    // public void __init__() {
    //     throw new org.python.exceptions.AttributeError(this, "__init__");
    // }


    @org.python.Method(
        __doc__ = "Return del(self)."
    )
    public void __del__() {
        throw new org.python.exceptions.AttributeError(this, "__del__");
    }

=======
>>>>>>> 0c2509c1
    @org.python.Method(
        __doc__ = "Return repr(self)."
    )
    public org.python.Object __repr__() {
        return new org.python.types.Str(this.getClass().getSimpleName() + "(\"" + this.getMessage() + "\",)");
    }

    @org.python.Method(
        __doc__ = "Return str(self)."
    )
    public org.python.Object __str__() {
        return new org.python.types.Str(this.getMessage());
    }

<<<<<<< HEAD
    @org.python.Method(
        __doc__ = "Return self<value."
    )
    public org.python.types.Bytes __bytes__() {
        throw new org.python.exceptions.AttributeError(this, "__bytes__");
    }

    @org.python.Method(
        __doc__ = "Return self<value."
    )
    public org.python.types.Str __format__(org.python.Object format_spec) {
        throw new org.python.exceptions.NotImplementedError("'" + this.typeName() + ".__format__' has not been implemented");
    }

    @org.python.Method(
        __doc__ = "Return self<value.",
        args = {"other"}
    )
    public org.python.Object __lt__(org.python.Object other) {
        throw new org.python.exceptions.NotImplementedError("'" + this.typeName() + ".__lt__' has not been implemented");
    }

    @org.python.Method(
        __doc__ = "Return self<=value.",
        args = {"other"}
    )
    public org.python.Object __le__(org.python.Object other) {
        throw new org.python.exceptions.NotImplementedError("'" + this.typeName() + ".__le__' has not been implemented");
    }

    @org.python.Method(
        __doc__ = "Return self==value.",
        args = {"other"}
    )
    public org.python.Object __eq__(org.python.Object other) {
        throw new org.python.exceptions.NotImplementedError("'" + this.typeName() + ".__eq__' has not been implemented");
    }

    @org.python.Method(
        __doc__ = "Return self!=value.",
        args = {"other"}
    )
    public org.python.Object __ne__(org.python.Object other) {
        throw new org.python.exceptions.NotImplementedError("'" + this.typeName() + ".__ne__' has not been implemented");
    }

    @org.python.Method(
        __doc__ = "Return self>value.",
        args = {"other"}
    )
    public org.python.Object __gt__(org.python.Object other) {
        throw new org.python.exceptions.NotImplementedError("'" + this.typeName() + ".__gt__' has not been implemented");
    }

    @org.python.Method(
        __doc__ = "Return self>=value.",
        args = {"other"}
    )
    public org.python.Object __ge__(org.python.Object other) {
        throw new org.python.exceptions.NotImplementedError("'" + this.typeName() + ".__ge__' has not been implemented");
    }

    @org.python.Method(
        __doc__ = "Return hash(self)."
    )
    public org.python.types.Int __hash__() {
        return new org.python.types.Int(this.hashCode());
    }

    @org.python.Method(
        __doc__ = "Return bool(self)."
    )
    public org.python.types.Bool __bool__() {
        throw new org.python.exceptions.AttributeError(this, "__bool__");
    }

    /**
     * Section 3.3.2 - Emulating container types
     */
    @org.python.Method(
        __doc__ = "Return getattr(self, name)."
    )
    public org.python.Object __getattr__(org.python.Object name) {
        try {
            return this.__getattr__(((org.python.types.Str) name).value);
        } catch (java.lang.ClassCastException e) {
            throw new org.python.exceptions.TypeError("__getattr__(): attribute name must be string");
        }
    }

    public org.python.Object __getattr__(java.lang.String name) {
        org.python.Object value = this.__getattr_null(name);
        if (value == null) {
            throw new org.python.exceptions.AttributeError(this, name);
        }
        return value;
    }

    public org.python.Object __getattr_null(java.lang.String name) {
        throw new org.python.exceptions.NotImplementedError("'" + this.typeName() + ".__getattribute__' has not been implemented");
    }

    @org.python.Method(
        __doc__ = "Return getattribute(self, name)."
    )
    public org.python.Object __getattribute__(org.python.Object name) {
        try {
            return this.__getattribute__(((org.python.types.Str) name).value);
        } catch (java.lang.ClassCastException e) {
            throw new org.python.exceptions.TypeError("__getattribute__(): attribute name must be string");
        }
    }

    public org.python.Object __getattribute__(java.lang.String name) {
        org.python.Object value = this.__getattribute_null(name);
        if (value == null) {
            throw new org.python.exceptions.AttributeError(this, name);
        }
        return value;
    }

    public org.python.Object __getattribute_null(java.lang.String name) {
        throw new org.python.exceptions.NotImplementedError("'" + this.typeName() + ".__getattribute__' has not been implemented");
    }

    @org.python.Method(
        __doc__ = ""
    )
    public org.python.Object __get__(org.python.Object instance, org.python.Object klass) {
        return this;
    }

    @org.python.Method(
        __doc__ = "Implement setattr(self, name, value)."
    )
    public void __setattr__(org.python.Object name, org.python.Object value) {
        try {
            this.__setattr__(((org.python.types.Str) name).value, value);
        } catch (java.lang.ClassCastException e) {
            throw new org.python.exceptions.TypeError("__setattr__(): attribute name must be string");
        }
    }

    public void __setattr__(java.lang.String name, org.python.Object value) {
        if (!this.__setattr_null(name, value)) {
            throw new org.python.exceptions.AttributeError(this, name);
        };
    }

    public boolean __setattr_null(java.lang.String name, org.python.Object value) {
        throw new org.python.exceptions.NotImplementedError("'" + this.typeName() + ".__setattr__' has not been implemented");
    }

    public void __set__(org.python.Object instance, org.python.Object value) {}

    @org.python.Method(
        __doc__ = "Implement delattr(self, name)."
    )
    public void __delattr__(org.python.Object name) {
        try {
            this.__delattr__(((org.python.types.Str) name).value);
        } catch (java.lang.ClassCastException e) {
            throw new org.python.exceptions.TypeError("__delattr__(): attribute name must be string");
        }
    }

    public void __delattr__(java.lang.String name) {
        if (!this.__delattr_null(name)) {
            throw new org.python.exceptions.AttributeError(this, name);
        };
    }

    public boolean __delattr_null(java.lang.String name) {
        throw new org.python.exceptions.NotImplementedError("'" + this.typeName() + ".__delattr__' has not been implemented");
    }

    @org.python.Method(
        __doc__ = "Implement dir(self, name)."
    )
    public org.python.Object __dir__() {
        throw new org.python.exceptions.NotImplementedError("'" + this.typeName() + ".__dir__' has not been implemented");
    }

    /**
     * Section 3.3.4 - Customizing instance and subclass checks
     */
    // public org.python.Object __instancecheck__(org.python.Object instance) {
    //     throw new org.python.exceptions.AttributeError(this, "__instancecheck__");
    // }

    // public org.python.Object __subclasscheck__(org.python.Object subclass) {
    //     throw new org.python.exceptions.AttributeError(this, "__subclasscheck__");
    // }

    /**
     * Section 3.3.5 - Emulating callable objects
     */
    // public org.python.Object __call__(org.python.Object... args) {
    //     throw new org.python.exceptions.AttributeError(this, "__call__");
    // }

    /**
     * Section 3.3.6 - Emulating container types
     */

    public org.python.types.Int __len__() {
        throw new org.python.exceptions.AttributeError(this, "__len__");
    }

    public org.python.Object __getitem__(org.python.Object index) {
        throw new org.python.exceptions.AttributeError(this, "__getitem__");
    }

    public void __setitem__(org.python.Object index, org.python.Object value) {
        throw new org.python.exceptions.AttributeError(this, "__setitem__");
    }

    public void __delitem__(org.python.Object index) {
        throw new org.python.exceptions.AttributeError(this, "__delitem__");
    }


    public org.python.Iterable __iter__() {
        throw new org.python.exceptions.AttributeError(this, "__iter__");
    }

    public org.python.Iterable __reversed__() {
        throw new org.python.exceptions.AttributeError(this, "__reversed__");
    }

    public org.python.Object __contains__(org.python.Object item) {
        throw new org.python.exceptions.AttributeError(this, "__contains__");
    }

    public org.python.Object __not_contains__(org.python.Object item) {
        throw new org.python.exceptions.AttributeError(this, "__not_contains__");
    }

    /**
     * Section 3.3.7 - Emulating numeric types
     */

    public org.python.Object __add__(org.python.Object other) {
        throw new org.python.exceptions.AttributeError(this, "__add__");
    }

    public org.python.Object __sub__(org.python.Object other) {
        throw new org.python.exceptions.AttributeError(this, "__sub__");
=======
    public java.lang.String toString() {
        return this.getClass().getSimpleName() + ": " + this.getMessage();
>>>>>>> 0c2509c1
    }
}<|MERGE_RESOLUTION|>--- conflicted
+++ resolved
@@ -19,101 +19,6 @@
         super(args[0].toString());
     }
 
-<<<<<<< HEAD
-    public java.lang.Object toJava() {
-        return this;
-    }
-
-    public java.lang.Object toObject() {
-        return this;
-    }
-
-    public org.python.Object byValue() {
-        return this;
-    }
-
-    public java.lang.String typeName() {
-        return org.Python.typeName(this.getClass());
-    }
-
-    public org.python.Object __cmp__(org.python.Object other, String operator) {
-        return null;
-    }
-
-    /**
-     * Proxy Java object methods onto their Python counterparts.
-     */
-
-    // @SuppressWarnings("unchecked")
-    public boolean equals(java.lang.Object other) {
-        try {
-            org.python.Object result = this.__eq__((org.python.Object) other);
-            if (result instanceof org.python.types.NotImplementedType) {
-                return false;
-            }
-            return ((org.python.types.Bool) result).value;
-        } catch (ClassCastException e) {
-            throw new org.python.exceptions.RuntimeError("Can't compare a Python object with non-Python object.");
-        }
-    }
-
-    public int compareTo(java.lang.Object other) {
-        try {
-            if (((org.python.types.Bool) this.__lt__((org.python.types.Object) other)).value) {
-                return -1;
-            }
-            else if (((org.python.types.Bool) this.__gt__((org.python.types.Object) other)).value) {
-                return 1;
-            }
-            return 0;
-        } catch (ClassCastException e) {
-            throw new org.python.exceptions.RuntimeError("Can't compare a Python object with non-Python object.");
-        }
-    }
-
-    // protected void finalize() throws Throwable {
-    //     try {
-    //         // this.__del__();
-    //     }
-    //     finally {
-    //         super.finalize();
-    //     }
-    // }
-
-    /**
-     * Python interface compatibility
-     * Section 3.3.1 - Basic customization
-     */
-    // @org.python.Method(
-    //     __doc__ = "Create and return a new object.  See help(type) for accurate signature."
-    // )
-    // public void __new__() {
-    //     throw new org.python.exceptions.AttributeError(this, "__new__");
-    // }
-    @org.python.Method(
-        __doc__ = "Create and return a new object.  See help(type) for accurate signature."
-    )
-    public org.python.Object __new__(org.python.Object cls) {
-        return (org.python.types.Type) cls;
-    }
-
-    // @org.python.Method(
-    //     __doc__ = "Initialize self.  See help(type(self)) for accurate signature."
-    // )
-    // public void __init__() {
-    //     throw new org.python.exceptions.AttributeError(this, "__init__");
-    // }
-
-
-    @org.python.Method(
-        __doc__ = "Return del(self)."
-    )
-    public void __del__() {
-        throw new org.python.exceptions.AttributeError(this, "__del__");
-    }
-
-=======
->>>>>>> 0c2509c1
     @org.python.Method(
         __doc__ = "Return repr(self)."
     )
@@ -128,258 +33,7 @@
         return new org.python.types.Str(this.getMessage());
     }
 
-<<<<<<< HEAD
-    @org.python.Method(
-        __doc__ = "Return self<value."
-    )
-    public org.python.types.Bytes __bytes__() {
-        throw new org.python.exceptions.AttributeError(this, "__bytes__");
-    }
-
-    @org.python.Method(
-        __doc__ = "Return self<value."
-    )
-    public org.python.types.Str __format__(org.python.Object format_spec) {
-        throw new org.python.exceptions.NotImplementedError("'" + this.typeName() + ".__format__' has not been implemented");
-    }
-
-    @org.python.Method(
-        __doc__ = "Return self<value.",
-        args = {"other"}
-    )
-    public org.python.Object __lt__(org.python.Object other) {
-        throw new org.python.exceptions.NotImplementedError("'" + this.typeName() + ".__lt__' has not been implemented");
-    }
-
-    @org.python.Method(
-        __doc__ = "Return self<=value.",
-        args = {"other"}
-    )
-    public org.python.Object __le__(org.python.Object other) {
-        throw new org.python.exceptions.NotImplementedError("'" + this.typeName() + ".__le__' has not been implemented");
-    }
-
-    @org.python.Method(
-        __doc__ = "Return self==value.",
-        args = {"other"}
-    )
-    public org.python.Object __eq__(org.python.Object other) {
-        throw new org.python.exceptions.NotImplementedError("'" + this.typeName() + ".__eq__' has not been implemented");
-    }
-
-    @org.python.Method(
-        __doc__ = "Return self!=value.",
-        args = {"other"}
-    )
-    public org.python.Object __ne__(org.python.Object other) {
-        throw new org.python.exceptions.NotImplementedError("'" + this.typeName() + ".__ne__' has not been implemented");
-    }
-
-    @org.python.Method(
-        __doc__ = "Return self>value.",
-        args = {"other"}
-    )
-    public org.python.Object __gt__(org.python.Object other) {
-        throw new org.python.exceptions.NotImplementedError("'" + this.typeName() + ".__gt__' has not been implemented");
-    }
-
-    @org.python.Method(
-        __doc__ = "Return self>=value.",
-        args = {"other"}
-    )
-    public org.python.Object __ge__(org.python.Object other) {
-        throw new org.python.exceptions.NotImplementedError("'" + this.typeName() + ".__ge__' has not been implemented");
-    }
-
-    @org.python.Method(
-        __doc__ = "Return hash(self)."
-    )
-    public org.python.types.Int __hash__() {
-        return new org.python.types.Int(this.hashCode());
-    }
-
-    @org.python.Method(
-        __doc__ = "Return bool(self)."
-    )
-    public org.python.types.Bool __bool__() {
-        throw new org.python.exceptions.AttributeError(this, "__bool__");
-    }
-
-    /**
-     * Section 3.3.2 - Emulating container types
-     */
-    @org.python.Method(
-        __doc__ = "Return getattr(self, name)."
-    )
-    public org.python.Object __getattr__(org.python.Object name) {
-        try {
-            return this.__getattr__(((org.python.types.Str) name).value);
-        } catch (java.lang.ClassCastException e) {
-            throw new org.python.exceptions.TypeError("__getattr__(): attribute name must be string");
-        }
-    }
-
-    public org.python.Object __getattr__(java.lang.String name) {
-        org.python.Object value = this.__getattr_null(name);
-        if (value == null) {
-            throw new org.python.exceptions.AttributeError(this, name);
-        }
-        return value;
-    }
-
-    public org.python.Object __getattr_null(java.lang.String name) {
-        throw new org.python.exceptions.NotImplementedError("'" + this.typeName() + ".__getattribute__' has not been implemented");
-    }
-
-    @org.python.Method(
-        __doc__ = "Return getattribute(self, name)."
-    )
-    public org.python.Object __getattribute__(org.python.Object name) {
-        try {
-            return this.__getattribute__(((org.python.types.Str) name).value);
-        } catch (java.lang.ClassCastException e) {
-            throw new org.python.exceptions.TypeError("__getattribute__(): attribute name must be string");
-        }
-    }
-
-    public org.python.Object __getattribute__(java.lang.String name) {
-        org.python.Object value = this.__getattribute_null(name);
-        if (value == null) {
-            throw new org.python.exceptions.AttributeError(this, name);
-        }
-        return value;
-    }
-
-    public org.python.Object __getattribute_null(java.lang.String name) {
-        throw new org.python.exceptions.NotImplementedError("'" + this.typeName() + ".__getattribute__' has not been implemented");
-    }
-
-    @org.python.Method(
-        __doc__ = ""
-    )
-    public org.python.Object __get__(org.python.Object instance, org.python.Object klass) {
-        return this;
-    }
-
-    @org.python.Method(
-        __doc__ = "Implement setattr(self, name, value)."
-    )
-    public void __setattr__(org.python.Object name, org.python.Object value) {
-        try {
-            this.__setattr__(((org.python.types.Str) name).value, value);
-        } catch (java.lang.ClassCastException e) {
-            throw new org.python.exceptions.TypeError("__setattr__(): attribute name must be string");
-        }
-    }
-
-    public void __setattr__(java.lang.String name, org.python.Object value) {
-        if (!this.__setattr_null(name, value)) {
-            throw new org.python.exceptions.AttributeError(this, name);
-        };
-    }
-
-    public boolean __setattr_null(java.lang.String name, org.python.Object value) {
-        throw new org.python.exceptions.NotImplementedError("'" + this.typeName() + ".__setattr__' has not been implemented");
-    }
-
-    public void __set__(org.python.Object instance, org.python.Object value) {}
-
-    @org.python.Method(
-        __doc__ = "Implement delattr(self, name)."
-    )
-    public void __delattr__(org.python.Object name) {
-        try {
-            this.__delattr__(((org.python.types.Str) name).value);
-        } catch (java.lang.ClassCastException e) {
-            throw new org.python.exceptions.TypeError("__delattr__(): attribute name must be string");
-        }
-    }
-
-    public void __delattr__(java.lang.String name) {
-        if (!this.__delattr_null(name)) {
-            throw new org.python.exceptions.AttributeError(this, name);
-        };
-    }
-
-    public boolean __delattr_null(java.lang.String name) {
-        throw new org.python.exceptions.NotImplementedError("'" + this.typeName() + ".__delattr__' has not been implemented");
-    }
-
-    @org.python.Method(
-        __doc__ = "Implement dir(self, name)."
-    )
-    public org.python.Object __dir__() {
-        throw new org.python.exceptions.NotImplementedError("'" + this.typeName() + ".__dir__' has not been implemented");
-    }
-
-    /**
-     * Section 3.3.4 - Customizing instance and subclass checks
-     */
-    // public org.python.Object __instancecheck__(org.python.Object instance) {
-    //     throw new org.python.exceptions.AttributeError(this, "__instancecheck__");
-    // }
-
-    // public org.python.Object __subclasscheck__(org.python.Object subclass) {
-    //     throw new org.python.exceptions.AttributeError(this, "__subclasscheck__");
-    // }
-
-    /**
-     * Section 3.3.5 - Emulating callable objects
-     */
-    // public org.python.Object __call__(org.python.Object... args) {
-    //     throw new org.python.exceptions.AttributeError(this, "__call__");
-    // }
-
-    /**
-     * Section 3.3.6 - Emulating container types
-     */
-
-    public org.python.types.Int __len__() {
-        throw new org.python.exceptions.AttributeError(this, "__len__");
-    }
-
-    public org.python.Object __getitem__(org.python.Object index) {
-        throw new org.python.exceptions.AttributeError(this, "__getitem__");
-    }
-
-    public void __setitem__(org.python.Object index, org.python.Object value) {
-        throw new org.python.exceptions.AttributeError(this, "__setitem__");
-    }
-
-    public void __delitem__(org.python.Object index) {
-        throw new org.python.exceptions.AttributeError(this, "__delitem__");
-    }
-
-
-    public org.python.Iterable __iter__() {
-        throw new org.python.exceptions.AttributeError(this, "__iter__");
-    }
-
-    public org.python.Iterable __reversed__() {
-        throw new org.python.exceptions.AttributeError(this, "__reversed__");
-    }
-
-    public org.python.Object __contains__(org.python.Object item) {
-        throw new org.python.exceptions.AttributeError(this, "__contains__");
-    }
-
-    public org.python.Object __not_contains__(org.python.Object item) {
-        throw new org.python.exceptions.AttributeError(this, "__not_contains__");
-    }
-
-    /**
-     * Section 3.3.7 - Emulating numeric types
-     */
-
-    public org.python.Object __add__(org.python.Object other) {
-        throw new org.python.exceptions.AttributeError(this, "__add__");
-    }
-
-    public org.python.Object __sub__(org.python.Object other) {
-        throw new org.python.exceptions.AttributeError(this, "__sub__");
-=======
     public java.lang.String toString() {
         return this.getClass().getSimpleName() + ": " + this.getMessage();
->>>>>>> 0c2509c1
     }
 }