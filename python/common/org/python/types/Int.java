package org.python.types;


public class Int extends org.python.types.Object {
    public long value;

    /**
     * A utility method to update the internal value of this object.
     *
     * Used by __i*__ operations to do an in-place operation.
     * obj must be of type org.python.types.Int
     */
    void setValue(org.python.Object obj) {
        this.value = ((org.python.types.Int) obj).value;
    }

    public java.lang.Object toJava() {
        return this.value;
    }

    public org.python.Object byValue() {
        return new org.python.types.Int(this.value);
    }

    public int hashCode() {
        return new java.lang.Long(this.value).hashCode();
    }

    public Int(byte value) {
        this.value = (long) value;
    }

    public Int(short value) {
        this.value = (long) value;
    }

    public Int(int value) {
        this.value = (long) value;
    }

    public Int(long value) {
        this.value = value;
    }

    // public org.python.Object __new__() {
    //     throw new org.python.exceptions.NotImplementedError("int.__new__() has not been implemented");
    // }

    // public org.python.Object __init__() {
    //     throw new org.python.exceptions.NotImplementedError("int.__init__() has not been implemented");
    // }

    @org.python.Method(
        __doc__ = ""
    )
    public org.python.types.Str __repr__() {
        return new org.python.types.Str(java.lang.Long.toString(this.value));
    }

    @org.python.Method(
        __doc__ = ""
    )
    public org.python.types.Str __format__(org.python.Object format_str) {
        throw new org.python.exceptions.NotImplementedError("int.__format__() has not been implemented");
    }

    @org.python.Method(
        __doc__ = ""
    )
    public org.python.types.Str __getitem__(org.python.Object format_str) {
        throw new org.python.exceptions.TypeError("'int' object is not subscriptable");
    }

    @org.python.Method(
        __doc__ = ""
    )
    public org.python.Object __lt__(org.python.Object other) {
        if (other instanceof org.python.types.Int) {
            return new org.python.types.Bool(this.value < ((org.python.types.Int) other).value);
        } else if (other instanceof org.python.types.Float) {
            return new org.python.types.Bool(((double) this.value) < ((org.python.types.Float) other).value);
        } else if (other instanceof org.python.types.Bool) {
            return new org.python.types.Bool(((double) this.value) < (((org.python.types.Bool) other).value ? 1 : 0));
        }
        throw new org.python.exceptions.TypeError("unorderable types: int() < " + other.typeName() + "()");
    }

    @org.python.Method(
        __doc__ = ""
    )
    public org.python.Object __le__(org.python.Object other) {
        if (other instanceof org.python.types.Int) {
            return new org.python.types.Bool(this.value <= ((org.python.types.Int) other).value);
        } else if (other instanceof org.python.types.Float) {
            return new org.python.types.Bool(((double) this.value) <= ((org.python.types.Float) other).value);
        } else if (other instanceof org.python.types.Bool) {
            return new org.python.types.Bool(((double) this.value) <= (((org.python.types.Bool) other).value ? 1 : 0));
        }
        throw new org.python.exceptions.TypeError("unorderable types: int() <= " + other.typeName() + "()");
    }

    @org.python.Method(
        __doc__ = ""
    )
    public org.python.Object __eq__(org.python.Object other) {
        if (other instanceof org.python.types.Int) {
            return new org.python.types.Bool(this.value == ((org.python.types.Int) other).value);
        } else if (other instanceof org.python.types.Float) {
            return new org.python.types.Bool(((double) this.value) == ((org.python.types.Float) other).value);
        } else if (other instanceof org.python.types.Bool) {
            org.python.types.Bool temp = (org.python.types.Bool)other;
            if(this.value == 1 && true == temp.value) {
                return new org.python.types.Bool(1);
            }
            if(this.value == 0 && false == temp.value) {
                return new org.python.types.Bool(1);
            }
            return new org.python.types.Bool(0);
        }
        return new org.python.types.Bool(false);
    }

    @org.python.Method(
        __doc__ = ""
    )
    public org.python.Object __ne__(org.python.Object other) {
        if (((org.python.types.Bool) this.__eq__((org.python.Object) other)).value) {
            return new org.python.types.Bool(false);
        }
        return new org.python.types.Bool(true);
    }

    @org.python.Method(
        __doc__ = ""
    )
    public org.python.Object __gt__(org.python.Object other) {
        if (other instanceof org.python.types.Int) {
            return new org.python.types.Bool(this.value > ((org.python.types.Int) other).value);
        } else if (other instanceof org.python.types.Float) {
            return new org.python.types.Bool(((double) this.value) > ((org.python.types.Float) other).value);
        } else if (other instanceof org.python.types.Bool) {
            return new org.python.types.Bool(((double) this.value) > (((org.python.types.Bool) other).value ? 1 : 0));
        }
        throw new org.python.exceptions.TypeError("unorderable types: int() > " + other.typeName() + "()");
    }

    @org.python.Method(
        __doc__ = ""
    )
    public org.python.Object __ge__(org.python.Object other) {
        if (other instanceof org.python.types.Int) {
            return new org.python.types.Bool(this.value >= ((org.python.types.Int) other).value);
        } else if (other instanceof org.python.types.Float) {
            return new org.python.types.Bool(((double) this.value) >= ((org.python.types.Float) other).value);
        } else if (other instanceof org.python.types.Bool) {
            return new org.python.types.Bool(((double) this.value) >= (((org.python.types.Bool) other).value ? 1 : 0));
        }
        throw new org.python.exceptions.TypeError("unorderable types: int() >= " + other.typeName() + "()");
    }

    @org.python.Method(
        __doc__ = ""
    )
    public org.python.types.Bool __bool__() {
        return new org.python.types.Bool(this.value);
    }

    public boolean __setattr_null(java.lang.String name, org.python.Object value) {
        // Builtin types can't have attributes set on them.
        return false;
    }

    @org.python.Method(
        __doc__ = ""
    )
    public org.python.types.List __dir__() {
        throw new org.python.exceptions.NotImplementedError("int.__dir__() has not been implemented");
    }

    @org.python.Method(
        __doc__ = ""
    )
    public org.python.Object __add__(org.python.Object other) {
        if (other instanceof org.python.types.Int) {
            return new org.python.types.Int(this.value + ((org.python.types.Int) other).value);
        } else if (other instanceof org.python.types.Float) {
            return new org.python.types.Float(((double) this.value) + ((org.python.types.Float) other).value);
        } else if (other instanceof org.python.types.Bool) {
            return new org.python.types.Int(this.value + (((org.python.types.Bool) other).value ? 1 : 0));
        } else if (other instanceof org.python.types.Complex) {
            org.python.types.Complex other_cmplx_object = (org.python.types.Complex)other;
            return new org.python.types.Complex((org.python.types.Float)this.__add__(other_cmplx_object.real), (org.python.types.Float)(new org.python.types.Float(0)).__add__(other_cmplx_object.imag));
        } else {
            throw new org.python.exceptions.TypeError("unsupported operand type(s) for +: 'int' and '" + other.typeName() + "'");
        }
    }

    @org.python.Method(
        __doc__ = ""
    )
    public org.python.Object __sub__(org.python.Object other) {
        if (other instanceof org.python.types.Int) {
            return new org.python.types.Int(this.value - ((org.python.types.Int) other).value);
        } else if (other instanceof org.python.types.Float) {
            return new org.python.types.Float(((double) this.value) - ((org.python.types.Float) other).value);
        } else if (other instanceof org.python.types.Bool) {
            return new org.python.types.Int(this.value - (((org.python.types.Bool) other).value ? 1 : 0));
        } else if (other instanceof org.python.types.Complex) {
            org.python.types.Complex other_cmplx_object = (org.python.types.Complex)other;
            return new org.python.types.Complex((org.python.types.Float)this.__sub__(other_cmplx_object.real), (org.python.types.Float)(new org.python.types.Float(0)).__sub__(other_cmplx_object.imag));
        }
        throw new org.python.exceptions.TypeError("unsupported operand type(s) for -: 'int' and '" + other.typeName() + "'");
    }

    @org.python.Method(
        __doc__ = ""
    )
    public org.python.Object __mul__(org.python.Object other) {
        if (other instanceof org.python.types.Str) {
            return other.__mul__(this);
        } else if (other instanceof org.python.types.Int) {
            return new org.python.types.Int(this.value * ((org.python.types.Int) other).value);
        } else if (other instanceof org.python.types.Float) {
            return new org.python.types.Float(((double) this.value) * ((org.python.types.Float) other).value);
        } else if (other instanceof org.python.types.Bool) {
            return new org.python.types.Int(this.value * (((org.python.types.Bool) other).value ? 1 : 0));
        } else if (other instanceof org.python.types.List) {
            return other.__mul__(this);
        } else if (other instanceof org.python.types.Tuple) {
            return other.__mul__(this);
<<<<<<< HEAD
        } else if (other instanceof org.python.types.Bytes){
            byte[] other_value = ((org.python.types.Bytes) other).value;
=======
        } else if (other instanceof org.python.types.ByteArray) {
            byte[] other_value = ((org.python.types.ByteArray) other).value;
>>>>>>> cbaeef8d
            int value = Math.max(0, (int) this.value);
            int len = other_value.length;
            byte[] bytes = new byte[value * len];
            for(int i=0; i < value; i++){
                System.arraycopy(other_value, 0, bytes, i * len, len);
            }
<<<<<<< HEAD
            return new org.python.types.Bytes(bytes);
=======
            return new org.python.types.ByteArray(bytes);
>>>>>>> cbaeef8d
        }
        throw new org.python.exceptions.TypeError("unsupported operand type(s) for *: 'int' and '" + other.typeName() + "'");
    }

    @org.python.Method(
        __doc__ = ""
    )
    public org.python.Object __truediv__(org.python.Object other) {
        if (other instanceof org.python.types.Int) {
            if (((org.python.types.Int) other).value == 0) {
                throw new org.python.exceptions.ZeroDivisionError("division by zero");
            }
            return new org.python.types.Float((double) this.value / ((org.python.types.Int) other).value);
        } else if (other instanceof org.python.types.Float) {
            if (((org.python.types.Float) other).value == 0.0) {
                throw new org.python.exceptions.ZeroDivisionError("float division by zero");
            }
            return new org.python.types.Float(this.value / ((org.python.types.Float) other).value);
        } else if (other instanceof org.python.types.Bool) {
            if (((org.python.types.Bool) other).value) {
                return new org.python.types.Float(this.value);
            } else {
                throw new org.python.exceptions.ZeroDivisionError("division by zero");
            }
        }
        throw new org.python.exceptions.TypeError("unsupported operand type(s) for /: 'int' and '" + other.typeName() + "'");
    }

    @org.python.Method(
        __doc__ = ""
    )
    public org.python.Object __floordiv__(org.python.Object other) {
        if (other instanceof org.python.types.Int) {
            if (((org.python.types.Int) other).value == 0) {
                throw new org.python.exceptions.ZeroDivisionError("integer division or modulo by zero");
            }
            return new org.python.types.Int((long) Math.floor((double) this.value / ((org.python.types.Int) other).value));
        } else if (other instanceof org.python.types.Float) {
            if (((org.python.types.Float) other).value == 0.0) {
                throw new org.python.exceptions.ZeroDivisionError("float divmod()");
            }
            return new org.python.types.Float(Math.floor(this.value / ((org.python.types.Float) other).value));
        } else if (other instanceof org.python.types.Bool) {
            if (((org.python.types.Bool) other).value) {
                return new org.python.types.Int(this.value);
            } else {
                throw new org.python.exceptions.ZeroDivisionError("integer division or modulo by zero");
            }
        }
        throw new org.python.exceptions.TypeError("unsupported operand type(s) for //: 'int' and '" + other.typeName() + "'");
    }

    @org.python.Method(
        __doc__ = ""
    )
    public org.python.Object __mod__(org.python.Object other) {
        try {
            if (other instanceof org.python.types.Bool) {
                if (((org.python.types.Bool) other).value) {
                    return new org.python.types.Int(0);
                } else {
                    throw new org.python.exceptions.ZeroDivisionError("integer division or modulo by zero");
                }
            } else if (other instanceof org.python.types.Int) {
                long other_val = ((org.python.types.Int) other).value;
                if (other_val == 0) {
                    throw new org.python.exceptions.ZeroDivisionError("integer division or modulo by zero");
                } else {
                    long result = this.value % other_val;
                    if (other_val > 0 && result < 0) {
                        // second operand is positive, ensure that result is positive
                        result += other_val;
                    } else if (other_val < 0 && result > 0) {
                        // second operand is negative, ensure that result is negative
                        result += other_val; // subtract other_val, which is negative
                    }
                    return new org.python.types.Int(result);
                }
            } else if (other instanceof org.python.types.Float) {
                double other_val = ((org.python.types.Float) other).value;
                if (other_val == 0.0) {
                    throw new org.python.exceptions.ZeroDivisionError("float modulo");
                } else {
                    double result = ((double) this.value) % other_val;
                    if (other_val > 0.0 && result < 0.0) {
                        // second operand is positive, ensure that result is positive
                        result += other_val;
                    } else if (other_val < 0.0 && result > 0.0) {
                        // second operand is negative, ensure that result is negative
                        result += other_val; // subtract other_val, which is negative
                    }
                    // edge case where operands are 0 and -0.0:
                    // need to force sign to negative as adding -0.0 to 0.0 doesn't yield the expected -0.0
                    if (other_val < 0.0 && result >= 0.0) {
                        result *= -1;
                    }
                    return new org.python.types.Float(result);
                }
            }
        } catch (org.python.exceptions.TypeError e) {
            throw new org.python.exceptions.TypeError("unsupported operand type(s) for %: 'int' and '" + other.typeName() + "'");
        }
        throw new org.python.exceptions.TypeError("unsupported operand type(s) for %: 'int' and '" + other.typeName() + "'");
    }

    @org.python.Method(
        __doc__ = ""
    )
    public org.python.Object __divmod__(org.python.Object other) {
        try {
            java.util.List<org.python.Object> data = new java.util.ArrayList<org.python.Object>();
            data.add(this.__floordiv__(other));
            data.add(this.__mod__(other));
            return new org.python.types.Tuple(data);
        } catch (org.python.exceptions.TypeError ae) {
            throw new org.python.exceptions.TypeError("unsupported operand type(s) for divmod(): '" + this.typeName() + "' and '" + other.typeName() + "'");
        }
    }

    public org.python.Object __pow__(org.python.Object other, org.python.Object modulo) {
        if (modulo != null) {
            /* if exponent is not int and modulo specified raise TypeError*/
            if(other instanceof org.python.types.Float) {
                throw new org.python.exceptions.TypeError("pow() 3rd argument not allowed unless all arguments are integers");
            }
            if(other instanceof org.python.types.Int || other instanceof org.python.types.Bool) {
                long this_val = ((org.python.types.Int) this).value;
                long other_val = ((org.python.types.Int) other).value;
                long modulo_val = ((org.python.types.Int) modulo).value;
                /* if exponent is negative raise TypeError*/
                if(other_val < 0) {
                    throw new org.python.exceptions.TypeError("pow() 2nd argument cannot be negative when 3rd argument specified");
                }
                /* if modulus == 0: raise ValueError() */
                if(modulo_val == 0) {
                    throw new org.python.exceptions.ValueError("pow() 3rd argument cannot be 0");
                }
                /* if modulus == 1:
                       return 0 */
                if(modulo_val == 1) {
                    return new org.python.types.Int(0);
                }
                /* if base < 0:
                       base = base % modulus */
                if(this_val < 0) {
                    this_val = this_val % modulo_val;
                }
                /* At this point a, b, and c are guaranteed non-negative UNLESS
                c is NULL, in which case a may be negative. */
                long result = 1;
                this_val = this_val % modulo_val;
                while(other_val != 0) {
                    if(other_val % 2 == 1) {
                        result = (result * this_val) % modulo_val;
                    }
                    this_val = (this_val * this_val) % modulo_val;
                    other_val /= 2;
                }
                return new org.python.types.Int(result);
            }
            throw new org.python.exceptions.TypeError("unsupported operand type(s) for pow(): 'int', '" + other.typeName() + "', 'int");
        }
        if (other instanceof org.python.types.Int) {
            long other_val = ((org.python.types.Int) other).value;
            if (other_val < 0) {
                if (this.value == 0) {
                    throw new org.python.exceptions.ZeroDivisionError("0.0 cannot be raised to a negative power");
                }
                double result = 1.0;
                for (long count = 0; count < -other_val; count++) {
                    result *= this.value;
                }
                return new org.python.types.Float(1.0 / result);
            } else {
                long result = 1;
                for (long count = 0; count < other_val; count++) {
                    result *= this.value;
                }
                return new org.python.types.Int(result);
            }
        } else if (other instanceof org.python.types.Float) {
            double other_val = ((org.python.types.Float) other).value;
            if (this.value == 0 && other_val < 0.0) {
                throw new org.python.exceptions.ZeroDivisionError("0.0 cannot be raised to a negative power");
            }
            // TODO: if this.value < 0 && other_val is not an integer, this will be a Complex result, so change this.value to Complex and delegate it out
            // return (new org.python.types.Complex(this.value, 0)).__pow__(other, modulo);
            return new org.python.types.Float(java.lang.Math.pow((double) this.value, other_val));
        } else if (other instanceof org.python.types.Bool) {
            if (((org.python.types.Bool) other).value) {
                return new org.python.types.Int(this.value);
            } else {
                return new org.python.types.Int(1);
            }
        }
        throw new org.python.exceptions.TypeError("unsupported operand type(s) for ** or pow(): 'int' and '" + other.typeName() + "'");
    }

    @org.python.Method(
        __doc__ = ""
    )
    public org.python.Object __lshift__(org.python.Object other) {
        if (other instanceof org.python.types.Bool) {
            return new org.python.types.Int(this.value << (((org.python.types.Bool) other).value ? 1 : 0));
        } else if (other instanceof org.python.types.Int) {
            long other_val = ((org.python.types.Int) other).value;
            if (other_val < 0) {
                throw new org.python.exceptions.ValueError("negative shift count");
            }
            return new org.python.types.Int(this.value << other_val);
        }
        throw new org.python.exceptions.TypeError("unsupported operand type(s) for <<: 'int' and '" + other.typeName() + "'");
    }

    @org.python.Method(
        __doc__ = ""
    )
    public org.python.Object __rshift__(org.python.Object other) {
        if (other instanceof org.python.types.Bool) {
            return new org.python.types.Int(this.value >> (((org.python.types.Bool) other).value ? 1 : 0));
        } else if (other instanceof org.python.types.Int) {
            long other_val = ((org.python.types.Int) other).value;
            if (other_val < 0) {
                throw new org.python.exceptions.ValueError("negative shift count");
            }
            return new org.python.types.Int(this.value >> other_val);
        }
        throw new org.python.exceptions.TypeError("unsupported operand type(s) for >>: 'int' and '" + other.typeName() + "'");
    }

    @org.python.Method(
        __doc__ = ""
    )
    public org.python.Object __and__(org.python.Object other) {
        if (other instanceof org.python.types.Bool) {
            return new org.python.types.Int(this.value & (((org.python.types.Bool) other).value ? 1 : 0));
        } else if (other instanceof org.python.types.Int) {
            return new org.python.types.Int(this.value & ((org.python.types.Int) other).value);
        }
        throw new org.python.exceptions.TypeError("unsupported operand type(s) for &: 'int' and '" + other.typeName() + "'");
    }

    @org.python.Method(
        __doc__ = ""
    )
    public org.python.Object __xor__(org.python.Object other) {
        if (other instanceof org.python.types.Bool) {
            return new org.python.types.Int(this.value ^ (((org.python.types.Bool) other).value ? 1 : 0));
        } else if (other instanceof org.python.types.Int) {
            return new org.python.types.Int(this.value ^ ((org.python.types.Int) other).value);
        }
        throw new org.python.exceptions.TypeError("unsupported operand type(s) for ^: 'int' and '" + other.typeName() + "'");
    }

    @org.python.Method(
        __doc__ = ""
    )
    public org.python.Object __or__(org.python.Object other) {
        if (other instanceof org.python.types.Bool) {
            return new org.python.types.Int(this.value | (((org.python.types.Bool) other).value ? 1 : 0));
        } else if (other instanceof org.python.types.Int) {
            return new org.python.types.Int(this.value | ((org.python.types.Int) other).value);
        }
        throw new org.python.exceptions.TypeError("unsupported operand type(s) for |: 'int' and '" + other.typeName() + "'");
    }

    @org.python.Method(
        __doc__ = ""
    )
    public org.python.Object __radd__(org.python.Object other) {
        throw new org.python.exceptions.NotImplementedError("int.__radd__() has not been implemented");
    }

    @org.python.Method(
        __doc__ = ""
    )
    public org.python.Object __rsub__(org.python.Object other) {
        throw new org.python.exceptions.NotImplementedError("int.__rsub__() has not been implemented");
    }

    @org.python.Method(
        __doc__ = ""
    )
    public org.python.Object __rmul__(org.python.Object other) {
        throw new org.python.exceptions.NotImplementedError("int.__rmul__() has not been implemented");
    }

    @org.python.Method(
        __doc__ = ""
    )
    public org.python.Object __rtruediv__(org.python.Object other) {
        throw new org.python.exceptions.NotImplementedError("int.__rtruediv__() has not been implemented");
    }

    @org.python.Method(
        __doc__ = ""
    )
    public org.python.Object __rfloordiv__(org.python.Object other) {
        throw new org.python.exceptions.NotImplementedError("int.__rfloordiv__() has not been implemented");
    }

    @org.python.Method(
        __doc__ = ""
    )
    public org.python.Object __rmod__(org.python.Object other) {
        throw new org.python.exceptions.NotImplementedError("int.__rmod__() has not been implemented");
    }

    @org.python.Method(
        __doc__ = ""
    )
    public org.python.Object __rdivmod__(org.python.Object other) {
        throw new org.python.exceptions.NotImplementedError("int.__rdivmod__() has not been implemented");
    }

    @org.python.Method(
        __doc__ = ""
    )
    public org.python.Object __rpow__(org.python.Object other) {
        throw new org.python.exceptions.NotImplementedError("int.__rpow__() has not been implemented");
    }

    @org.python.Method(
        __doc__ = ""
    )
    public org.python.Object __rlshift__(org.python.Object other) {
        throw new org.python.exceptions.NotImplementedError("int.__rlshift__() has not been implemented");
    }

    @org.python.Method(
        __doc__ = ""
    )
    public org.python.Object __rrshift__(org.python.Object other) {
        throw new org.python.exceptions.NotImplementedError("int.__rrshift__() has not been implemented");
    }

    @org.python.Method(
        __doc__ = ""
    )
    public org.python.Object __rand__(org.python.Object other) {
        throw new org.python.exceptions.NotImplementedError("int.__rand__() has not been implemented");
    }

    @org.python.Method(
        __doc__ = ""
    )
    public org.python.Object __rxor__(org.python.Object other) {
        throw new org.python.exceptions.NotImplementedError("int.__rxor__() has not been implemented");
    }

    @org.python.Method(
        __doc__ = ""
    )
    public org.python.Object __ror__(org.python.Object other) {
        throw new org.python.exceptions.NotImplementedError("int.__ror__() has not been implemented");
    }

    @org.python.Method(
        __doc__ = ""
    )
    public org.python.Object __iadd__(org.python.Object other) {
        if (other instanceof org.python.types.Int) {
            return new org.python.types.Int(this.value += ((org.python.types.Int) other).value);
        } else if (other instanceof org.python.types.Float) {
            double this_val = this.value;
            return new org.python.types.Float(this_val += ((org.python.types.Float) other).value);
        } else if (other instanceof org.python.types.Bool) {
            return new org.python.types.Int(this.value += (((org.python.types.Bool) other).value ? 1 : 0));
        }
        throw new org.python.exceptions.TypeError("unsupported operand type(s) for +=: 'int' and '" + other.typeName() + "'");
    }

    @org.python.Method(
        __doc__ = ""
    )
    public org.python.Object __ilshift__(org.python.Object other) {
        if (other instanceof org.python.types.Bool) {
            return new org.python.types.Int(this.value <<= (((org.python.types.Bool) other).value ? 1 : 0));
        } else if (other instanceof org.python.types.Int) {
            long other_val = ((org.python.types.Int) other).value;
            if (other_val < 0) {
                throw new org.python.exceptions.ValueError("negative shift count");
            }
            return new org.python.types.Int(this.value <<= other_val);
        }
        throw new org.python.exceptions.TypeError("unsupported operand type(s) for <<=: 'int' and '" + other.typeName() + "'");
    }

    @org.python.Method(
        __doc__ = ""
    )
    public org.python.Object __irshift__(org.python.Object other) {
        if (other instanceof org.python.types.Bool) {
            return new org.python.types.Int(this.value >>= (((org.python.types.Bool) other).value ? 1 : 0));
        } else if (other instanceof org.python.types.Int) {
            long other_val = ((org.python.types.Int) other).value;
            if (other_val < 0) {
                throw new org.python.exceptions.ValueError("negative shift count");
            }
            return new org.python.types.Int(this.value >>= other_val);
        }
        throw new org.python.exceptions.TypeError("unsupported operand type(s) for >>=: 'int' and '" + other.typeName() + "'");
    }

    @org.python.Method(
        __doc__ = ""
    )
    public org.python.Object __neg__() {
        return new org.python.types.Int(-this.value);
    }

    @org.python.Method(
        __doc__ = ""
    )
    public org.python.Object __pos__() {
        return new org.python.types.Int(this.value);
    }

    @org.python.Method(
        __doc__ = ""
    )
    public org.python.Object __abs__() {
        return new org.python.types.Int(Math.abs(this.value));
    }

    @org.python.Method(
        __doc__ = ""
    )
    public org.python.Object __invert__() {
        return new org.python.types.Int(-(this.value + 1));
    }

    @org.python.Method(
        __doc__ = ""
    )
    public org.python.types.Int __int__() {
        return new org.python.types.Int(this.value);
    }

    @org.python.Method(
        __doc__ = ""
    )
    public org.python.types.Float __float__() {
        return new org.python.types.Float((float) this.value);
    }

    @org.python.Method(
        __doc__ = ""
    )
    public org.python.Object __round__(org.python.Object ndigits) {
        if (ndigits instanceof org.python.types.Int){
               return new org.python.types.Int(this.value);
        }
        throw new org.python.exceptions.TypeError("'"+ndigits.typeName()+"' object cannot be interpreted as an integer");
    }

}<|MERGE_RESOLUTION|>--- conflicted
+++ resolved
@@ -228,24 +228,17 @@
             return other.__mul__(this);
         } else if (other instanceof org.python.types.Tuple) {
             return other.__mul__(this);
-<<<<<<< HEAD
         } else if (other instanceof org.python.types.Bytes){
             byte[] other_value = ((org.python.types.Bytes) other).value;
-=======
         } else if (other instanceof org.python.types.ByteArray) {
             byte[] other_value = ((org.python.types.ByteArray) other).value;
->>>>>>> cbaeef8d
             int value = Math.max(0, (int) this.value);
             int len = other_value.length;
             byte[] bytes = new byte[value * len];
             for(int i=0; i < value; i++){
                 System.arraycopy(other_value, 0, bytes, i * len, len);
             }
-<<<<<<< HEAD
-            return new org.python.types.Bytes(bytes);
-=======
             return new org.python.types.ByteArray(bytes);
->>>>>>> cbaeef8d
         }
         throw new org.python.exceptions.TypeError("unsupported operand type(s) for *: 'int' and '" + other.typeName() + "'");
     }
