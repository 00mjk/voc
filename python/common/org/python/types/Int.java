package org.python.types;

public class Int extends org.python.types.Object {
    public long value;

    /**
     * A utility method to update the internal value of this object.
     *
     * Used by __i*__ operations to do an in-place operation.
     * obj must be of type org.python.types.Int
     */
    void setValue(org.python.Object obj) {
        this.value = ((org.python.types.Int) obj).value;
    }

    public java.lang.Object toJava() {
        return this.value;
    }

    public org.python.Object byValue() {
        return new org.python.types.Int(this.value);
    }

    public int hashCode() {
        return new java.lang.Long(this.value).hashCode();
    }

    public Int(byte value) {
        this.value = (long) value;
    }

    public Int(short value) {
        this.value = (long) value;
    }

    public Int(int value) {
        this.value = (long) value;
    }

    public Int(long value) {
        this.value = value;
    }

    @org.python.Method(
            name = "int",
            __doc__ = "int(x=0) -> integer" +
                    "int(x, base=10) -> integer\n" +
                    "\n" +
                    "Convert a number or string to an integer, or return 0 if no arguments\n" +
                    "are given.  If x is a number, return x.__int__().  For floating point\n" +
                    "numbers, this truncates towards zero.\n" +
                    "\n" +
                    "If x is not a number or if base is given, then x must be a string,\n" +
                    "bytes, or bytearray instance representing an integer literal in the\n" +
                    "given base.  The literal can be preceded by '+' or '-' and be surrounded\n" +
                    "by whitespace.  The base defaults to 10.  Valid bases are 0 and 2-36.\n" +
                    "Base 0 means to interpret the base from the string as an integer literal.\n" +
                    "\n" +
                    "  >>> int('0b100', base=0)\n" +
                    "  4\n",
            default_args = {"x", "base"}
    )
    public Int(org.python.Object[] args, java.util.Map<java.lang.String, org.python.Object> kwargs) {
        if (args[0] == null) {
            this.value = 0;
        } else if (args[1] == null) {
            try {
                this.value = ((org.python.types.Int) args[0].__int__()).value;
            } catch (org.python.exceptions.AttributeError ae) {
                if (org.Python.VERSION < 0x03040300) {
                    throw new org.python.exceptions.TypeError(
                            "int() argument must be a string or a number, not '" + args[0].typeName() + "'"
                    );
                } else {
                    throw new org.python.exceptions.TypeError(
                            "int() argument must be a string, a bytes-like object or a number, not '" +
                                    args[0].typeName() + "'"
                    );
                }
            }
        } else if (args.length > 3) {
            throw new org.python.exceptions.NotImplementedError("int() with a base is not implemented");
        }
    }

    // public org.python.Object __new__() {
    //     throw new org.python.exceptions.NotImplementedError("int.__new__() has not been implemented");
    // }

    // public org.python.Object __init__() {
    //     throw new org.python.exceptions.NotImplementedError("int.__init__() has not been implemented");
    // }

    @org.python.Method(
            __doc__ = ""
    )
    public org.python.types.Str __repr__() {
        return new org.python.types.Str(java.lang.Long.toString(this.value));
    }

    @org.python.Method(
            __doc__ = ""
    )
    public org.python.types.Str __format__(org.python.Object format_str) {
        throw new org.python.exceptions.NotImplementedError("int.__format__() has not been implemented");
    }

    @org.python.Method(
            __doc__ = ""
    )
    public org.python.types.Str __getitem__(org.python.Object format_str) {
        throw new org.python.exceptions.TypeError("'int' object is not subscriptable");
    }

    @org.python.Method(
<<<<<<< HEAD
            __doc__ = ""
=======
        __doc__ = "",
        args = {"other"}
>>>>>>> 18ccb19c
    )
    public org.python.Object __lt__(org.python.Object other) {
        if (other instanceof org.python.types.Int) {
            return new org.python.types.Bool(this.value < ((org.python.types.Int) other).value);
        } else if (other instanceof org.python.types.Bool) {
            return new org.python.types.Bool(((double) this.value) < (((org.python.types.Bool) other).value ? 1 : 0));
        }
        return org.python.types.NotImplementedType.NOT_IMPLEMENTED;
    }

    @org.python.Method(
<<<<<<< HEAD
            __doc__ = ""
=======
        __doc__ = "",
        args = {"other"}
>>>>>>> 18ccb19c
    )
    public org.python.Object __le__(org.python.Object other) {
        if (other instanceof org.python.types.Int) {
            return new org.python.types.Bool(this.value <= ((org.python.types.Int) other).value);
        } else if (other instanceof org.python.types.Bool) {
            return new org.python.types.Bool(((double) this.value) <= (((org.python.types.Bool) other).value ? 1 : 0));
        }
        return org.python.types.NotImplementedType.NOT_IMPLEMENTED;
    }

    @org.python.Method(
<<<<<<< HEAD
            __doc__ = ""
=======
        __doc__ = "",
        args = {"other"}
>>>>>>> 18ccb19c
    )
    public org.python.Object __eq__(org.python.Object other) {
        if (other instanceof org.python.types.Int) {
            return new org.python.types.Bool(this.value == ((org.python.types.Int) other).value);
        } else if (other instanceof org.python.types.Bool) {
            org.python.types.Bool temp = (org.python.types.Bool) other;
            if (this.value == 1 && temp.value) {
                return new org.python.types.Bool(1);
            }
            if (this.value == 0 && !temp.value) {
                return new org.python.types.Bool(1);
            }
            return new org.python.types.Bool(0);
        }
<<<<<<< HEAD
        return new org.python.types.Bool(false);
    }

    @org.python.Method(
            __doc__ = ""
    )
    public org.python.Object __ne__(org.python.Object other) {
        if (((org.python.types.Bool) this.__eq__((org.python.Object) other)).value) {
            return new org.python.types.Bool(false);
        }
        return new org.python.types.Bool(true);
    }

    @org.python.Method(
            __doc__ = ""
=======
        return org.python.types.NotImplementedType.NOT_IMPLEMENTED;
    }

    @org.python.Method(
        __doc__ = "",
        args = {"other"}
>>>>>>> 18ccb19c
    )
    public org.python.Object __gt__(org.python.Object other) {
        if (other instanceof org.python.types.Int) {
            return new org.python.types.Bool(this.value > ((org.python.types.Int) other).value);
        } else if (other instanceof org.python.types.Bool) {
            return new org.python.types.Bool(((double) this.value) > (((org.python.types.Bool) other).value ? 1 : 0));
        }
        return org.python.types.NotImplementedType.NOT_IMPLEMENTED;
    }

    @org.python.Method(
<<<<<<< HEAD
            __doc__ = ""
=======
        __doc__ = "",
        args = {"other"}
>>>>>>> 18ccb19c
    )
    public org.python.Object __ge__(org.python.Object other) {
        if (other instanceof org.python.types.Int) {
            return new org.python.types.Bool(this.value >= ((org.python.types.Int) other).value);
        } else if (other instanceof org.python.types.Bool) {
            return new org.python.types.Bool(((double) this.value) >= (((org.python.types.Bool) other).value ? 1 : 0));
        }
        return org.python.types.NotImplementedType.NOT_IMPLEMENTED;
    }

    @org.python.Method(
            __doc__ = ""
    )
    public org.python.types.Bool __bool__() {
        return new org.python.types.Bool(this.value);
    }

    public boolean __setattr_null(java.lang.String name, org.python.Object value) {
        // Builtin types can't have attributes set on them.
        return false;
    }

    @org.python.Method(
            __doc__ = ""
    )
    public org.python.types.List __dir__() {
        throw new org.python.exceptions.NotImplementedError("int.__dir__() has not been implemented");
    }

    @org.python.Method(
            __doc__ = ""
    )
    public org.python.Object __add__(org.python.Object other) {
        if (other instanceof org.python.types.Int) {
            return new org.python.types.Int(this.value + ((org.python.types.Int) other).value);
        } else if (other instanceof org.python.types.Float) {
            return new org.python.types.Float(((double) this.value) + ((org.python.types.Float) other).value);
        } else if (other instanceof org.python.types.Bool) {
            return new org.python.types.Int(this.value + (((org.python.types.Bool) other).value ? 1 : 0));
        } else if (other instanceof org.python.types.Complex) {
            org.python.types.Complex other_cmplx_object = (org.python.types.Complex) other;
            return new org.python.types.Complex((org.python.types.Float) this.__add__(other_cmplx_object.real), (org.python.types.Float) (new org.python.types.Float(0)).__add__(other_cmplx_object.imag));
        } else {
            throw new org.python.exceptions.TypeError("unsupported operand type(s) for +: 'int' and '" + other.typeName() + "'");
        }
    }

    @org.python.Method(
            __doc__ = ""
    )
    public org.python.Object __sub__(org.python.Object other) {
        if (other instanceof org.python.types.Int) {
            return new org.python.types.Int(this.value - ((org.python.types.Int) other).value);
        } else if (other instanceof org.python.types.Float) {
            return new org.python.types.Float(((double) this.value) - ((org.python.types.Float) other).value);
        } else if (other instanceof org.python.types.Bool) {
            return new org.python.types.Int(this.value - (((org.python.types.Bool) other).value ? 1 : 0));
        } else if (other instanceof org.python.types.Complex) {
            org.python.types.Complex other_cmplx_object = (org.python.types.Complex) other;
            return new org.python.types.Complex((org.python.types.Float) this.__sub__(other_cmplx_object.real), (org.python.types.Float) (new org.python.types.Float(0)).__sub__(other_cmplx_object.imag));
        }
        throw new org.python.exceptions.TypeError("unsupported operand type(s) for -: 'int' and '" + other.typeName() + "'");
    }

    @org.python.Method(
            __doc__ = ""
    )
    public org.python.Object __mul__(org.python.Object other) {
        if (other instanceof org.python.types.Str) {
            return other.__mul__(this);
        } else if (other instanceof org.python.types.Int) {
            return new org.python.types.Int(this.value * ((org.python.types.Int) other).value);
        } else if (other instanceof org.python.types.Float) {
            return new org.python.types.Float(((double) this.value) * ((org.python.types.Float) other).value);
        } else if (other instanceof org.python.types.Bool) {
            return new org.python.types.Int(this.value * (((org.python.types.Bool) other).value ? 1 : 0));
        } else if (other instanceof org.python.types.List) {
            return other.__mul__(this);
        } else if (other instanceof org.python.types.Tuple) {
            return other.__mul__(this);
        } else if (other instanceof org.python.types.Bytes) {
            byte[] other_value = ((org.python.types.Bytes) other).value;
            int value = Math.max(0, (int) this.value);
            int len = other_value.length;
            byte[] bytes = new byte[value * len];
            for (int i = 0; i < value; i++) {
                System.arraycopy(other_value, 0, bytes, i * len, len);
            }
            return new org.python.types.Bytes(bytes);
        } else if (other instanceof org.python.types.ByteArray) {
            byte[] other_value = ((org.python.types.ByteArray) other).value;
            int value = Math.max(0, (int) this.value);
            int len = other_value.length;
            byte[] bytes = new byte[value * len];
            for (int i = 0; i < value; i++) {
                System.arraycopy(other_value, 0, bytes, i * len, len);
            }
            return new org.python.types.ByteArray(bytes);
        }
        throw new org.python.exceptions.TypeError("unsupported operand type(s) for *: 'int' and '" + other.typeName() + "'");
    }

    @org.python.Method(
            __doc__ = ""
    )
    public org.python.Object __truediv__(org.python.Object other) {
        if (other instanceof org.python.types.Int) {
            if (((org.python.types.Int) other).value == 0) {
                throw new org.python.exceptions.ZeroDivisionError("division by zero");
            }
            return new org.python.types.Float((double) this.value / ((org.python.types.Int) other).value);
        } else if (other instanceof org.python.types.Float) {
            if (((org.python.types.Float) other).value == 0.0) {
                throw new org.python.exceptions.ZeroDivisionError("float division by zero");
            }
            return new org.python.types.Float(this.value / ((org.python.types.Float) other).value);
        } else if (other instanceof org.python.types.Bool) {
            if (((org.python.types.Bool) other).value) {
                return new org.python.types.Float(this.value);
            } else {
                throw new org.python.exceptions.ZeroDivisionError("division by zero");
            }
        }
        throw new org.python.exceptions.TypeError("unsupported operand type(s) for /: 'int' and '" + other.typeName() + "'");
    }

    @org.python.Method(
            __doc__ = ""
    )
    public org.python.Object __floordiv__(org.python.Object other) {
        if (other instanceof org.python.types.Int) {
            if (((org.python.types.Int) other).value == 0) {
                throw new org.python.exceptions.ZeroDivisionError("integer division or modulo by zero");
            }
            return new org.python.types.Int((long) Math.floor((double) this.value / ((org.python.types.Int) other).value));
        } else if (other instanceof org.python.types.Float) {
            if (((org.python.types.Float) other).value == 0.0) {
                throw new org.python.exceptions.ZeroDivisionError("float divmod()");
            }
            return new org.python.types.Float(Math.floor(this.value / ((org.python.types.Float) other).value));
        } else if (other instanceof org.python.types.Bool) {
            if (((org.python.types.Bool) other).value) {
                return new org.python.types.Int(this.value);
            } else {
                throw new org.python.exceptions.ZeroDivisionError("integer division or modulo by zero");
            }
        }
        throw new org.python.exceptions.TypeError("unsupported operand type(s) for //: 'int' and '" + other.typeName() + "'");
    }

    @org.python.Method(
            __doc__ = ""
    )
    public org.python.Object __mod__(org.python.Object other) {
        try {
            if (other instanceof org.python.types.Bool) {
                if (((org.python.types.Bool) other).value) {
                    return new org.python.types.Int(0);
                } else {
                    throw new org.python.exceptions.ZeroDivisionError("integer division or modulo by zero");
                }
            } else if (other instanceof org.python.types.Int) {
                long other_val = ((org.python.types.Int) other).value;
                if (other_val == 0) {
                    throw new org.python.exceptions.ZeroDivisionError("integer division or modulo by zero");
                } else {
                    long result = this.value % other_val;
                    if (other_val > 0 && result < 0) {
                        // second operand is positive, ensure that result is positive
                        result += other_val;
                    } else if (other_val < 0 && result > 0) {
                        // second operand is negative, ensure that result is negative
                        result += other_val; // subtract other_val, which is negative
                    }
                    return new org.python.types.Int(result);
                }
            } else if (other instanceof org.python.types.Float) {
                double other_val = ((org.python.types.Float) other).value;
                if (other_val == 0.0) {
                    throw new org.python.exceptions.ZeroDivisionError("float modulo");
                } else {
                    double result = ((double) this.value) % other_val;
                    if (other_val > 0.0 && result < 0.0) {
                        // second operand is positive, ensure that result is positive
                        result += other_val;
                    } else if (other_val < 0.0 && result > 0.0) {
                        // second operand is negative, ensure that result is negative
                        result += other_val; // subtract other_val, which is negative
                    }
                    // edge case where operands are 0 and -0.0:
                    // need to force sign to negative as adding -0.0 to 0.0 doesn't yield the expected -0.0
                    if (other_val < 0.0 && result >= 0.0) {
                        result *= -1;
                    }
                    return new org.python.types.Float(result);
                }
            }
        } catch (org.python.exceptions.TypeError e) {
            throw new org.python.exceptions.TypeError("unsupported operand type(s) for %: 'int' and '" + other.typeName() + "'");
        }
        throw new org.python.exceptions.TypeError("unsupported operand type(s) for %: 'int' and '" + other.typeName() + "'");
    }

    @org.python.Method(
            __doc__ = ""
    )
    public org.python.Object __divmod__(org.python.Object other) {
        try {
            java.util.List<org.python.Object> data = new java.util.ArrayList<org.python.Object>();
            data.add(this.__floordiv__(other));
            data.add(this.__mod__(other));
            return new org.python.types.Tuple(data);
        } catch (org.python.exceptions.TypeError ae) {
            throw new org.python.exceptions.TypeError(
                    "unsupported operand type(s) for divmod(): '" + this.typeName() + "' and '" + other.typeName() + "'"
            );
        }
    }

    public org.python.Object __pow__(org.python.Object other, org.python.Object modulo) {
        if (modulo != null) {
            /* if exponent is not int and modulo specified raise TypeError*/
            if (other instanceof org.python.types.Float) {
                throw new org.python.exceptions.TypeError("pow() 3rd argument not allowed unless all arguments are integers");
            }
            if (other instanceof org.python.types.Int || other instanceof org.python.types.Bool) {
                long this_val = ((org.python.types.Int) this).value;
                long other_val = ((org.python.types.Int) other).value;
                long modulo_val = ((org.python.types.Int) modulo).value;
                /* if exponent is negative raise TypeError*/
                if (other_val < 0) {
                    if (org.Python.VERSION < 0x03050000) {
                        throw new org.python.exceptions.TypeError(
                                "pow() 2nd argument cannot be negative when 3rd argument specified"
                        );
                    } else {
                        throw new org.python.exceptions.ValueError(
                                "pow() 2nd argument cannot be negative when 3rd argument specified"
                        );
                    }
                }
                /* if modulus == 0: raise ValueError() */
                if (modulo_val == 0) {
                    throw new org.python.exceptions.ValueError("pow() 3rd argument cannot be 0");
                }
                /* if modulus == 1:
                       return 0 */
                if (modulo_val == 1) {
                    return new org.python.types.Int(0);
                }
                /* if base < 0:
                       base = base % modulus */
                if (this_val < 0) {
                    this_val = this_val % modulo_val;
                }
                /* At this point a, b, and c are guaranteed non-negative UNLESS
                c is NULL, in which case a may be negative. */
                long result = 1;
                this_val = this_val % modulo_val;
                while (other_val != 0) {
                    if (other_val % 2 == 1) {
                        result = (result * this_val) % modulo_val;
                    }
                    this_val = (this_val * this_val) % modulo_val;
                    other_val /= 2;
                }
                return new org.python.types.Int(result);
            }
            throw new org.python.exceptions.TypeError("unsupported operand type(s) for pow(): 'int', '" + other.typeName() + "', 'int");
        }
        if (other instanceof org.python.types.Int) {
            long other_val = ((org.python.types.Int) other).value;
            if (other_val < 0) {
                if (this.value == 0) {
                    throw new org.python.exceptions.ZeroDivisionError("0.0 cannot be raised to a negative power");
                }
                double result = 1.0;
                for (long count = 0; count < -other_val; count++) {
                    result *= this.value;
                }
                return new org.python.types.Float(1.0 / result);
            } else {
                long result = 1;
                for (long count = 0; count < other_val; count++) {
                    result *= this.value;
                }
                return new org.python.types.Int(result);
            }
        } else if (other instanceof org.python.types.Float) {
            double other_val = ((org.python.types.Float) other).value;
            if (this.value == 0 && other_val < 0.0) {
                throw new org.python.exceptions.ZeroDivisionError("0.0 cannot be raised to a negative power");
            }
            // TODO: if this.value < 0 && other_val is not an integer, this will be a Complex result, so change this.value to Complex and delegate it out
            // return (new org.python.types.Complex(this.value, 0)).__pow__(other, modulo);
            return new org.python.types.Float(java.lang.Math.pow((double) this.value, other_val));
        } else if (other instanceof org.python.types.Bool) {
            if (((org.python.types.Bool) other).value) {
                return new org.python.types.Int(this.value);
            } else {
                return new org.python.types.Int(1);
            }
        }
        throw new org.python.exceptions.TypeError("unsupported operand type(s) for ** or pow(): 'int' and '" + other.typeName() + "'");
    }

    @org.python.Method(
            __doc__ = ""
    )
    public org.python.Object __lshift__(org.python.Object other) {
        if (other instanceof org.python.types.Bool) {
            return new org.python.types.Int(this.value << (((org.python.types.Bool) other).value ? 1 : 0));
        } else if (other instanceof org.python.types.Int) {
            long other_val = ((org.python.types.Int) other).value;
            if (other_val < 0) {
                throw new org.python.exceptions.ValueError("negative shift count");
            }
            return new org.python.types.Int(this.value << other_val);
        }
        throw new org.python.exceptions.TypeError("unsupported operand type(s) for <<: 'int' and '" + other.typeName() + "'");
    }

    @org.python.Method(
            __doc__ = ""
    )
    public org.python.Object __rshift__(org.python.Object other) {
        if (other instanceof org.python.types.Bool) {
            return new org.python.types.Int(this.value >> (((org.python.types.Bool) other).value ? 1 : 0));
        } else if (other instanceof org.python.types.Int) {
            long other_val = ((org.python.types.Int) other).value;
            if (other_val < 0) {
                throw new org.python.exceptions.ValueError("negative shift count");
            }
            return new org.python.types.Int(this.value >> other_val);
        }
        throw new org.python.exceptions.TypeError("unsupported operand type(s) for >>: 'int' and '" + other.typeName() + "'");
    }

    @org.python.Method(
            __doc__ = ""
    )
    public org.python.Object __and__(org.python.Object other) {
        if (other instanceof org.python.types.Bool) {
            return new org.python.types.Int(this.value & (((org.python.types.Bool) other).value ? 1 : 0));
        } else if (other instanceof org.python.types.Int) {
            return new org.python.types.Int(this.value & ((org.python.types.Int) other).value);
        }
        throw new org.python.exceptions.TypeError("unsupported operand type(s) for &: 'int' and '" + other.typeName() + "'");
    }

    @org.python.Method(
            __doc__ = ""
    )
    public org.python.Object __xor__(org.python.Object other) {
        if (other instanceof org.python.types.Bool) {
            return new org.python.types.Int(this.value ^ (((org.python.types.Bool) other).value ? 1 : 0));
        } else if (other instanceof org.python.types.Int) {
            return new org.python.types.Int(this.value ^ ((org.python.types.Int) other).value);
        }
        throw new org.python.exceptions.TypeError("unsupported operand type(s) for ^: 'int' and '" + other.typeName() + "'");
    }

    @org.python.Method(
            __doc__ = ""
    )
    public org.python.Object __or__(org.python.Object other) {
        if (other instanceof org.python.types.Bool) {
            return new org.python.types.Int(this.value | (((org.python.types.Bool) other).value ? 1 : 0));
        } else if (other instanceof org.python.types.Int) {
            return new org.python.types.Int(this.value | ((org.python.types.Int) other).value);
        }
        throw new org.python.exceptions.TypeError("unsupported operand type(s) for |: 'int' and '" + other.typeName() + "'");
    }

    @org.python.Method(
            __doc__ = ""
    )
    public org.python.Object __radd__(org.python.Object other) {
        throw new org.python.exceptions.NotImplementedError("int.__radd__() has not been implemented");
    }

    @org.python.Method(
            __doc__ = ""
    )
    public org.python.Object __rsub__(org.python.Object other) {
        throw new org.python.exceptions.NotImplementedError("int.__rsub__() has not been implemented");
    }

    @org.python.Method(
            __doc__ = ""
    )
    public org.python.Object __rmul__(org.python.Object other) {
        throw new org.python.exceptions.NotImplementedError("int.__rmul__() has not been implemented");
    }

    @org.python.Method(
            __doc__ = ""
    )
    public org.python.Object __rtruediv__(org.python.Object other) {
        throw new org.python.exceptions.NotImplementedError("int.__rtruediv__() has not been implemented");
    }

    @org.python.Method(
            __doc__ = ""
    )
    public org.python.Object __rfloordiv__(org.python.Object other) {
        throw new org.python.exceptions.NotImplementedError("int.__rfloordiv__() has not been implemented");
    }

    @org.python.Method(
            __doc__ = ""
    )
    public org.python.Object __rmod__(org.python.Object other) {
        throw new org.python.exceptions.NotImplementedError("int.__rmod__() has not been implemented");
    }

    @org.python.Method(
            __doc__ = ""
    )
    public org.python.Object __rdivmod__(org.python.Object other) {
        throw new org.python.exceptions.NotImplementedError("int.__rdivmod__() has not been implemented");
    }

    @org.python.Method(
            __doc__ = ""
    )
    public org.python.Object __rpow__(org.python.Object other) {
        throw new org.python.exceptions.NotImplementedError("int.__rpow__() has not been implemented");
    }

    @org.python.Method(
            __doc__ = ""
    )
    public org.python.Object __rlshift__(org.python.Object other) {
        throw new org.python.exceptions.NotImplementedError("int.__rlshift__() has not been implemented");
    }

    @org.python.Method(
            __doc__ = ""
    )
    public org.python.Object __rrshift__(org.python.Object other) {
        throw new org.python.exceptions.NotImplementedError("int.__rrshift__() has not been implemented");
    }

    @org.python.Method(
            __doc__ = ""
    )
    public org.python.Object __rand__(org.python.Object other) {
        throw new org.python.exceptions.NotImplementedError("int.__rand__() has not been implemented");
    }

    @org.python.Method(
            __doc__ = ""
    )
    public org.python.Object __rxor__(org.python.Object other) {
        throw new org.python.exceptions.NotImplementedError("int.__rxor__() has not been implemented");
    }

    @org.python.Method(
            __doc__ = ""
    )
    public org.python.Object __ror__(org.python.Object other) {
        throw new org.python.exceptions.NotImplementedError("int.__ror__() has not been implemented");
    }

    @org.python.Method(
            __doc__ = ""
    )
    public org.python.Object __iadd__(org.python.Object other) {
        if (other instanceof org.python.types.Int) {
            this.value += ((org.python.types.Int) other).value;
            return new org.python.types.Int(this.value);
        } else if (other instanceof org.python.types.Float) {
            double this_val = this.value;
            this_val += ((org.python.types.Float) other).value;
            return new org.python.types.Float(this_val);
        } else if (other instanceof org.python.types.Bool) {
            this.value += (((org.python.types.Bool) other).value ? 1 : 0);
            return new org.python.types.Int(this.value);
        }
        throw new org.python.exceptions.TypeError("unsupported operand type(s) for +=: 'int' and '" + other.typeName() + "'");
    }

    @org.python.Method(
            __doc__ = ""
    )
    public org.python.Object __ilshift__(org.python.Object other) {
        if (other instanceof org.python.types.Bool) {
            this.value <<= (((org.python.types.Bool) other).value ? 1 : 0);
            return new org.python.types.Int(this.value);
        } else if (other instanceof org.python.types.Int) {
            long other_val = ((org.python.types.Int) other).value;
            if (other_val < 0) {
                throw new org.python.exceptions.ValueError("negative shift count");
            }
            this.value <<= other_val;
            return new org.python.types.Int(this.value);
        }
        throw new org.python.exceptions.TypeError("unsupported operand type(s) for <<=: 'int' and '" + other.typeName() + "'");
    }

    @org.python.Method(
            __doc__ = ""
    )

    public org.python.Object __itruediv__(org.python.Object other) {
        if (other instanceof org.python.types.Int || other instanceof org.python.types.Float || other instanceof org.python.types.Bool) {
            return this.__truediv__(other);
        } else {
            throw new org.python.exceptions.TypeError("unsupported operand type(s) for /=: 'int' and '" + other.typeName() + "'");
        }
    }

    @org.python.Method(
            __doc__ = ""
    )
    public org.python.Object __irshift__(org.python.Object other) {
        if (other instanceof org.python.types.Bool) {
            this.value >>= (((org.python.types.Bool) other).value ? 1 : 0);
            return new org.python.types.Int(this.value);
        } else if (other instanceof org.python.types.Int) {
            long other_val = ((org.python.types.Int) other).value;
            if (other_val < 0) {
                throw new org.python.exceptions.ValueError("negative shift count");
            }
            this.value >>= other_val;
            return new org.python.types.Int(this.value);
        }
        throw new org.python.exceptions.TypeError("unsupported operand type(s) for >>=: 'int' and '" + other.typeName() + "'");
    }

    @org.python.Method(
            __doc__ = ""
    )
    public org.python.Object __neg__() {
        return new org.python.types.Int(-this.value);
    }

    @org.python.Method(
            __doc__ = ""
    )
    public org.python.Object __pos__() {
        return new org.python.types.Int(this.value);
    }

    @org.python.Method(
            __doc__ = ""
    )
    public org.python.Object __abs__() {
        return new org.python.types.Int(Math.abs(this.value));
    }

    @org.python.Method(
            __doc__ = ""
    )
    public org.python.Object __invert__() {
        return new org.python.types.Int(-(this.value + 1));
    }

    @org.python.Method(
            __doc__ = ""
    )
    public org.python.Object __int__() {
        return new org.python.types.Int(this.value);
    }

    @org.python.Method(
            __doc__ = ""
    )
    public org.python.Object __float__() {
        return new org.python.types.Float((float) this.value);
    }

    @org.python.Method(
            __doc__ = ""
    )
    public org.python.Object __round__(org.python.Object ndigits) {
        if (ndigits instanceof org.python.types.Int) {
            return new org.python.types.Int(this.value);
        }
        throw new org.python.exceptions.TypeError("'" + ndigits.typeName() + "' object cannot be interpreted as an integer");
    }
}<|MERGE_RESOLUTION|>--- conflicted
+++ resolved
@@ -113,12 +113,8 @@
     }
 
     @org.python.Method(
-<<<<<<< HEAD
-            __doc__ = ""
-=======
         __doc__ = "",
         args = {"other"}
->>>>>>> 18ccb19c
     )
     public org.python.Object __lt__(org.python.Object other) {
         if (other instanceof org.python.types.Int) {
@@ -130,12 +126,8 @@
     }
 
     @org.python.Method(
-<<<<<<< HEAD
-            __doc__ = ""
-=======
         __doc__ = "",
         args = {"other"}
->>>>>>> 18ccb19c
     )
     public org.python.Object __le__(org.python.Object other) {
         if (other instanceof org.python.types.Int) {
@@ -147,12 +139,8 @@
     }
 
     @org.python.Method(
-<<<<<<< HEAD
-            __doc__ = ""
-=======
         __doc__ = "",
         args = {"other"}
->>>>>>> 18ccb19c
     )
     public org.python.Object __eq__(org.python.Object other) {
         if (other instanceof org.python.types.Int) {
@@ -167,30 +155,12 @@
             }
             return new org.python.types.Bool(0);
         }
-<<<<<<< HEAD
-        return new org.python.types.Bool(false);
-    }
-
-    @org.python.Method(
-            __doc__ = ""
-    )
-    public org.python.Object __ne__(org.python.Object other) {
-        if (((org.python.types.Bool) this.__eq__((org.python.Object) other)).value) {
-            return new org.python.types.Bool(false);
-        }
-        return new org.python.types.Bool(true);
-    }
-
-    @org.python.Method(
-            __doc__ = ""
-=======
         return org.python.types.NotImplementedType.NOT_IMPLEMENTED;
     }
 
     @org.python.Method(
         __doc__ = "",
         args = {"other"}
->>>>>>> 18ccb19c
     )
     public org.python.Object __gt__(org.python.Object other) {
         if (other instanceof org.python.types.Int) {
@@ -202,12 +172,8 @@
     }
 
     @org.python.Method(
-<<<<<<< HEAD
-            __doc__ = ""
-=======
         __doc__ = "",
         args = {"other"}
->>>>>>> 18ccb19c
     )
     public org.python.Object __ge__(org.python.Object other) {
         if (other instanceof org.python.types.Int) {
