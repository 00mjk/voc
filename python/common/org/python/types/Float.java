--- conflicted
+++ resolved
@@ -133,19 +133,12 @@
     )
     public org.python.Object __le__(org.python.Object other) {
         if (other instanceof org.python.types.Int) {
-<<<<<<< HEAD
             long other_val = ((org.python.types.Int) other).value;
             return new org.python.types.Bool(this.value <= ((double) other_val));
         } else if (other instanceof org.python.types.Float) {
             double other_val = ((org.python.types.Float) other).value;
             return new org.python.types.Bool(this.value <= other_val);
         } else if (other instanceof org.python.types.Bool) {
-=======
-            return new org.python.types.Bool(this.value <= ((double)((org.python.types.Int) other).value));
-        } else if (other instanceof Float) {
-            return new org.python.types.Bool(this.value <= ((org.python.types.Float) other).value);
-        } else if (other instanceof Bool) {
->>>>>>> 8d0a9bbe
             if (((org.python.types.Bool) other).value) {
                 return new org.python.types.Bool(this.value <= 1.0);
             } else {
@@ -185,18 +178,6 @@
         args = {"other"}
     )
     public org.python.Object __ne__(org.python.Object other) {
-<<<<<<< HEAD
-        if (other instanceof org.python.types.Int) {
-            return new org.python.types.Bool(this.value != ((double)((org.python.types.Int) other).value));
-        } else if (other instanceof Float) {
-            return new org.python.types.Bool(this.value != ((org.python.types.Float) other).value);
-        } else if (other instanceof Bool) {
-            return new org.python.types.Bool(
-                (this.value != 0.0 || ((org.python.types.Bool) other).value)
-            );
-        }
-        return org.python.types.NotImplementedType.NOT_IMPLEMENTED;
-=======
         if (other instanceof org.python.types.Int || other instanceof org.python.types.Float ||
                 other instanceof org.python.types.Bool || other instanceof org.python.types.NoneType ||
                 other instanceof org.python.types.Str) {
@@ -206,8 +187,7 @@
                 return new org.python.types.Bool(true);
             }
         }
-        throw new org.python.exceptions.TypeError("unorderable types: float() == " + other.typeName() + "()");
->>>>>>> 8d0a9bbe
+        return org.python.types.NotImplementedType.NOT_IMPLEMENTED;
     }
 
     @org.python.Method(
@@ -216,19 +196,12 @@
     )
     public org.python.Object __gt__(org.python.Object other) {
         if (other instanceof org.python.types.Int) {
-<<<<<<< HEAD
             long other_val = ((org.python.types.Int) other).value;
             return new org.python.types.Bool(this.value > ((double) other_val));
         } else if (other instanceof org.python.types.Float) {
             double other_val = ((org.python.types.Float) other).value;
             return new org.python.types.Bool(this.value > other_val);
         } else if (other instanceof org.python.types.Bool) {
-=======
-            return new org.python.types.Bool(this.value > ((double)((org.python.types.Int) other).value));
-        } else if (other instanceof Float) {
-            return new org.python.types.Bool(this.value > ((org.python.types.Float) other).value);
-        } else if (other instanceof Bool) {
->>>>>>> 8d0a9bbe
             if (((org.python.types.Bool) other).value) {
                 return new org.python.types.Bool(this.value > 1.0);
             } else {
@@ -243,19 +216,12 @@
     )
     public org.python.Object __ge__(org.python.Object other) {
         if (other instanceof org.python.types.Int) {
-<<<<<<< HEAD
             long other_val = ((org.python.types.Int) other).value;
             return new org.python.types.Bool(this.value >= ((double) other_val));
         } else if (other instanceof org.python.types.Float) {
             double other_val = ((org.python.types.Float) other).value;
             return new org.python.types.Bool(this.value >= other_val);
         } else if (other instanceof org.python.types.Bool) {
-=======
-            return new org.python.types.Bool(this.value >= ((double)((org.python.types.Int) other).value));
-        } else if (other instanceof Float) {
-            return new org.python.types.Bool(this.value >= ((org.python.types.Float) other).value);
-        } else if (other instanceof Bool) {
->>>>>>> 8d0a9bbe
             if (((org.python.types.Bool) other).value) {
                 return new org.python.types.Bool(this.value >= 1.0);
             } else {
