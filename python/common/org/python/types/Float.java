package org.python.types;
import java.util.Locale;

public class Float extends org.python.types.Object {
    private static final long NEGATIVE_ZERO_RAW_BITS = Double.doubleToRawLongBits(-0.0);
    public double value;

    /**
     * A utility method to update the internal value of this object.
     *
     * Used by __i*__ operations to do an in-place operation.
     * obj must be of type org.python.types.Float
     */
    void setValue(org.python.Object obj) {
        this.value = ((org.python.types.Float) obj).value;
    }

    public java.lang.Object toJava() {
        return this.value;
    }

    public org.python.Object byValue() {
        return new org.python.types.Float(this.value);
    }

    public int hashCode() {
        return new java.lang.Double(this.value).hashCode();
    }

    public Float(float value) {
        super();
        this.value = (double) value;
    }

    public Float(double value) {
        super();
        this.value = value;
    }

    @org.python.Method(
        name = "float",
        __doc__ = "float(x) -> floating point number" +
            "\n" +
            "Convert a string or number to a floating point number, if possible.\n",
        args = {"x"}
    )
    public Float(org.python.Object [] args, java.util.Map<java.lang.String, org.python.Object> kwargs) {
        try {
            this.value = ((org.python.types.Float) args[0].__float__()).value;
        } catch (org.python.exceptions.AttributeError ae) {
            throw new org.python.exceptions.TypeError(
                "float() argument must be a string or a number, not '" + args[0].typeName() + "'"
            );
        }
    }

    // public org.python.Object __new__() {
    //     throw new org.python.exceptions.NotImplementedError("float.__new__() has not been implemented.");
    // }

    // public org.python.Object __init__() {
    //     throw new org.python.exceptions.NotImplementedError("float.__init__() has not been implemented.");
    // }

    @org.python.Method(
        __doc__ = ""
    )
    public org.python.types.Str __repr__() {
        double value = this.value;
        String result;
        if (Double.isNaN(value)) {
            result = "nan";
        } else if (Double.isInfinite(value)) {
            if (value > 0) {
                result = "inf";
            } else {
                result = "-inf";
            }
        } else {
            String format = "%.17g";
            result = String.format(Locale.US, format, value);
            int dot_pos = result.indexOf(".");
            int e_pos = result.indexOf("e");
            if (dot_pos != -1) {
                // Remove trailing zeroes in the fractional part
                int last_zero = -1;
                int i;
                for (i = dot_pos + 1; i < result.length(); i++) {
                    char c = result.charAt(i);
                    if (i == e_pos) {
                        break;
                    } else if (c == '0') {
                        if (last_zero == -1) {
                            last_zero = i;
                        }
                    } else {
                        last_zero = -1;
                    }
                }
                if (last_zero != -1) {
                    if (last_zero == dot_pos + 1) {
                        // Everything after the dot is zeros
                        if (e_pos == -1) {
                            // If there's no "e", leave ".0" at the end
                            last_zero += 1;
                        } else {
                            // If there is an "e", nuke the dot as well
                            last_zero -= 1;
                        }
                    }
                    result = result.substring(0, last_zero) + result.substring(i);
                }
            }
        }
        return new org.python.types.Str(result);
    }

    @org.python.Method(
        __doc__ = ""
    )
    public boolean isNegativeZero() {
      return Double.doubleToRawLongBits(this.value) == NEGATIVE_ZERO_RAW_BITS;
    }

    @org.python.Method(
        __doc__ = ""
    )
    public org.python.types.Str __format__(org.python.Object format_string) {
        throw new org.python.exceptions.NotImplementedError("float.__format__() has not been implemented.");
    }

    @org.python.Method(
        __doc__ = "",
        args = {"other"}
    )
    public org.python.Object __lt__(org.python.Object other) {
        if (other instanceof org.python.types.Int) {
            long other_val = ((org.python.types.Int) other).value;
            return new org.python.types.Bool(this.value < ((double) other_val));
        } else if (other instanceof org.python.types.Float) {
            double other_val = ((org.python.types.Float) other).value;
            return new org.python.types.Bool(this.value < other_val);
        } else if (other instanceof org.python.types.Bool) {
            if (((org.python.types.Bool) other).value) {
                return new org.python.types.Bool(this.value < 1.0);
            } else {
                return new org.python.types.Bool(this.value < 0.0);
            }
        }
<<<<<<< HEAD
        return org.python.types.NotImplementedType.NOT_IMPLEMENTED;
=======
        if (org.Python.VERSION < 0x03060000) {
            throw new org.python.exceptions.TypeError("unorderable types: float() < " + other.typeName() + "()");
        } else {
            throw new org.python.exceptions.TypeError("'<' not supported between instances of 'float' and '" + other.typeName() + "'");
        }
>>>>>>> 0c2509c1
    }

    @org.python.Method(
        __doc__ = "",
        args = {"other"}
    )
    public org.python.Object __le__(org.python.Object other) {
        if (other instanceof org.python.types.Int) {
            long other_val = ((org.python.types.Int) other).value;
            return new org.python.types.Bool(this.value <= ((double) other_val));
        } else if (other instanceof org.python.types.Float) {
            double other_val = ((org.python.types.Float) other).value;
            return new org.python.types.Bool(this.value <= other_val);
        } else if (other instanceof org.python.types.Bool) {
            if (((org.python.types.Bool) other).value) {
                return new org.python.types.Bool(this.value <= 1.0);
            } else {
                return new org.python.types.Bool(this.value <= 0.0);
            }
        }
<<<<<<< HEAD
        return org.python.types.NotImplementedType.NOT_IMPLEMENTED;
=======
        if (org.Python.VERSION < 0x03060000) {
            throw new org.python.exceptions.TypeError("unorderable types: float() <= " + other.typeName() + "()");
        } else {
            throw new org.python.exceptions.TypeError("'<=' not supported between instances of 'float' and '" + other.typeName() + "'");
        }
>>>>>>> 0c2509c1
    }

    @org.python.Method(
        __doc__ = "",
        args = {"other"}
    )
    public org.python.Object __eq__(org.python.Object other) {
        if (other instanceof org.python.types.Int) {
            return new org.python.types.Bool(this.value == ((double)((org.python.types.Int) other).value));
        } else if (other instanceof org.python.types.Float) {
            return new org.python.types.Bool(this.value == ((org.python.types.Float) other).value);
        } else if (other instanceof org.python.types.Bool) {
            if (((org.python.types.Bool) other).value) {
                return new org.python.types.Bool(this.value == 1.0);
            } else {
                return new org.python.types.Bool(this.value == 0.0);
            }
        }
<<<<<<< HEAD
        return org.python.types.NotImplementedType.NOT_IMPLEMENTED;
=======
        return new org.python.types.Bool(false);
>>>>>>> 0c2509c1
    }

    @org.python.Method(
        __doc__ = "",
        args = {"other"}
    )
    public org.python.Object __ne__(org.python.Object other) {
        if (((org.python.types.Bool) this.__eq__((org.python.Object) other)).value) {
            return new org.python.types.Bool(false);
        }
<<<<<<< HEAD
        return org.python.types.NotImplementedType.NOT_IMPLEMENTED;
=======
        return new org.python.types.Bool(true);
>>>>>>> 0c2509c1
    }

    @org.python.Method(
        __doc__ = "",
        args = {"other"}
    )
    public org.python.Object __gt__(org.python.Object other) {
        if (other instanceof org.python.types.Int) {
            long other_val = ((org.python.types.Int) other).value;
            return new org.python.types.Bool(this.value > ((double) other_val));
        } else if (other instanceof org.python.types.Float) {
            double other_val = ((org.python.types.Float) other).value;
            return new org.python.types.Bool(this.value > other_val);
        } else if (other instanceof org.python.types.Bool) {
            if (((org.python.types.Bool) other).value) {
                return new org.python.types.Bool(this.value > 1.0);
            } else {
                return new org.python.types.Bool(this.value > 0.0);
            }
        }
<<<<<<< HEAD
        return org.python.types.NotImplementedType.NOT_IMPLEMENTED;
=======
        if (org.Python.VERSION < 0x03060000) {
            throw new org.python.exceptions.TypeError("unorderable types: float() > " + other.typeName() + "()");
        } else {
            throw new org.python.exceptions.TypeError("'>' not supported between instances of 'float' and '" + other.typeName() + "'");
        }
>>>>>>> 0c2509c1
    }
    @org.python.Method(
        __doc__ = "",
        args = {"other"}
    )
    public org.python.Object __ge__(org.python.Object other) {
        if (other instanceof org.python.types.Int) {
            long other_val = ((org.python.types.Int) other).value;
            return new org.python.types.Bool(this.value >= ((double) other_val));
        } else if (other instanceof org.python.types.Float) {
            double other_val = ((org.python.types.Float) other).value;
            return new org.python.types.Bool(this.value >= other_val);
        } else if (other instanceof org.python.types.Bool) {
            if (((org.python.types.Bool) other).value) {
                return new org.python.types.Bool(this.value >= 1.0);
            } else {
                return new org.python.types.Bool(this.value >= 0.0);
            }
        }
<<<<<<< HEAD
        return org.python.types.NotImplementedType.NOT_IMPLEMENTED;
=======
        if (org.Python.VERSION < 0x03060000) {
            throw new org.python.exceptions.TypeError("unorderable types: float() >= " + other.typeName() + "()");
        } else {
            throw new org.python.exceptions.TypeError("'>=' not supported between instances of 'float' and '" + other.typeName() + "'");
        }
>>>>>>> 0c2509c1
    }
    @org.python.Method(
        __doc__ = ""
    )
    public org.python.types.Bool __bool__() {
        return new org.python.types.Bool(this.value != 0.0);
    }

    public boolean __setattr_null(java.lang.String name, org.python.Object value) {
        // Builtin types can't have attributes set on them.
        return false;
    }

    @org.python.Method(
        __doc__ = ""
    )
    public org.python.types.List __dir__() {
        throw new org.python.exceptions.NotImplementedError("float.__dir__() has not been implemented.");
    }

    @org.python.Method(
        __doc__ = ""
    )
    public org.python.Object __add__(org.python.Object other) {
        if (other instanceof org.python.types.Int) {
            long other_val = ((org.python.types.Int) other).value;
            return new org.python.types.Float(this.value + ((double) other_val));
        } else if (other instanceof org.python.types.Bool) {
            if (((org.python.types.Bool) other).value) {
                return new org.python.types.Float(this.value + 1.0);
            }
            return new org.python.types.Float(this.value);
        } else if (other instanceof org.python.types.Float) {
            double other_val = ((org.python.types.Float) other).value;
            return new org.python.types.Float(this.value + other_val);
        }
        throw new org.python.exceptions.TypeError("unsupported operand type(s) for +: 'float' and '" + other.typeName() + "'");
    }

    @org.python.Method(
        __doc__ = ""
    )
    public org.python.Object __sub__(org.python.Object other) {
        if (other instanceof org.python.types.Int) {
            long other_val = ((org.python.types.Int) other).value;
            return new org.python.types.Float(this.value - ((double) other_val));
        } else if (other instanceof org.python.types.Float) {
            double other_val = ((org.python.types.Float) other).value;
            return new org.python.types.Float(this.value - other_val);
        } else if (other instanceof org.python.types.Bool) {
            if (((org.python.types.Bool) other).value) {
                return new org.python.types.Float(this.value - 1.0);
            }
            return new org.python.types.Float(this.value);
        }
        throw new org.python.exceptions.TypeError("unsupported operand type(s) for -: 'float' and '" + other.typeName() + "'");
    }

    @org.python.Method(
        __doc__ = ""
    )
    public org.python.Object __mul__(org.python.Object other) {

        if (other instanceof org.python.types.Str) {
            throw new org.python.exceptions.TypeError("can't multiply sequence by non-int of type '" + "float" + "'");
        } else if (other instanceof org.python.types.Int) {
            return new org.python.types.Float(this.value * ((org.python.types.Int) other).value);
        } else if (other instanceof org.python.types.Float) {
            return new org.python.types.Float(((double) this.value) * ((org.python.types.Float) other).value);
        } else if (other instanceof org.python.types.Bool) {
            return new org.python.types.Float(this.value * (((org.python.types.Bool) other).value ? 1 : 0));
        } else if (other instanceof org.python.types.Dict) {
            throw new org.python.exceptions.TypeError("unsupported operand type(s) for *: 'float' and '" + other.typeName() + "'");
        } else if (other instanceof org.python.types.NoneType) {
            throw new org.python.exceptions.TypeError("unsupported operand type(s) for *: 'float' and '" + other.typeName() + "'");
        } else if (other instanceof org.python.types.Set) {
            throw new org.python.exceptions.TypeError("unsupported operand type(s) for *: 'float' and '" + other.typeName() + "'");
        } else if (other instanceof org.python.types.List) {
            throw new org.python.exceptions.TypeError("can't multiply sequence by non-int of type 'float'");
        } else if (other instanceof org.python.types.Tuple) {
            throw new org.python.exceptions.TypeError("can't multiply sequence by non-int of type 'float'");
        } else if (other instanceof org.python.types.Slice) {
            throw new org.python.exceptions.TypeError("unsupported operand type(s) for *: 'float' and 'slice'");
        }

        throw new org.python.exceptions.NotImplementedError("float.__mul__() has not been implemented.");
    }

    @org.python.Method(
        __doc__ = ""
    )
    public org.python.Object __truediv__(org.python.Object other) {
        if (other instanceof org.python.types.Int) {
            long other_val = ((org.python.types.Int) other).value;
            if (other_val == 0) {
                throw new org.python.exceptions.ZeroDivisionError("float division by zero");
            }
            return new org.python.types.Float(this.value / ((double) other_val));
        } else if (other instanceof org.python.types.Float) {
            double other_val = ((org.python.types.Float) other).value;
            if (other_val == 0.0) {
                throw new org.python.exceptions.ZeroDivisionError("float division by zero");
            }
            return new org.python.types.Float(this.value / other_val);
        } else if (other instanceof org.python.types.Bool) {
            if (((org.python.types.Bool) other).value) {
                return new org.python.types.Float(this.value);
            } else {
                throw new org.python.exceptions.ZeroDivisionError("float division by zero");
            }
        }
        throw new org.python.exceptions.TypeError("unsupported operand type(s) for /: 'float' and '" + other.typeName() + "'");
    }

    @org.python.Method(
        __doc__ = ""
    )
    public org.python.Object __floordiv__(org.python.Object other) {
        if (other instanceof org.python.types.Int) {
            if (((org.python.types.Int) other).value == 0) {
                throw new org.python.exceptions.ZeroDivisionError("float divmod()");
            }
            return new org.python.types.Float(Math.floor((double) this.value / ((org.python.types.Int) other).value));
        } else if (other instanceof org.python.types.Float) {
            if (((org.python.types.Float) other).value == 0.0) {
                throw new org.python.exceptions.ZeroDivisionError("float divmod()");
            }
            return new org.python.types.Float(Math.floor(this.value / ((org.python.types.Float) other).value));
        } else if (other instanceof org.python.types.Bool) {
            if (((org.python.types.Bool) other).value) {
                return new org.python.types.Float(Math.floor(this.value));
            } else {
                throw new org.python.exceptions.ZeroDivisionError("float divmod()");
            }
        }
        throw new org.python.exceptions.TypeError("unsupported operand type(s) for //: 'float' and '" + other.typeName() + "'");
    }

    @org.python.Method(
        __doc__ = ""
    )
    public org.python.Object __mod__(org.python.Object other) {
        try {
            if (other instanceof org.python.types.Bool) {
                if (((org.python.types.Bool) other).value) {
                    return new org.python.types.Float(this.value - Math.floor(this.value));
                } else {
                    throw new org.python.exceptions.ZeroDivisionError("float modulo");
                }
            } else if (other instanceof org.python.types.Int) {
                long other_val = ((org.python.types.Int) other).value;
                if (other_val == 0) {
                    throw new org.python.exceptions.ZeroDivisionError("float modulo");
                } else {
                    // Reference: http://stackoverflow.com/a/4412200
                    // This translates to (a % b + b) %b
                    // This expression works as the result of (a % b) is necessarily lower than b,
                    // no matter if a is positive or negative. Adding b takes care of the negative
                    // values of a, since (a % b) is a negative value between -b and 0, (a % b + b)
                    // is necessarily lower than b and positive. The last modulo is there in case a
                    // was positive to begin with, since if a is positive (a % b + b) would become
                    // larger than b. Therefore, (a % b + b) % b turns it into smaller than b again
                    // (and doesn't affect negative a values).
                    double result = (((((double) this.value) % other_val) + other_val) % other_val);
                    return new org.python.types.Float(result);
                }
            } else if (other instanceof org.python.types.Float) {
                double other_val = ((org.python.types.Float) other).value;
                if (other_val == 0.0) {
                    throw new org.python.exceptions.ZeroDivisionError("float modulo");
                } else {
                    double result = (((((double) this.value) % other_val) + other_val) % other_val);
                    return new org.python.types.Float(result);
                }
            }
        } catch (org.python.exceptions.TypeError e) {
            throw new org.python.exceptions.TypeError("unsupported operand type(s) for %: 'float' and '" + other.typeName() + "'");
        }
        throw new org.python.exceptions.TypeError("unsupported operand type(s) for %: 'float' and '" + other.typeName() + "'");
    }

    @org.python.Method(
        __doc__ = ""
    )
    public org.python.Object __divmod__(org.python.Object other) {
        try {
            java.util.List<org.python.Object> data = new java.util.ArrayList<org.python.Object>();
            data.add(this.__floordiv__(other));
            data.add(this.__mod__(other));
            return new org.python.types.Tuple(data);
        } catch (org.python.exceptions.TypeError ae) {
            throw new org.python.exceptions.TypeError("unsupported operand type(s) for divmod(): '" + this.typeName() + "' and '" + other.typeName() + "'");
        }
    }

    @org.python.Method(
        __doc__ = ""
    )
    public org.python.Object __pow__(org.python.Object other, org.python.Object modulo) {
        if (modulo != null) {
            throw new org.python.exceptions.NotImplementedError("float.__pow__() with modulo has not been implemented");
        }

        if (other instanceof org.python.types.Int) {
            long other_val = ((org.python.types.Int) other).value;
            if (other_val < 0) {
                if (this.value == 0) {
                    throw new org.python.exceptions.ZeroDivisionError("0.0 cannot be raised to a negative power");
                }

                double result = 1.0;
                for (long count = 0; count < -other_val; count++) {
                    result *= this.value;
                }
                return new org.python.types.Float(1.0 / result);
            } else {
                return new org.python.types.Float(java.lang.Math.pow(this.value, other_val));
            }
        } else if (other instanceof org.python.types.Float) {
            double other_val = ((org.python.types.Float) other).value;
            if (this.value == 0 && other_val < 0.0) {
                throw new org.python.exceptions.ZeroDivisionError("0.0 cannot be raised to a negative power");
            }
            // TODO: if this.value < 0 && other_val is not an integer, this will be a Complex result, so change this.value to Complex and delegate it out
            // return (new org.python.types.Complex(this.value, 0)).__pow__(other, modulo);
            return new org.python.types.Float(java.lang.Math.pow(this.value, other_val));
        } else if (other instanceof org.python.types.Bool) {
            if (((org.python.types.Bool) other).value) {
                return new org.python.types.Float(this.value);
            } else {
                return new org.python.types.Float(1);
            }
        }
        throw new org.python.exceptions.TypeError("unsupported operand type(s) for ** or pow(): 'float' and '" + other.typeName() + "'");
    }

    @org.python.Method(
        __doc__ = ""
    )
    public org.python.Object __radd__(org.python.Object other) {
        throw new org.python.exceptions.NotImplementedError("float.__radd__() has not been implemented.");
    }

    @org.python.Method(
        __doc__ = ""
    )
    public org.python.Object __rsub__(org.python.Object other) {
        throw new org.python.exceptions.NotImplementedError("float.__rsub__() has not been implemented.");
    }

    @org.python.Method(
        __doc__ = ""
    )
    public org.python.Object __rmul__(org.python.Object other) {
        throw new org.python.exceptions.NotImplementedError("float.__rmul__() has not been implemented.");
    }

    @org.python.Method(
        __doc__ = ""
    )
    public org.python.Object __rtruediv__(org.python.Object other) {
        throw new org.python.exceptions.NotImplementedError("float.__rtruediv__() has not been implemented.");
    }

    @org.python.Method(
        __doc__ = ""
    )
    public org.python.Object __rfloordiv__(org.python.Object other) {
        throw new org.python.exceptions.NotImplementedError("float.__rfloordiv__() has not been implemented.");
    }

    @org.python.Method(
        __doc__ = ""
    )
    public org.python.Object __rmod__(org.python.Object other) {
        throw new org.python.exceptions.NotImplementedError("float.__rmod__() has not been implemented.");
    }

    @org.python.Method(
        __doc__ = ""
    )
    public org.python.Object __rdivmod__(org.python.Object other) {
        throw new org.python.exceptions.NotImplementedError("float.__rdivmod__() has not been implemented.");
    }

    @org.python.Method(
        __doc__ = ""
    )
    public org.python.Object __rpow__(org.python.Object other) {
        throw new org.python.exceptions.NotImplementedError("float.__rpow__() has not been implemented.");
    }

    @org.python.Method(
        __doc__ = ""
    )
    public org.python.Object __iadd__(org.python.Object other) {
        if (other instanceof org.python.types.Int) {
            long other_val = ((org.python.types.Int) other).value;
            return new org.python.types.Float(this.value += ((double) other_val));
        } else if (other instanceof org.python.types.Bool) {
            if (((org.python.types.Bool) other).value) {
                return new org.python.types.Float(this.value += 1.0);
            }
            return new org.python.types.Float(this.value);
        } else if (other instanceof org.python.types.Float) {
            double other_val = ((org.python.types.Float) other).value;
            return new org.python.types.Float(this.value + other_val);
        }
        throw new org.python.exceptions.TypeError("unsupported operand type(s) for +=: 'float' and '" + other.typeName() + "'");
    }

    @org.python.Method(
        __doc__ = ""
    )
    public org.python.Object __ilshift__(org.python.Object other) {
        throw new org.python.exceptions.TypeError("unsupported operand type(s) for <<=: 'float' and '" + other.typeName() + "'");
    }

    @org.python.Method(
        __doc__ = ""
    )
    public org.python.Object __irshift__(org.python.Object other) {
        throw new org.python.exceptions.TypeError("unsupported operand type(s) for >>=: 'float' and '" + other.typeName() + "'");
    }

    @org.python.Method(
        __doc__ = ""
    )
    public org.python.Object __neg__() {
        return new org.python.types.Float(-this.value);
    }

    @org.python.Method(
        __doc__ = ""
    )
    public org.python.Object __pos__() {
        return new org.python.types.Float(this.value);
    }

    @org.python.Method(
        __doc__ = ""
    )
    public org.python.Object __abs__() {
        if (this.value < 0.0) {
            return new org.python.types.Float(-this.value);
        } else {
            return new org.python.types.Float(this.value);
        }
    }

    @org.python.Method(
        __doc__ = ""
    )
    public org.python.Object __int__() {
        return new org.python.types.Int((int) this.value);
    }

    @org.python.Method(
        __doc__ = ""
    )
    public org.python.Object __float__() {
        return new org.python.types.Float(this.value);
    }

    @org.python.Method(
        __doc__ = ""
    )
    public org.python.Object __round__(org.python.Object ndigits) {
        if(ndigits instanceof org.python.types.Int) {
            long wholeNumber;
            double fractionalPart;
            if (((org.python.types.Int)ndigits).value != 0) {
                throw new org.python.exceptions.NotImplementedError("float.__round__() with ndigits has not been implemented");
            } else {
                wholeNumber = (long) this.value;
                fractionalPart = this.value - wholeNumber;
            }
            int sign;
            if (wholeNumber >= 0) {
                sign = 1;
            } else {
                sign = -1;
            }
            if (Math.abs(fractionalPart) < 0.5) {
                return new org.python.types.Int(sign * Math.abs(wholeNumber));
            } else if (Math.abs(fractionalPart) > 0.5) {
                return new org.python.types.Int(sign * (Math.abs(wholeNumber) + 1));
            } else {
                if (wholeNumber % 2 == 0) {
                    return new org.python.types.Int(sign * Math.abs(wholeNumber));
                } else {
                    return new org.python.types.Int(sign * (Math.abs(wholeNumber) + 1));
                }
            }
        } else {
            throw new org.python.exceptions.TypeError("unsupported operand type(s) for round(): 'float' and '" + ndigits.typeName() + "'");
        }
    }


    @org.python.Method(
        __doc__ = ""
    )
    public org.python.Object __invert__() {
        throw new org.python.exceptions.TypeError("bad operand type for unary ~: 'float'");
    }


    @org.python.Method(
        __doc__ = ""
    )
    public org.python.types.Str hex() {
        String result;
        if (Double.isNaN(this.value)) {
            result = "nan";
        } else if (Double.isInfinite(this.value)) {
            if (this.value > 0) {
                result = "inf";
            } else {
                result = "-inf";
            }
        } else {
            long bits = Double.doubleToLongBits(this.value);
            StringBuilder buffer = new StringBuilder();
            boolean sign = (bits >> 63) != 0;
            long exponent = (bits >> 52) & 0x7ffL;
            long mantissa = bits & 0x000fffffffffffffL;
            if (sign) {
                buffer.append("-");
            }
            buffer.append("0x");
            String hexMantissa = Long.toHexString(mantissa);
            if (exponent == 0) {
                buffer.append("0.");
            } else {
                buffer.append("1.");
            }
            if (exponent == 0 && mantissa == 0) {
                // for some reason the matissa is not padded in this case
                buffer.append(hexMantissa);
                buffer.append("p+0");
            } else {
                buffer.append("0000000000000".substring(hexMantissa.length()));
                buffer.append(hexMantissa);
                if (exponent == 0) {
                    exponent = -1022;
                } else {
                    exponent -= 1023;
                }
                if (exponent >= 0) {
                    buffer.append("p+");
                    buffer.append(Long.toString(exponent));
                } else {
                    buffer.append("p-");
                    buffer.append(Long.toString(-exponent));
                }
            }
            result = buffer.toString();
        }
        return new org.python.types.Str(result);
    }
}<|MERGE_RESOLUTION|>--- conflicted
+++ resolved
@@ -147,15 +147,7 @@
                 return new org.python.types.Bool(this.value < 0.0);
             }
         }
-<<<<<<< HEAD
         return org.python.types.NotImplementedType.NOT_IMPLEMENTED;
-=======
-        if (org.Python.VERSION < 0x03060000) {
-            throw new org.python.exceptions.TypeError("unorderable types: float() < " + other.typeName() + "()");
-        } else {
-            throw new org.python.exceptions.TypeError("'<' not supported between instances of 'float' and '" + other.typeName() + "'");
-        }
->>>>>>> 0c2509c1
     }
 
     @org.python.Method(
@@ -176,15 +168,7 @@
                 return new org.python.types.Bool(this.value <= 0.0);
             }
         }
-<<<<<<< HEAD
         return org.python.types.NotImplementedType.NOT_IMPLEMENTED;
-=======
-        if (org.Python.VERSION < 0x03060000) {
-            throw new org.python.exceptions.TypeError("unorderable types: float() <= " + other.typeName() + "()");
-        } else {
-            throw new org.python.exceptions.TypeError("'<=' not supported between instances of 'float' and '" + other.typeName() + "'");
-        }
->>>>>>> 0c2509c1
     }
 
     @org.python.Method(
@@ -203,11 +187,7 @@
                 return new org.python.types.Bool(this.value == 0.0);
             }
         }
-<<<<<<< HEAD
         return org.python.types.NotImplementedType.NOT_IMPLEMENTED;
-=======
-        return new org.python.types.Bool(false);
->>>>>>> 0c2509c1
     }
 
     @org.python.Method(
@@ -215,14 +195,11 @@
         args = {"other"}
     )
     public org.python.Object __ne__(org.python.Object other) {
-        if (((org.python.types.Bool) this.__eq__((org.python.Object) other)).value) {
-            return new org.python.types.Bool(false);
-        }
-<<<<<<< HEAD
+        org.python.Object result = this.__eq__(other);
+        if (result instanceof org.python.types.Bool) {
+            return new org.python.types.Bool(!((org.python.types.Bool) result).value);
+        }
         return org.python.types.NotImplementedType.NOT_IMPLEMENTED;
-=======
-        return new org.python.types.Bool(true);
->>>>>>> 0c2509c1
     }
 
     @org.python.Method(
@@ -243,15 +220,7 @@
                 return new org.python.types.Bool(this.value > 0.0);
             }
         }
-<<<<<<< HEAD
         return org.python.types.NotImplementedType.NOT_IMPLEMENTED;
-=======
-        if (org.Python.VERSION < 0x03060000) {
-            throw new org.python.exceptions.TypeError("unorderable types: float() > " + other.typeName() + "()");
-        } else {
-            throw new org.python.exceptions.TypeError("'>' not supported between instances of 'float' and '" + other.typeName() + "'");
-        }
->>>>>>> 0c2509c1
     }
     @org.python.Method(
         __doc__ = "",
@@ -271,15 +240,7 @@
                 return new org.python.types.Bool(this.value >= 0.0);
             }
         }
-<<<<<<< HEAD
         return org.python.types.NotImplementedType.NOT_IMPLEMENTED;
-=======
-        if (org.Python.VERSION < 0x03060000) {
-            throw new org.python.exceptions.TypeError("unorderable types: float() >= " + other.typeName() + "()");
-        } else {
-            throw new org.python.exceptions.TypeError("'>=' not supported between instances of 'float' and '" + other.typeName() + "'");
-        }
->>>>>>> 0c2509c1
     }
     @org.python.Method(
         __doc__ = ""
