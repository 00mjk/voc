--- conflicted
+++ resolved
@@ -284,13 +284,10 @@
             throw new org.python.exceptions.TypeError("unsupported operand type(s) for *: 'float' and '" + other.typeName() + "'");
         } else if (other instanceof org.python.types.List) {
             throw new org.python.exceptions.TypeError("can't multiply sequence by non-int of type 'float'");
-<<<<<<< HEAD
-=======
         } else if (other instanceof org.python.types.Tuple) {
             throw new org.python.exceptions.TypeError("can't multiply sequence by non-int of type 'float'");
         } else if (other instanceof org.python.types.Slice) {
             throw new org.python.exceptions.TypeError("unsupported operand type(s) for *: 'float' and 'slice'");
->>>>>>> 0572d67f
         }
 
         throw new org.python.exceptions.NotImplementedError("float.__mul__() has not been implemented.");
