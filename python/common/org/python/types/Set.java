--- conflicted
+++ resolved
@@ -113,12 +113,8 @@
     }
 
     @org.python.Method(
-<<<<<<< HEAD
-            __doc__ = ""
-=======
         __doc__ = "",
         args = {"index"}
->>>>>>> 18ccb19c
     )
     public org.python.Object __getitem__(org.python.Object index) {
         if (index instanceof org.python.types.Int || index instanceof org.python.types.Bool) {
@@ -129,12 +125,8 @@
     }
 
     @org.python.Method(
-<<<<<<< HEAD
-            __doc__ = ""
-=======
         __doc__ = "",
         args = {"other"}
->>>>>>> 18ccb19c
     )
     public org.python.Object __lt__(org.python.Object other) {
         if (other instanceof org.python.types.Set) {
@@ -145,12 +137,8 @@
     }
 
     @org.python.Method(
-<<<<<<< HEAD
-            __doc__ = ""
-=======
         __doc__ = "",
         args = {"other"}
->>>>>>> 18ccb19c
     )
     public org.python.Object __le__(org.python.Object other) {
         if (other instanceof org.python.types.Set) {
@@ -161,39 +149,20 @@
     }
 
     @org.python.Method(
-<<<<<<< HEAD
-            __doc__ = ""
-=======
         __doc__ = "",
         args = {"other"}
->>>>>>> 18ccb19c
     )
     public org.python.Object __eq__(org.python.Object other) {
         if (other instanceof org.python.types.Set) {
             org.python.types.Set otherSet = (org.python.types.Set) other;
             return new org.python.types.Bool(this.value.equals(otherSet.value));
         }
-<<<<<<< HEAD
-        return new org.python.types.Bool(eq);
-    }
-
-    @org.python.Method(
-            __doc__ = ""
-    )
-    public org.python.Object __ne__(org.python.Object other) {
-        return new org.python.types.Bool(!((org.python.types.Bool) this.__eq__(other)).value);
-    }
-
-    @org.python.Method(
-            __doc__ = ""
-=======
         return org.python.types.NotImplementedType.NOT_IMPLEMENTED;
     }
 
     @org.python.Method(
         __doc__ = "",
         args = {"other"}
->>>>>>> 18ccb19c
     )
     public org.python.Object __gt__(org.python.Object other) {
         if (other instanceof org.python.types.Set) {
@@ -204,12 +173,8 @@
     }
 
     @org.python.Method(
-<<<<<<< HEAD
-            __doc__ = ""
-=======
         __doc__ = "",
         args = {"other"}
->>>>>>> 18ccb19c
     )
     public org.python.Object __ge__(org.python.Object other) {
         if (other instanceof org.python.types.Set) {
@@ -274,24 +239,16 @@
     }
 
     @org.python.Method(
-<<<<<<< HEAD
-            __doc__ = ""
-=======
         __doc__ = "",
         args = {"item"}
->>>>>>> 18ccb19c
     )
     public org.python.Object __contains__(org.python.Object other) {
         return new org.python.types.Bool(this.value.contains(other));
     }
 
     @org.python.Method(
-<<<<<<< HEAD
-            __doc__ = ""
-=======
         __doc__ = "",
         args = {"item"}
->>>>>>> 18ccb19c
     )
     public org.python.Object __not_contains__(org.python.Object other) {
         return new org.python.types.Bool(!this.value.contains(other));
