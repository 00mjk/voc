--- conflicted
+++ resolved
@@ -77,7 +77,7 @@
 
     @org.python.Method(
         __doc__ = "",
-        args = {"other"}
+        args = {"index"}
     )
     public org.python.Object __getitem__(org.python.Object index) {
         if (index instanceof org.python.types.Int || index instanceof org.python.types.Bool) {
@@ -88,20 +88,15 @@
     }
 
     @org.python.Method(
-        __doc__ = ""
+        __doc__ = "",
+        args = {"other"}
     )
     public org.python.Object __lt__(org.python.Object other) {
-<<<<<<< HEAD
-        return org.python.types.NotImplementedType.NOT_IMPLEMENTED;
-=======
         if (other instanceof org.python.types.Set) {
             org.python.types.Set otherSet = (org.python.types.Set) other;
             return new org.python.types.Bool(otherSet.value.containsAll(this.value) && !this.value.equals(otherSet.value));
         }
-        throw new org.python.exceptions.TypeError(
-            String.format("unorderable types: set() < %s()",
-                org.Python.typeName(other.getClass())));
->>>>>>> 8d0a9bbe
+        return org.python.types.NotImplementedType.NOT_IMPLEMENTED;
     }
 
     @org.python.Method(
@@ -109,17 +104,11 @@
         args = {"other"}
     )
     public org.python.Object __le__(org.python.Object other) {
-<<<<<<< HEAD
-        return org.python.types.NotImplementedType.NOT_IMPLEMENTED;
-=======
         if (other instanceof org.python.types.Set) {
             org.python.types.Set otherSet = (org.python.types.Set) other;
             return new org.python.types.Bool(otherSet.value.containsAll(this.value));
         }
-        throw new org.python.exceptions.TypeError(
-            String.format("unorderable types: set() <= %s()",
-                org.Python.typeName(other.getClass())));
->>>>>>> 8d0a9bbe
+        return org.python.types.NotImplementedType.NOT_IMPLEMENTED;
     }
 
     @org.python.Method(
@@ -127,16 +116,12 @@
         args = {"other"}
     )
     public org.python.Object __eq__(org.python.Object other) {
-<<<<<<< HEAD
-        return org.python.types.NotImplementedType.NOT_IMPLEMENTED;
-=======
         boolean eq = false;
         if (other instanceof org.python.types.Set) {
             org.python.types.Set otherSet = (org.python.types.Set) other;
             eq = this.value.equals(otherSet.value);
         }
         return new org.python.types.Bool(eq);
->>>>>>> 8d0a9bbe
     }
 
     @org.python.Method(
@@ -144,11 +129,7 @@
         args = {"other"}
     )
     public org.python.Object __ne__(org.python.Object other) {
-<<<<<<< HEAD
-        return org.python.types.NotImplementedType.NOT_IMPLEMENTED;
-=======
         return new org.python.types.Bool(!((org.python.types.Bool) this.__eq__(other)).value);
->>>>>>> 8d0a9bbe
     }
 
     @org.python.Method(
@@ -156,17 +137,11 @@
         args = {"other"}
     )
     public org.python.Object __gt__(org.python.Object other) {
-<<<<<<< HEAD
-        return org.python.types.NotImplementedType.NOT_IMPLEMENTED;
-=======
         if (other instanceof org.python.types.Set) {
             org.python.types.Set otherSet = (org.python.types.Set) other;
             return new org.python.types.Bool(this.value.containsAll(otherSet.value) && !this.value.equals(otherSet.value));
         }
-        throw new org.python.exceptions.TypeError(
-            String.format("unorderable types: set() > %s()",
-                org.Python.typeName(other.getClass())));
->>>>>>> 8d0a9bbe
+        return org.python.types.NotImplementedType.NOT_IMPLEMENTED;
     }
 
     @org.python.Method(
@@ -174,17 +149,11 @@
         args = {"other"}
     )
     public org.python.Object __ge__(org.python.Object other) {
-<<<<<<< HEAD
-        return org.python.types.NotImplementedType.NOT_IMPLEMENTED;
-=======
         if (other instanceof org.python.types.Set) {
             org.python.types.Set otherSet = (org.python.types.Set) other;
             return new org.python.types.Bool(this.value.containsAll(otherSet.value));
         }
-        throw new org.python.exceptions.TypeError(
-            String.format("unorderable types: set() >= %s()",
-                org.Python.typeName(other.getClass())));
->>>>>>> 8d0a9bbe
+        return org.python.types.NotImplementedType.NOT_IMPLEMENTED;
     }
 
     public boolean __setattr_null(java.lang.String name, org.python.Object value) {
