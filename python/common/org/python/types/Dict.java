--- conflicted
+++ resolved
@@ -308,12 +308,7 @@
     )
     public org.python.Iterable __iter__() {
         // FIXME: Once this is implemented, update org.Python.addToKwargs()
-<<<<<<< HEAD
         return new org.python.types.Dict_KeyIterator(this);
-=======
-        // FIXME: it should return dict_iter not only iter
-        return new org.python.types.List(new java.util.ArrayList<org.python.Object>(this.value.keySet())).__iter__();
->>>>>>> 417b6df7
     }
 
     @org.python.Method(
