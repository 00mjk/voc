--- conflicted
+++ resolved
@@ -177,36 +177,24 @@
     }
 
     @org.python.Method(
-<<<<<<< HEAD
-            __doc__ = ""
-=======
         __doc__ = "",
         args = {"other"}
->>>>>>> 18ccb19c
     )
     public org.python.Object __lt__(org.python.Object other) {
         return org.python.types.NotImplementedType.NOT_IMPLEMENTED;
     }
 
     @org.python.Method(
-<<<<<<< HEAD
-            __doc__ = ""
-=======
         __doc__ = "",
         args = {"other"}
->>>>>>> 18ccb19c
     )
     public org.python.Object __le__(org.python.Object other) {
         return org.python.types.NotImplementedType.NOT_IMPLEMENTED;
     }
 
     @org.python.Method(
-<<<<<<< HEAD
-            __doc__ = ""
-=======
         __doc__ = "",
         args = {"other"}
->>>>>>> 18ccb19c
     )
     public org.python.Object __eq__(org.python.Object other) {
         if (other instanceof org.python.types.Dict) {
@@ -217,31 +205,16 @@
     }
 
     @org.python.Method(
-<<<<<<< HEAD
-            __doc__ = ""
-    )
-    public org.python.Object __ne__(org.python.Object other) {
-        return new org.python.types.Bool(!((org.python.types.Bool) this.__eq__(other)).value);
-    }
-
-    @org.python.Method(
-            __doc__ = ""
-=======
         __doc__ = "",
         args = {"other"}
->>>>>>> 18ccb19c
     )
     public org.python.Object __gt__(org.python.Object other) {
         return org.python.types.NotImplementedType.NOT_IMPLEMENTED;
     }
 
     @org.python.Method(
-<<<<<<< HEAD
-            __doc__ = ""
-=======
         __doc__ = "",
         args = {"other"}
->>>>>>> 18ccb19c
     )
     public org.python.Object __ge__(org.python.Object other) {
         return org.python.types.NotImplementedType.NOT_IMPLEMENTED;
@@ -339,12 +312,8 @@
     }
 
     @org.python.Method(
-<<<<<<< HEAD
-            __doc__ = ""
-=======
         __doc__ = "",
         args = {"item"}
->>>>>>> 18ccb19c
     )
     public org.python.Object __contains__(org.python.Object item) {
         // allow unhashable type error to be percolated up.
@@ -357,12 +326,8 @@
     }
 
     @org.python.Method(
-<<<<<<< HEAD
-            __doc__ = ""
-=======
         __doc__ = "",
         args = {"item"}
->>>>>>> 18ccb19c
     )
     public org.python.Object __not_contains__(org.python.Object item) {
         // allow unhashable type error to be percolated up.
