--- conflicted
+++ resolved
@@ -74,8 +74,6 @@
     @org.python.Method(
             __doc__ = ""
     )
-<<<<<<< HEAD
-=======
     public org.python.Object __pos__() {
         throw new org.python.exceptions.TypeError("bad operand type for unary +: '" + this.typeName() + "'");
     }
@@ -97,7 +95,6 @@
     @org.python.Method(
             __doc__ = ""
     )
->>>>>>> 2a211d5c
     public org.python.Object __bool__() {
         return org.python.types.Bool.getBool(!this.value.isEmpty());
     }
