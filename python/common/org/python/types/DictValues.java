--- conflicted
+++ resolved
@@ -30,16 +30,12 @@
         throw new org.python.exceptions.AttributeError(this, "__hash__");
     }
 
-<<<<<<< HEAD
-    public DictValues(org.python.types.Dict dict) {
-=======
     @Override
     public boolean isHashable() {
         return false;
     }
 
-    DictValues(org.python.types.Dict dict) {
->>>>>>> 7a9824e0
+    public DictValues(org.python.types.Dict dict) {
         this.value = dict.value.values();
     }
 
