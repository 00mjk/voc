package org.python.types;

public class Str extends org.python.types.Object {
    public java.lang.String value;

    /**
     * A utility method to update the internal value of this object.
     *
     * Used by __i*__ operations to do an in-place operation.
     * obj must be of type org.python.types.Str
     */
    void setValue(org.python.Object obj) {
        this.value = ((org.python.types.Str) obj).value;
    }

    public java.lang.Object toJava() {
        return this.value;
    }

    public org.python.Object byValue() {
        return new org.python.types.Str(this.value);
    }

    public int hashCode() {
        return this.value.hashCode();
    }

    public Str() {
        this.value = "";
    }

    public Str(java.lang.String str) {
        this.value = str;
    }

    public Str(char chr) {
        this.value = new java.lang.String(new char[]{chr});
    }

    @org.python.Method(
            __doc__ = "str(object='') -> str" +
                    "str(bytes_or_buffer[, encoding[, errors]]) -> str\n" +
                    "\n" +
                    "Create a new string object from the given object. If encoding or\n" +
                    "errors is specified, then the object must expose a data buffer\n" +
                    "that will be decoded using the given encoding and error handler.\n" +
                    "Otherwise, returns the result of object.__str__() (if defined)\n" +
                    "or repr(object).\n" +
                    "encoding defaults to sys.getdefaultencoding().\n" +
                    "errors defaults to 'strict'.\n",
            default_args = {"object"}
    )
    public Str(org.python.Object[] args, java.util.Map<java.lang.String, org.python.Object> kwargs) {
        if (args[0] == null) {
            this.value = "";
        } else {
            this.value = ((org.python.types.Str) args[0].__str__()).value;
        }
    }

    // public org.python.Object __new__() {
    //     throw new org.python.exceptions.NotImplementedError("__new__() has not been implemented.");
    // }

    // public org.python.Object __init__() {
    //     throw new org.python.exceptions.NotImplementedError("__init__() has not been implemented.");
    // }

    @org.python.Method(
            __doc__ = ""
    )
    public org.python.Object __repr__() {
        return new org.python.types.Str("'" + this.value + "'");
    }

    @org.python.Method(
            __doc__ = ""
    )
    public org.python.Object __str__() {
        return new org.python.types.Str(this.value);
    }

    @org.python.Method(
            __doc__ = ""
    )
    public org.python.Object __format__(org.python.Object format_string) {
        throw new org.python.exceptions.NotImplementedError("__format__() has not been implemented.");
    }

    @org.python.Method(
            __doc__ = ""
    )
    public org.python.Object __int__() {
        try {
            return new org.python.types.Int(Long.parseLong(this.value));
        } catch (NumberFormatException e) {
            throw new org.python.exceptions.ValueError("invalid literal for int() with base 10: '" + this.value + "'");
        }
    }

    @org.python.Method(
            __doc__ = ""
    )
    public org.python.Object __float__() {
        double result;
        try {
            result = java.lang.Double.parseDouble(this.value);
        } catch (NumberFormatException e) {
            java.lang.String trimmed = this.value.trim();
            if (trimmed == "inf") {
                result = java.lang.Double.POSITIVE_INFINITY;
            } else if (trimmed == "-inf") {
                result = java.lang.Double.NEGATIVE_INFINITY;
            } else if (trimmed == "nan") {
                result = java.lang.Double.NaN;
            } else {
                java.lang.String value = this.value;
                if (value.length() > 0) {
                    value = "'" + value + "'";
                }
                throw new org.python.exceptions.ValueError(
                        "could not convert string to float: " + value);
            }
        }
        return new org.python.types.Float(result);
    }

    @org.python.Method(
            __doc__ = "",
            args = {"other"}
    )
    public org.python.Object __lt__(org.python.Object other) {
        if (other instanceof org.python.types.Str) {
            java.lang.String value = ((org.python.types.Str) other).value;
            return new org.python.types.Bool(this.value.compareTo(value) < 0);
        } else {
            return org.python.types.NotImplementedType.NOT_IMPLEMENTED;
        }
    }

    @org.python.Method(
            __doc__ = "",
            args = {"other"}
    )
    public org.python.Object __le__(org.python.Object other) {
        if (other instanceof org.python.types.Str) {
            java.lang.String value = ((org.python.types.Str) other).value;
            return new org.python.types.Bool(this.value.compareTo(value) <= 0);
        } else {
            return org.python.types.NotImplementedType.NOT_IMPLEMENTED;
        }
    }

    @org.python.Method(
            __doc__ = "",
            args = {"other"}
    )
    public org.python.Object __eq__(org.python.Object other) {
        if (other instanceof org.python.types.Str) {
            java.lang.String value = ((org.python.types.Str) other).value;
            return new org.python.types.Bool(this.value.equals(value));
        } else {
            return org.python.types.NotImplementedType.NOT_IMPLEMENTED;
        }
    }

    @org.python.Method(
            __doc__ = "",
            args = {"other"}
    )
    public org.python.Object __gt__(org.python.Object other) {
        if (other instanceof org.python.types.Str) {
            java.lang.String value = ((org.python.types.Str) other).value;
            return new org.python.types.Bool(this.value.compareTo(value) > 0);
        } else {
            return org.python.types.NotImplementedType.NOT_IMPLEMENTED;
        }
    }

    @org.python.Method(
            __doc__ = "",
            args = {"other"}
    )
    public org.python.Object __ge__(org.python.Object other) {
        if (other instanceof org.python.types.Str) {
            java.lang.String value = ((org.python.types.Str) other).value;
            return new org.python.types.Bool(this.value.compareTo(value) >= 0);
        } else {
            return org.python.types.NotImplementedType.NOT_IMPLEMENTED;
        }
    }

    public boolean __setattr_null(java.lang.String name, org.python.Object value) {
        // Builtin types can't have attributes set on them.
        return false;
    }

    @org.python.Method(
            __doc__ = ""
    )
    public org.python.types.List __dir__() {
        throw new org.python.exceptions.NotImplementedError("__dir__() has not been implemented.");
    }

    @org.python.Method(
            __doc__ = "len(object)\n\nReturn the number of items of a sequence or collection."
    )
    public org.python.types.Int __len__() {
        return new org.python.types.Int(this.value.length());
    }

    @org.python.Method(
            __doc__ = ""
    )
    public org.python.Object __getitem__(org.python.Object index) {
        try {
            if (index instanceof org.python.types.Slice) {
                org.python.types.Slice slice = (org.python.types.Slice) index;
                java.lang.String sliced;

                if (slice.start == null && slice.stop == null && slice.step == null) {
                    sliced = this.value;
                } else {
                    long start;
                    if (slice.start != null) {
                        start = toPositiveIndex(slice.start.value);
                    } else {
                        start = 0;
                    }

                    long stop;
                    if (slice.stop != null) {
                        stop = toPositiveIndex(slice.stop.value);
                    } else {
                        stop = this.value.length();
                    }
                    stop = Math.max(start, stop);

                    long step;
                    if (slice.step != null) {
                        step = slice.step.value;
                    } else {
                        step = 1;
                    }

                    if (step == 1) {
                        sliced = this.value.substring((int) start, (int) stop);
                    } else {
                        java.lang.StringBuffer buffer = new java.lang.StringBuffer();
                        for (long i = start; i < stop; i += step) {
                            buffer.append(this.value.charAt((int) i));
                        }
                        sliced = buffer.toString();
                    }
                }
                return new org.python.types.Str(sliced);
            } else if (index instanceof org.python.types.Bool) {
                boolean slice = ((org.python.types.Bool) index).value;
                java.lang.String sliced;

                if (this.value.length() == 0) {
                    throw new org.python.exceptions.IndexError("string index out of range");
                } else {
                    if (slice) {
                        sliced = this.value.substring(1, 2);
                    } else {
                        sliced = this.value.substring(0, 1);
                    }
                    return new org.python.types.Str(sliced);
                }
            } else {
                int idx = (int) ((org.python.types.Int) index).value;
                if (idx < 0) {
                    if (-idx > this.value.length()) {
                        throw new org.python.exceptions.IndexError("string index out of range");
                    } else {
                        return new org.python.types.Str(this.value.charAt(this.value.length() + idx));
                    }
                } else {
                    if (idx >= this.value.length()) {
                        throw new org.python.exceptions.IndexError("string index out of range");
                    } else {
                        return new org.python.types.Str(this.value.charAt(idx));
                    }
                }
            }
        } catch (ClassCastException e) {
            throw new org.python.exceptions.TypeError("string indices must be integers");
        }
    }

    @org.python.Method(
            __doc__ = ""
    )
    public org.python.Iterable __iter__() {
        java.util.List<org.python.Object> listOfStrs = new java.util.ArrayList<org.python.Object>();
        for (int i = 0; i < this.value.length(); i++) {
            listOfStrs.add(new org.python.types.Str(this.value.substring(i, i + 1)));
        }
        return new org.python.types.List(listOfStrs).__iter__();
    }

    @org.python.Method(
            __doc__ = ""
    )
    public org.python.types.Int __contains__(org.python.Object item) {
        if (item instanceof org.python.types.Str) {

            int substr_exists = 0;
            org.python.types.Str item_str = (org.python.types.Str) item;

            if (this.value.length() == 0 && item_str.value.length() == 0) {
                substr_exists = 1;
            } else {
                for (int i = 0; i < this.value.length() - item_str.value.length(); i++) {
                    boolean mismatch = false;
                    for (int j = 0; j < item_str.value.length(); j++) {
                        if (this.value.charAt(i + j) != item_str.value.charAt(j)) {
                            mismatch = true;
                            break;
                        }
                    }
                    if (!mismatch) {
                        substr_exists = 1;
                    }
                }
            }
            return new org.python.types.Int(substr_exists);
        }
        if (org.Python.VERSION < 0x03060000) {
            throw new org.python.exceptions.TypeError("Can't convert '" + item.typeName() + "' object to str implicitly");
        } else {
            throw new org.python.exceptions.TypeError("must be str, not " + item.typeName());
        }
        // throw new org.python.exceptions.NotImplementedError("__contains__() has not been implemented.");
    }

    @org.python.Method(
            __doc__ = ""
    )
    public org.python.Object __add__(org.python.Object other) {
        if (other instanceof org.python.types.Str) {
            org.python.types.Str other_str = (org.python.types.Str) other;
            if (0 == other_str.value.length()) {
                return this;
            }
            java.lang.StringBuffer sb = new java.lang.StringBuffer(value);
            sb.append(other_str.value);
            return new org.python.types.Str(sb.toString());
        }
        if (org.Python.VERSION < 0x03060000) {
            throw new org.python.exceptions.TypeError("Can't convert '" + other.typeName() + "' object to str implicitly");
        } else {
            throw new org.python.exceptions.TypeError("must be str, not " + other.typeName());
        }
    }

    @org.python.Method(
            __doc__ = ""
    )
    public org.python.Object __mul__(org.python.Object other) {
        if (other instanceof org.python.types.Int) {
            long other_int = ((org.python.types.Int) other).value;
            if (other_int < 1) {
                return new org.python.types.Str("");
            }
            java.lang.StringBuffer res = new java.lang.StringBuffer(value.length() * (int) other_int);
            for (int i = 0; i < other_int; i++) {
                res.append(value);
            }
            return new org.python.types.Str(res.toString());
        } else if (other instanceof org.python.types.Bool) {
            boolean other_bool = ((org.python.types.Bool) other).value;
            if (other_bool) {
                return new org.python.types.Str(value);
            } else {
                return new org.python.types.Str("");
            }
        }
        throw new org.python.exceptions.TypeError("can't multiply sequence by non-int of type '" + other.typeName() + "'");
    }

    @org.python.Method(
            __doc__ = ""
    )
    public org.python.Object __mod__(org.python.Object other) {
        java.util.List<java.lang.Object> format_args = new java.util.ArrayList<java.lang.Object>();
        if (other instanceof org.python.types.List) {
            org.python.types.List oth = (org.python.types.List) other;
            for (org.python.Object obj : oth.value) {
                format_args.add(obj.toJava());
            }
        } else if (other instanceof org.python.types.Tuple) {
            org.python.types.Tuple oth = (org.python.types.Tuple) other;
            for (org.python.Object obj : oth.value) {
                format_args.add(obj.toJava());
            }
        } else if (other instanceof org.python.types.NoneType) {
            throw new org.python.exceptions.TypeError("not all arguments converted during string formatting");
        } else {
            format_args.add(other.toJava());
        }

        return new org.python.types.Str(java.lang.String.format(this.value, format_args.toArray()));
    }

    @org.python.Method(
            __doc__ = "",
            args = {"other"}
    )
    public org.python.Object __ipow__(org.python.Object other) {
        this.setValue(this.__pow__(other, null));
        return this;
    }

    @org.python.Method(
            __doc__ = ""
    )
    public org.python.Object __pos__() {
        throw new org.python.exceptions.TypeError("bad operand type for unary +: 'str'");
    }

    @org.python.Method(
            __doc__ = ""
    )
    public org.python.Object __neg__() {
        throw new org.python.exceptions.TypeError("bad operand type for unary -: 'str'");
    }

    @org.python.Method(
            __doc__ = ""
    )
    public org.python.Object __invert__() {
        throw new org.python.exceptions.TypeError("bad operand type for unary ~: 'str'");
    }

    @org.python.Method(
            __doc__ = ""
    )
    public org.python.Object __bool__() {
        return new org.python.types.Bool(this.value.length() > 0);
    }

    @org.python.Method(
            __doc__ = ""
    )
    public org.python.Object __rmul__(org.python.Object other) {
        throw new org.python.exceptions.NotImplementedError("__rmul__() has not been implemented.");
    }

    @org.python.Method(
            __doc__ = ""
    )
    public org.python.Object __rmod__(org.python.Object other) {
        throw new org.python.exceptions.NotImplementedError("__rmod__() has not been implemented.");
    }

    @org.python.Method(
            __doc__ = "",
            args = {"other"}
    )
    public org.python.Object __imul__(org.python.Object other) {
        this.setValue(this.__mul__(other));
        return this;
    }

    @org.python.Method(
            __doc__ = ""
    )
    public org.python.Object __imod__(org.python.Object other) {
        if (other instanceof org.python.types.NoneType) {
            throw new org.python.exceptions.TypeError("not all arguments converted during string formatting");
        }
        super.__imod__(other);
        return this;
    }

    @org.python.Method(
            __doc__ = "",
            args = {"other"}
    )
    public org.python.Object __iadd__(org.python.Object other) {
        try {
            this.setValue(this.__add__(other));
            return this;
        } catch (org.python.exceptions.TypeError e) {
            if (org.Python.VERSION < 0x03060000) {
                throw new org.python.exceptions.TypeError("Can't convert '" + other.typeName() + "' object to str implicitly");
            } else {
                throw new org.python.exceptions.TypeError("must be str, not " + other.typeName());
            }
        }
    }

    @org.python.Method(
            __doc__ = ""
    )
    public org.python.Object __round__(org.python.Object ndigits) {

        throw new org.python.exceptions.TypeError("type str doesn't define __round__ method");
    }

    @org.python.Method(
            __doc__ = "S.capitalize() -> str\n" +
                    "\n" +
                    "Return a capitalized version of S, i.e. make the first character\n" +
                    "have upper case and the rest lower case.\n"
    )
    public org.python.Object capitalize() {
        if (this.value.length() > 0) {
            java.lang.String newval = this.value.substring(0, 1).toUpperCase() + this.value.substring(1).toLowerCase();
            return new org.python.types.Str(newval);
        }
        return this;
    }

    @org.python.Method(
            __doc__ = "S.casefold() -> str\n" +
                    "\n" +
                    "Return a version of S suitable for caseless comparisons.\n"
    )
    public org.python.Object casefold() {
        throw new org.python.exceptions.NotImplementedError("casefold() has not been implemented.");
    }

    @org.python.Method(
            __doc__ = "S.center(width[, fillchar]) -> str\n" +
                    "\n" +
                    "Return S centered in a string of length width. Padding is\n" +
                    "done using the specified fill character (default is a space)\n",
            args = {"width"},
            default_args = {"charToFill"}
    )
    public org.python.Object center(org.python.Object width, org.python.Object charToFill) {
        java.lang.String fillChar = new java.lang.String();
        if (charToFill instanceof org.python.types.Str) {
            // fillChar has right type
            if (((org.python.types.Str) charToFill).value.length() != 1) {
                throw new org.python.exceptions.TypeError("The fill character must be exactly one character long");
            }
            fillChar = ((org.python.types.Str) charToFill).value;
        } else if (charToFill == null) {
            fillChar = " ";
        } else {
            throw new org.python.exceptions.TypeError("Fill char must of type String");
        }

        if (width instanceof org.python.types.Int) {
            java.lang.String str = this.value;
            int widthVal = (int) ((org.python.types.Int) width).value;
            int strLen = str.length();
            if (strLen >= widthVal) {
                return new org.python.types.Str(str);
            } else {
                int diff = widthVal - strLen;
                int lenFirst = (diff) / 2;
                int lenSecond = diff - lenFirst;

                java.lang.StringBuffer returnString = new java.lang.StringBuffer(widthVal);

                for (int i = 0; i < lenFirst; i++) {
                    returnString.append(fillChar);
                }
                returnString.append(str);
                for (int i = 0; i < lenSecond; i++) {
                    returnString.append(fillChar);
                }
                return new org.python.types.Str(returnString.toString());
            }
        } else if (width instanceof org.python.types.Bool) {
            return new org.python.types.Str(this.value);
        }

        throw new org.python.exceptions.TypeError("Length must be of type Integer or Bool");
    }

    @org.python.Method(
            __doc__ = "S.count(sub[, start[, end]]) -> int\n" +
                    "\n" +
                    "Return the number of non-overlapping occurrences of substring sub in\n" +
                    "string S[start:end].  Optional arguments start and end are\n" +
                    "interpreted as in slice notation.\n",
            args = {"item"},
            default_args = {"start", "end"}
    )
    public org.python.Object count(org.python.Object sub, org.python.Object start, org.python.Object end) {
        java.lang.String sub_str = ((org.python.types.Str) sub).value;
        if (start == null) {
            start = new org.python.types.Int(0);
        }
        if (end == null) {
            end = new org.python.types.Int(this.value.length());
        }
        java.lang.String original = this.__getitem__(new org.python.types.Slice(start, end)).toString();
        return new org.python.types.Int((original.length() - original.replace(sub_str, "").length()) / sub_str.length());
    }

    @org.python.Method(
            __doc__ = "S.encode(encoding='utf-8', errors='strict') -> bytes\n" +
                    "\n" +
                    "Encode S using the codec registered for encoding. Default encoding\n" +
                    "is 'utf-8'. errors may be given to set a different error\n" +
                    "handling scheme. Default is 'strict' meaning that encoding errors raise\n" +
                    "a UnicodeEncodeError. Other possible values are 'ignore', 'replace' and\n" +
                    "'xmlcharrefreplace' as well as any other name registered with\n" +
                    "codecs.register_error that can handle UnicodeEncodeErrors.\n"
    )
    public org.python.Object encode() {
        throw new org.python.exceptions.NotImplementedError("encode() has not been implemented.");
    }

    @org.python.Method(
            __doc__ = "S.endswith(suffix[, start[, end]]) -> bool\n" +
                    "\n" +
                    "Return True if S ends with the specified suffix, False otherwise.\n" +
                    "With optional start, test S beginning at that position.\n" +
                    "With optional end, stop comparing S at that position.\n" +
                    "suffix can also be a tuple of strings to try.\n",
            args = {"suffix"},
            default_args = {"start", "end"}
    )
    public org.python.Object endswith(org.python.Object suffix, org.python.Object start, org.python.Object end) {
        if (suffix instanceof org.python.types.Str) {
            if (start == null) {
                start = new org.python.types.Int(0);
            }
            if (end == null) {
                end = new org.python.types.Int(this.value.length());
            }
            java.lang.String original = this.__getitem__(new org.python.types.Slice(start, end)).toString();
            boolean result = original.endsWith(((org.python.types.Str) suffix).toString());
            return new org.python.types.Bool(result);
        }
        throw new org.python.exceptions.TypeError("endswith first arg must be str, not " + suffix.typeName());
    }

    @org.python.Method(
            __doc__ = "S.expandtabs(tabsize=8) -> str\n" +
                    "\n" +
                    "Return a copy of S where all tab characters are expanded using spaces.\n" +
                    "If tabsize is not given, a tab size of 8 characters is assumed.\n",
            default_args = {"tabsize"}
    )
    public org.python.Object expandtabs(org.python.Object tabsize) {
        int tabsize_int = 8;
        if (tabsize != null) {
            tabsize_int = (int) ((org.python.types.Int) tabsize).value;
        }
        if (this.value == null) {
            return null;
        }
        java.lang.StringBuilder buf = new java.lang.StringBuilder();
        int col = 0;
        for (int i = 0; i < this.value.length(); i++) {
            char c = this.value.charAt(i);
            switch (c) {
                case '\n':
                    col = 0;
                    buf.append(c);
                    break;
                case '\t':
                    buf.append(this.spaces(tabsize_int - col % tabsize_int));
                    col += tabsize_int - col % tabsize_int;
                    break;
                default:
                    col++;
                    buf.append(c);
                    break;
            }
        }
        return new org.python.types.Str(buf.toString());
    }

    private static String spaces(int n) {
        java.lang.StringBuilder buf = new java.lang.StringBuilder();
        for (int sp = 0; sp < n; sp++) {
            buf.append(" ");
        }
        return buf.toString();
    }

    @org.python.Method(
            __doc__ = "S.find(sub[, start[, end]]) -> int\n" +
                    "\n" +
                    "Return the lowest index in S where substring sub is found,\n" +
                    "such that sub is contained within S[start:end].  Optional\n" +
                    "arguments start and end are interpreted as in slice notation.\n",
            args = {"item"},
            default_args = {"start", "end"}
    )
    public org.python.Object find(org.python.Object item, org.python.Object start, org.python.Object end) {
        if (start == null) {
            start = new org.python.types.Int(0);
        }
        if (end == null) {
            end = new org.python.types.Int(this.value.length());
        }
        int foundAt = this.__getitem__(new Slice(start, end)).toString().indexOf(item.toString());
        if (foundAt >= 0) {
            return new org.python.types.Int(foundAt + toPositiveIndex(((Int) start).value));
        }
        return new org.python.types.Int(foundAt);
    }

    @org.python.Method(
            __doc__ = "S.format(*args, **kwargs) -> str\n" +
                    "\n" +
                    "Return a formatted version of S, using substitutions from args and kwargs.\n" +
                    "The substitutions are identified by braces ('{' and '}').\n"
    )
    public org.python.Object format() {
        throw new org.python.exceptions.NotImplementedError("format() has not been implemented.");
    }

    @org.python.Method(
            __doc__ = "S.format_map(mapping) -> str\n" +
                    "\n" +
                    "Return a formatted version of S, using substitutions from mapping.\n" +
                    "The substitutions are identified by braces ('{' and '}').\n"
    )
    public org.python.Object format_map() {
        throw new org.python.exceptions.NotImplementedError("format_map() has not been implemented.");
    }

    /** Normalize index into an index in the range [0, this.value.length()] */
    private long toPositiveIndex(long index) {
        if (index < 0) {
            if (-index > this.value.length()) {
                return 0;
            } else {
                return index + this.value.length();
            }
        } else {
            if (index > this.value.length()) {
                return this.value.length();
            } else {
                return index;
            }
        }
    }

    @org.python.Method(
            __doc__ = "S.index(sub[, start[, end]]) -> int\n" +
                    "\n" +
                    "Like S.find() but raise ValueError when the substring is not found.\n",
            args = {"item"},
            default_args = {"start", "end"}
    )
    public org.python.Object index(org.python.Object item, org.python.Object start, org.python.Object end) {
        org.python.Object foundAt = this.find(item, start, end);
        if (((Int) foundAt).value < 0) {
            throw new org.python.exceptions.ValueError("substring not found");
        } else {
            return foundAt;
        }
    }

    @org.python.Method(
            __doc__ = "S.isalnum() -> bool\n" +
                    "\n" +
                    "Return True if all characters in S are alphanumeric\n" +
                    "and there is at least one character in S, False otherwise.\n"
    )
    public org.python.Object isalnum() {
        if (this.value.isEmpty()) {
            return new org.python.types.Bool(false);
        }
        for (char c : this.value.toCharArray()) {
            if (!java.lang.Character.isLetter(c) && !java.lang.Character.isDigit(c)) {
                return new org.python.types.Bool(false);
            }
        }
        return new org.python.types.Bool(true);
    }

    @org.python.Method(
            __doc__ = "S.isalpha() -> bool\n" +
                    "\n" +
                    "Return True if all characters in S are alphabetic\n" +
                    "and there is at least one character in S, False otherwise.\n"
    )
    public org.python.Object isalpha() {
        if (this.value.isEmpty()) {
            return new org.python.types.Bool(false);
        }
        for (char ch : this.value.toCharArray()) {
            if (!(Character.isLetter(ch))) {
                return new org.python.types.Bool(false);
            }
        }
        return new org.python.types.Bool(true);
    }

    @org.python.Method(
            __doc__ = "S.isdecimal() -> bool\n" +
                    "\n" +
                    "Return True if there are only decimal characters in S,\n" +
                    "False otherwise.\n"
    )
    public org.python.Object isdecimal() {
        if (this.value.isEmpty()) {
            return new org.python.types.Bool(false);
        }
        for (char c : this.value.toCharArray()) {
            if (!java.lang.Character.isDigit(c)) {
                return new org.python.types.Bool(false);
            }
        }
        return new org.python.types.Bool(true);
    }

    @org.python.Method(
            __doc__ = "S.isdigit() -> bool\n" +
                    "\n" +
                    "Return True if all characters in S are digits\n" +
                    "and there is at least one character in S, False otherwise.\n"
    )
    public org.python.Object isdigit() {
        if (this.value.isEmpty()) {
            return new org.python.types.Bool(false);
        }
        for (char ch : this.value.toCharArray()) {
            if (!(Character.isDigit(ch))) {
                return new org.python.types.Bool(false);
            }
        }
        return new org.python.types.Bool(true);
    }

    @org.python.Method(
            __doc__ = "S.isidentifier() -> bool\n" +
                    "\n" +
                    "Return True if S is a valid identifier according\n" +
                    "to the language definition.\n" +
                    "\n" +
                    "Use keyword.iskeyword() to test for reserved identifiers\n" +
                    "such as \"def\" and \"class\".\n"
    )
    public org.python.Object isidentifier() {
        throw new org.python.exceptions.NotImplementedError("isidentifier() has not been implemented.");
    }

    @org.python.Method(
            __doc__ = "S.islower() -> bool\n" +
                    "\n" +
                    "Return True if all cased characters in S are lowercase and there is\n" +
                    "at least one cased character in S, False otherwise.\n"
    )
    public org.python.Object islower() {
        if (!this.value.isEmpty() && this.value.toLowerCase().equals(this.value)) {
            return new org.python.types.Bool(true);
        }
        return new org.python.types.Bool(false);
    }

    @org.python.Method(
            __doc__ = "S.isnumeric() -> bool\n" +
                    "\n" +
                    "Return True if there are only numeric characters in S,\n" +
                    "False otherwise.\n"
    )
    public org.python.Object isnumeric() {
        throw new org.python.exceptions.NotImplementedError("isnumeric() has not been implemented.");
    }

    @org.python.Method(
            __doc__ = "S.isprintable() -> bool\n" +
                    "\n" +
                    "Return True if all characters in S are considered\n" +
                    "printable in repr() or S is empty, False otherwise.\n"
    )
    public org.python.Object isprintable() {
        throw new org.python.exceptions.NotImplementedError("isprintable() has not been implemented.");
    }

    @org.python.Method(
            __doc__ = "S.isspace() -> bool\n" +
                    "\n" +
                    "Return True if all characters in S are whitespace\n" +
                    "and there is at least one character in S, False otherwise.\n"
    )
    public org.python.Object isspace() {
        if (this.value.isEmpty()) {
            return new org.python.types.Bool(false);
        }
        for (char ch : this.value.toCharArray()) {
            if (" \t\n\r".indexOf(ch) == -1) {
                return new org.python.types.Bool(false);
            }
        }
        return new org.python.types.Bool(true);
    }

    @org.python.Method(
            __doc__ = "S.istitle() -> bool\n" +
                    "\n" +
                    "Return True if S is a titlecased string and there is at least one\n" +
                    "character in S, i.e. upper- and titlecase characters may only\n" +
                    "follow uncased characters and lowercase characters only cased ones.\n" +
                    "Return False otherwise.\n"
    )
    public org.python.Object istitle() {
        if (this.value.isEmpty()) {
            return new org.python.types.Bool(false);
        }
        for (int c = 1; c < this.value.length(); c++) {
            if (this.value.charAt(c - 1) == ' ' && !(Character.isUpperCase(this.value.charAt(c)))) {
                return new org.python.types.Bool(false);
            }
        }
        return new org.python.types.Bool(true);
    }

    @org.python.Method(
            __doc__ = "S.isupper() -> bool\n" +
                    "\n" +
                    "Return True if all cased characters in S are uppercase and there is\n" +
                    "at least one cased character in S, False otherwise.\n"
    )
    public org.python.Object isupper() {
        if (!this.value.isEmpty() && this.value.toUpperCase().equals(this.value)) {
            return new org.python.types.Bool(true);
        }
        return new org.python.types.Bool(false);
    }

    @org.python.Method(
            __doc__ = "S.join(iterable) -> str\n" +
                    "\n" +
                    "Return a string which is the concatenation of the strings in the\n" +
                    "iterable.  The separator between elements is S.\n",
            args = {"iterable"}
    )
    public org.python.Object join(org.python.Object iterable) {
        java.util.List<org.python.Object> temp_list = new java.util.ArrayList<org.python.Object>();
        org.python.Iterable iter = null;
        try {
            iter = org.Python.iter(iterable);
        } catch (org.python.exceptions.TypeError e) {
            throw new org.python.exceptions.TypeError("can only join an iterable");
        }
        try {
            while (true) {
                org.python.Object item = iter.__next__();
                temp_list.add(item);
            }
        } catch (org.python.exceptions.StopIteration e) {
        }
        java.lang.StringBuilder buf = new java.lang.StringBuilder();
        boolean firstTime = true;
        for (org.python.Object each : temp_list) {
            if (firstTime) {
                buf.append(each.toString());
                firstTime = false;
            } else {
                buf.append(this.value).append(each.toString());
            }
        }
        return new org.python.types.Str(buf.toString());
    }

    @org.python.Method(
            __doc__ = "S.ljust(width[, fillchar]) -> str\n" +
                    "\n" +
                    "Return S left-justified in a Unicode string of length width. Padding is\n" +
                    "done using the specified fill character (default is a space).\n",
            args = {"width"},
            default_args = {"fillChar"}
    )
    public org.python.Object ljust(org.python.Object width, org.python.Object fillChar) {
        java.lang.String ch = "";
        if (fillChar instanceof org.python.types.Str) {
            if (((org.python.types.Str) fillChar).value.length() != 1) {
                throw new org.python.exceptions.TypeError("The fill character must be exactly one character long");
            }
            ch = ((org.python.types.Str) fillChar).value;
        } else if (fillChar == null) {
            ch = " ";
        } else {
            throw new org.python.exceptions.TypeError("The fill character cannot be converted to Unicode");
        }

        if (!(width instanceof org.python.types.Int)) {
            throw new org.python.exceptions.TypeError("integer argument expected, got " + org.Python.typeName(width.getClass()));
        }

        int w = (int) ((org.python.types.Int) width).value;
        if (w < this.value.length()) {
            return new org.python.types.Str(this.value);
        }
        java.lang.StringBuffer str = new java.lang.StringBuffer(w);
        str.append(this.value);
        int balance = w - this.value.length();
        for (int i = 0; i < balance; i++) {
            str.append(ch);
        }
        return new org.python.types.Str(str.toString());
    }

    @org.python.Method(
            __doc__ = "S.lower() -> str\n" +
                    "\n" +
                    "Return a copy of the string S converted to lowercase.\n"
    )
    public org.python.Object lower() {
        return new org.python.types.Str(this.value.toLowerCase());
    }

    @org.python.Method(
<<<<<<< HEAD
            __doc__ = "S.lstrip([chars]) -> str\n\n" +
                    "Return a copy of the string with leading characters removed.\n" +
                    "The chars argument is a string specifying the set of characters to be removed.\n" +
                    "If omitted or None, the chars argument defaults to removing whitespace.\n" +
                    "The chars argument is not a prefix; rather, all combinations of its values are stripped.",
=======
            __doc__ = "S.lstrip([chars]) -> str\n" +
                    "\n" +
                    "Return a copy of the string S with leading whitespace removed.\n" +
                    "If chars is given and not None, remove characters in chars instead.\n",
>>>>>>> 1fb0b765
            default_args = {"chars"}
    )
    public org.python.Object lstrip(org.python.Object chars) {
        int start = 0;
        int end = this.value.length();
        if (chars == null || chars instanceof org.python.types.NoneType) {
            while (start < end && java.lang.Character.isWhitespace(this.value.charAt(start))) {
                start++;
            }
        } else if (chars instanceof org.python.types.Str) {
            org.python.types.Str chars_str = (org.python.types.Str) chars;
            while (start < end && chars_str.value.indexOf(this.value.charAt(start)) != -1) {
                start++;
            }
        } else {
            throw new org.python.exceptions.TypeError("lstrip arg must be None or str");
        }
        return new org.python.types.Str(this.value.substring(start, end));
    }

    @org.python.Method(
             __doc__ = "Return a translation table usable for str.translate().\n" +
                    "\n" +
                    "If there is only one argument, it must be a dictionary mapping Unicode\n" +
                    "ordinals (integers) or characters to Unicode ordinals, strings or None.\n" +
                    "Character keys will be then converted to ordinals.\n" +
                    "If there are two arguments, they must be strings of equal length, and\n" +
                    "in the resulting dictionary, each character in x will be mapped to the\n" +
                    "character at the same position in y. If there is a third argument, it\n" +
                    "must be a string, whose characters will be mapped to None in the result.\n"
    )
    public org.python.Object maketrans() {
        throw new org.python.exceptions.NotImplementedError("maketrans() has not been implemented.");
    }

    @org.python.Method(
            __doc__ = "S.partition(sep) -> (head, sep, tail)\n" +
                    "\n" +
                    "Search for the separator sep in S, and return the part before it,\n" +
                    "the separator itself, and the part after it.  If the separator is not\n" +
                    "found, return S and two empty strings.\n",
            args = {"sep"}
    )
    public org.python.Object partition(org.python.Object sep) {
        java.lang.String sepStr = ((org.python.types.Str) sep).value;
        if (sepStr.equals("")) {
            throw new org.python.exceptions.ValueError("empty separator");
        }
        java.lang.String[] split = this.value.split(sepStr, 2);
        java.util.List<org.python.Object> tuple = new java.util.ArrayList<org.python.Object>();
        tuple.add(new org.python.types.Str(split[0]));
        if (split.length != 1) {
            tuple.add(sep);
            tuple.add(new org.python.types.Str(split[1]));
        } else {
            tuple.add(new org.python.types.Str(""));
            tuple.add(new org.python.types.Str(""));
        }
        return new org.python.types.Tuple(tuple);
    }

    @org.python.Method(
            __doc__ = "S.replace(old, new[, count]) -> str\n" +
                    "\n" +
                    "Return a copy of S with all occurrences of substring\n" +
                    "old replaced by new.  If the optional argument count is\n" +
                    "given, only the first count occurrences are replaced.\n"
    )
    public org.python.Object replace() {
        throw new org.python.exceptions.NotImplementedError("replace() has not been implemented.");
    }

    @org.python.Method(
            __doc__ = "S.rfind(sub[, start[, end]]) -> int\n" +
                    "\n" +
                    "Return the highest index in S where substring sub is found,\n" +
                    "such that sub is contained within S[start:end].  Optional\n" +
                    "arguments start and end are interpreted as in slice notation.\n" +
                    "\n" +
                    "Return -1 on failure.\n",
            default_args = {"item", "start", "end"}
    )
    public org.python.Object rfind(org.python.Object item, org.python.Object start, org.python.Object end) {
        if (item == null) {
            throw new org.python.exceptions.TypeError("rfind() takes at least 1 argument (0 given)");
        }
        try {
            org.python.Object st = (org.python.types.Str) item;
        } catch (ClassCastException te) {
            throw new org.python.exceptions.TypeError("Can't convert '" + item.typeName() + "' object to str implicitly");
        }
        if (start == null) {
            start = new org.python.types.Int(0);
        }
        if (end == null) {
            end = new org.python.types.Int(this.value.length());
        }
        org.python.Object index = new org.python.types.Int(-1);
        org.python.Object temp = (org.python.types.Int) index;
        while (((org.python.types.Bool) (temp.__lt__(end))).value) {
            temp = this.find(item, start, end);
            if (((org.python.types.Int) temp).value < 0) {
                break;
            }
            index = temp;
            start = temp.__add__(new org.python.types.Int(1));
        }
        return index;
    }

    @org.python.Method(
            __doc__ = "S.rindex(sub[, start[, end]]) -> int\n" +
                    "\n" +
                    "Like S.rfind() but raise ValueError when the substring is not found.\n",
            default_args = {"items", "start", "end"}
    )
    public org.python.Object rindex(org.python.Object item, org.python.Object start, org.python.Object end) {
        if (item == null) {
            throw new org.python.exceptions.TypeError("rindex() takes at least 1 argument (0 given)");
        }
        org.python.Object index = this.rfind(item, start, end);
        if (((org.python.types.Int) index).value < 0) {
            throw new org.python.exceptions.ValueError("substring not found");
        } else {
            return index;
        }
    }

    @org.python.Method(
            __doc__ = "S.rjust(width[, fillchar]) -> str\n" +
                    "\n" +
                    "Return S right-justified in a string of length width. Padding is\n" +
                    "done using the specified fill character (default is a space).\n"
    )
    public org.python.Object rjust(org.python.Object width, org.python.Object fillChar) {
        if (width == null) {
            throw new org.python.exceptions.TypeError("rjust() takes at least 1 argument (0 given)");
        } else if (!(width instanceof org.python.types.Int)) {
            throw new org.python.exceptions.TypeError("integer argument expected, got " + width.typeName());
        } else {
            java.lang.String ch = new java.lang.String();
            if (fillChar instanceof org.python.types.Str) {
                if (((org.python.types.Str) fillChar).value.length() != 1) {
                    throw new org.python.exceptions.TypeError("The fill character must be exactly one character long");
                }
                ch = ((org.python.types.Str) fillChar).value;
            } else if (fillChar == null) {
                ch = " ";
            } else {
                throw new org.python.exceptions.TypeError("The fill character cannot be converted to Unicode");
            }
            int w = (int) ((org.python.types.Int) width).value;
            if (w < this.value.length()) {
                return new org.python.types.Str(this.value);
            }
            java.lang.StringBuffer str = new java.lang.StringBuffer(w);
            int balance = w - this.value.length();
            for (int i = 0; i < balance; i++) {
                str.append(ch);
            }
            str.append(this.value);
            return new org.python.types.Str(str.toString());
        }
    }

    @org.python.Method(
            __doc__ = "S.rpartition(sep) -> (head, sep, tail)\n" +
                    "\n" +
                    "Search for the separator sep in S, starting at the end of S, and return\n" +
                    "the part before it, the separator itself, and the part after it.  If the\n" +
                    "separator is not found, return two empty strings and S.\n"
    )
    public org.python.Object rpartition() {
        throw new org.python.exceptions.NotImplementedError("rpartition() has not been implemented.");
    }

    @org.python.Method(
            __doc__ = "S.rsplit(sep=None, maxsplit=-1) -> list of strings\n" +
                    "\n" +
                    "Return a list of the words in S, using sep as the\n" +
                    "delimiter string, starting at the end of the string and\n" +
                    "working to the front.  If maxsplit is given, at most maxsplit\n" +
                    "splits are done. If sep is not specified, any whitespace string\n" +
                    "is a separator.\n"
    )
    public org.python.Object rsplit() {
        throw new org.python.exceptions.NotImplementedError("rsplit() has not been implemented.");
    }

    @org.python.Method(
<<<<<<< HEAD
            __doc__ = "S.rstrip([chars]) -> str\n\n" +
                    "Return a copy of the string with trailing characters removed.\n" +
                    "The chars argument is a string specifying the set of characters to be removed.\n" +
                    "If omitted or None, the chars argument defaults to removing whitespace.\n" +
                    "The chars argument is not a suffix; rather, all combinations of its values are stripped.",
=======
            __doc__ = "S.rstrip([chars]) -> str\n" +
                    "\n" +
                    "Return a copy of the string S with trailing whitespace removed.\n" +
                    "If chars is given and not None, remove characters in chars instead.\n",
>>>>>>> 1fb0b765
            default_args = "chars"
    )
    public org.python.Object rstrip(org.python.Object chars) {
        int start = 0;
        int end = this.value.length();
        if (chars == null || chars instanceof org.python.types.NoneType) {
            while (end > start && java.lang.Character.isWhitespace(this.value.charAt(end - 1))) {
                end--;
            }
        } else if (chars instanceof org.python.types.Str) {
            org.python.types.Str chars_str = (org.python.types.Str) chars;
            while (end > start && chars_str.value.indexOf(this.value.charAt(end - 1)) != -1) {
                end--;
            }
        } else {
            throw new org.python.exceptions.TypeError("rstrip arg must be None or str");
        }
        return new org.python.types.Str(this.value.substring(start, end));
    }

    @org.python.Method(
            __doc__ = "S.split(sep=None, maxsplit=-1) -> list of strings\n" +
                    "\n" +
                    "Return a list of the words in S, using sep as the\n" +
                    "delimiter string.  If maxsplit is given, at most maxsplit\n" +
                    "splits are done. If sep is not specified or is None, any\n" +
                    "whitespace string is a separator and empty strings are\n" +
                    "removed from the result.\n",
            default_args = {"sep", "maxsplit"}
    )
    public org.python.Object split(org.python.Object sep, org.python.Object maxsplit) {
        if (this.value.isEmpty()) {
            if (sep == null) {
                if (maxsplit == null || maxsplit instanceof org.python.types.Int) {
                    return new org.python.types.List();
                }
                throw new org.python.exceptions.TypeError("'" + maxsplit.typeName() + "' cannot be interpreted as an integer");
            } else if (sep instanceof org.python.types.Str) {
                if (maxsplit == null || maxsplit instanceof org.python.types.Int) {
                    org.python.types.List result_list = new org.python.types.List();
                    result_list.append(new org.python.types.Str(""));
                    return result_list;
                }
                throw new org.python.exceptions.TypeError("'" + maxsplit.typeName() + "' cannot be interpreted as an integer");
            }
        }

        if (sep == null) {
            sep = new org.python.types.Str(" ");
        } else if (!(sep instanceof org.python.types.Str)) {
            if (org.Python.VERSION < 0x03060000) {
                throw new org.python.exceptions.TypeError("Can't convert '" + sep.typeName() + "' object to str implicitly");
            } else {
                throw new org.python.exceptions.TypeError("must be str or None, not " + sep.typeName());
            }
        }

        java.lang.String[] result;
        if (maxsplit == null) {
            result = this.value.toString().split(((org.python.types.Str) sep).toString());
        } else {
            int number = java.lang.Integer.parseInt(maxsplit.toString());
            result = this.value.toString().split(((org.python.types.Str) sep).toString(), number + 1);
        }
        org.python.types.List result_list = new org.python.types.List();
        for (java.lang.String w : result) {
            result_list.append(new org.python.types.Str(w));
        }
        if (this.value.endsWith(sep.toString())) {
            result_list.append(new org.python.types.Str(""));
        }
        return result_list;
    }

    @org.python.Method(
            __doc__ = "S.splitlines([keepends]) -> list of strings\n" +
                    "\n" +
                    "Return a list of the lines in S, breaking at line boundaries.\n" +
                    "Line breaks are not included in the resulting list unless keepends\n" +
                    "is given and true.\n"
    )
    public org.python.Object splitlines() {
        throw new org.python.exceptions.NotImplementedError("splitlines() has not been implemented.");
    }

    @org.python.Method(
            __doc__ = "S.startswith(prefix[, start[, end]]) -> bool\n" +
                    "\n" +
                    "Return True if S starts with the specified prefix, False otherwise.\n" +
                    "With optional start, test S beginning at that position.\n" +
                    "With optional end, stop comparing S at that position.\n" +
                    "prefix can also be a tuple of strings to try.\n",
            args = {"suffix"},
            default_args = {"start", "end"}
    )
    public org.python.Object startswith(org.python.Object suffix, org.python.Object start, org.python.Object end) {
        if (suffix instanceof org.python.types.Str) {
            if (start == null) {
                start = new org.python.types.Int(0);
            }
            if (end == null) {
                end = new org.python.types.Int(this.value.length());
            }
            java.lang.String original = this.__getitem__(new org.python.types.Slice(start, end)).toString();
            boolean result = original.startsWith(((org.python.types.Str) suffix).toString());
            return new org.python.types.Bool(result);
        }
        throw new org.python.exceptions.TypeError("startswith first arg must be str, not " + suffix.typeName());
    }

    @org.python.Method(
<<<<<<< HEAD
            __doc__ = "S.strip([chars]) -> str\n\n" +
                    "Return a copy of the string with the leading and trailing characters removed.\n" +
                    "The chars argument is a string specifying the set of characters to be removed.\n" +
                    "If omitted or None, the chars argument defaults to removing whitespace.\n" +
                    "The chars argument is not a prefix or suffix; rather, all combinations of its values are stripped.",
            default_args = {"chars"}
=======
            __doc__ = "S.strip([chars]) -> str\n" +
                    "\n" +
                    "Return a copy of the string S with leading and trailing\n" +
                    "whitespace removed.\n" +
                    "If chars is given and not None, remove characters in chars instead.\n"
>>>>>>> 1fb0b765
    )
    public org.python.Object strip(org.python.Object chars) {
        if (chars == null || chars instanceof org.python.types.NoneType) {
            return new org.python.types.Str(this.value.trim());
        } else if (chars instanceof org.python.types.Str) {
            return ((org.python.types.Str) this.lstrip(chars)).rstrip(chars);
        } else {
            throw new org.python.exceptions.TypeError("strip arg must be None or str");
        }
    }

    @org.python.Method(
            __doc__ = "S.swapcase() -> str\n" +
                    "\n" +
                    "Return a copy of S with uppercase characters converted to lowercase\n" +
                    "and vice versa.\n"
    )
    public org.python.Object swapcase() {
        if (this.value.isEmpty()) {
            return new org.python.types.Str(this.value);
        }
        java.lang.StringBuffer swapcase = new java.lang.StringBuffer();
        for (int c = 0; c < this.value.length(); c++) {
            if (Character.isUpperCase(this.value.charAt(c))) {
                swapcase.append(Character.toLowerCase(this.value.charAt(c)));
            } else {
                swapcase.append(Character.toUpperCase(this.value.charAt(c)));
            }
        }
        return new org.python.types.Str(swapcase.toString());
    }

    @org.python.Method(
            __doc__ = "S.title() -> str\n" +
                    "\n" +
                    "Return a titlecased version of S, i.e. words start with title case\n" +
                    "characters, all remaining cased characters have lower case.\n"
    )
    public org.python.Object title() {
        if (this.value.isEmpty()) {
            return new org.python.types.Str(this.value);
        }
        java.lang.StringBuffer title = new java.lang.StringBuffer();
        title.append(Character.toUpperCase(this.value.charAt(0)));
        for (int c = 1; c < this.value.length(); c++) {
            if (title.charAt(c - 1) == ' ') {
                title.append(Character.toUpperCase(this.value.charAt(c)));
            } else if (Character.isUpperCase(this.value.charAt(c))) {
                title.append(Character.toLowerCase(this.value.charAt(c)));
            } else {
                title.append(this.value.charAt(c));
            }
        }
        return new org.python.types.Str(title.toString());
    }

    @org.python.Method(
            __doc__ = "S.translate(table) -> str\n" +
                    "\n" +
                    "Return a copy of the string S in which each character has been mapped\n" +
                    "through the given translation table. The table must implement\n" +
                    "lookup/indexing via __getitem__, for instance a dictionary or list,\n" +
                    "mapping Unicode ordinals to Unicode ordinals, strings, or None. If\n" +
                    "this operation raises LookupError, the character is left untouched.\n" +
                    "Characters mapped to None are deleted.\n"
    )
    public org.python.Object translate() {
        throw new org.python.exceptions.NotImplementedError("translate() has not been implemented.");
    }

    @org.python.Method(
            __doc__ = "S.upper() -> str\n" +
                    "\n" +
                    "Return a copy of S converted to uppercase.\n"
    )
    public org.python.Object upper() {
        return new org.python.types.Str(this.value.toUpperCase());
    }
}<|MERGE_RESOLUTION|>--- conflicted
+++ resolved
@@ -1007,18 +1007,10 @@
     }
 
     @org.python.Method(
-<<<<<<< HEAD
-            __doc__ = "S.lstrip([chars]) -> str\n\n" +
-                    "Return a copy of the string with leading characters removed.\n" +
-                    "The chars argument is a string specifying the set of characters to be removed.\n" +
-                    "If omitted or None, the chars argument defaults to removing whitespace.\n" +
-                    "The chars argument is not a prefix; rather, all combinations of its values are stripped.",
-=======
             __doc__ = "S.lstrip([chars]) -> str\n" +
                     "\n" +
                     "Return a copy of the string S with leading whitespace removed.\n" +
                     "If chars is given and not None, remove characters in chars instead.\n",
->>>>>>> 1fb0b765
             default_args = {"chars"}
     )
     public org.python.Object lstrip(org.python.Object chars) {
@@ -1209,18 +1201,10 @@
     }
 
     @org.python.Method(
-<<<<<<< HEAD
-            __doc__ = "S.rstrip([chars]) -> str\n\n" +
-                    "Return a copy of the string with trailing characters removed.\n" +
-                    "The chars argument is a string specifying the set of characters to be removed.\n" +
-                    "If omitted or None, the chars argument defaults to removing whitespace.\n" +
-                    "The chars argument is not a suffix; rather, all combinations of its values are stripped.",
-=======
             __doc__ = "S.rstrip([chars]) -> str\n" +
                     "\n" +
                     "Return a copy of the string S with trailing whitespace removed.\n" +
                     "If chars is given and not None, remove characters in chars instead.\n",
->>>>>>> 1fb0b765
             default_args = "chars"
     )
     public org.python.Object rstrip(org.python.Object chars) {
@@ -1332,20 +1316,11 @@
     }
 
     @org.python.Method(
-<<<<<<< HEAD
-            __doc__ = "S.strip([chars]) -> str\n\n" +
-                    "Return a copy of the string with the leading and trailing characters removed.\n" +
-                    "The chars argument is a string specifying the set of characters to be removed.\n" +
-                    "If omitted or None, the chars argument defaults to removing whitespace.\n" +
-                    "The chars argument is not a prefix or suffix; rather, all combinations of its values are stripped.",
-            default_args = {"chars"}
-=======
             __doc__ = "S.strip([chars]) -> str\n" +
                     "\n" +
                     "Return a copy of the string S with leading and trailing\n" +
                     "whitespace removed.\n" +
                     "If chars is given and not None, remove characters in chars instead.\n"
->>>>>>> 1fb0b765
     )
     public org.python.Object strip(org.python.Object chars) {
         if (chars == null || chars instanceof org.python.types.NoneType) {
