package org.python.types;

import org.Python;

public class Str extends org.python.types.Object {
    public java.lang.String value;

    /**
     * A utility method to update the internal value of this object.
     *
     * Used by __i*__ operations to do an in-place operation.
     * obj must be of type org.python.types.Str
     */
    void setValue(org.python.Object obj) {
        this.value = ((org.python.types.Str) obj).value;
    }

    public java.lang.Object toJava() {
        return this.value;
    }

    public org.python.Object byValue() {
        return new org.python.types.Str(this.value);
    }

    public int hashCode() {
        return this.value.hashCode();
    }

    public Str() {
        this.value = "";
    }

    public Str(java.lang.String str) {
        this.value = str;
    }

    public Str(char chr) {
        this.value = new java.lang.String(new char[]{chr});
    }

    @org.python.Method(
            __doc__ = "str(object='') -> str" +
                    "str(bytes_or_buffer[, encoding[, errors]]) -> str\n" +
                    "\n" +
                    "Create a new string object from the given object. If encoding or\n" +
                    "errors is specified, then the object must expose a data buffer\n" +
                    "that will be decoded using the given encoding and error handler.\n" +
                    "Otherwise, returns the result of object.__str__() (if defined)\n" +
                    "or repr(object).\n" +
                    "encoding defaults to sys.getdefaultencoding().\n" +
                    "errors defaults to 'strict'.\n",
            default_args = {"object"}
    )
    public Str(org.python.Object[] args, java.util.Map<java.lang.String, org.python.Object> kwargs) {
        if (args[0] == null) {
            this.value = "";
        } else {
            this.value = ((org.python.types.Str) args[0].__str__()).value;
        }
    }

    // public org.python.Object __new__() {
    //     throw new org.python.exceptions.NotImplementedError("__new__() has not been implemented.");
    // }

    // public org.python.Object __init__() {
    //     throw new org.python.exceptions.NotImplementedError("__init__() has not been implemented.");
    // }

    @org.python.Method(
            __doc__ = ""
    )
    public org.python.Object __repr__() {
        return new org.python.types.Str("'" + this.value + "'");
    }

    @org.python.Method(
            __doc__ = ""
    )
    public org.python.Object __str__() {
        return new org.python.types.Str(this.value);
    }

    @org.python.Method(
            __doc__ = ""
    )
    public org.python.Object __format__(org.python.Object format_string) {
        throw new org.python.exceptions.NotImplementedError("__format__() has not been implemented.");
    }

    @org.python.Method(
            __doc__ = ""
    )
    public org.python.Object __int__() {
        try {
            return new org.python.types.Int(Long.parseLong(this.value));
        } catch (NumberFormatException e) {
            throw new org.python.exceptions.ValueError("invalid literal for int() with base 10: '" + this.value + "'");
        }
    }

    @org.python.Method(
            __doc__ = ""
    )
    public org.python.Object __float__() {
        double result;
        try {
            result = Double.parseDouble(this.value);
        } catch (NumberFormatException e) {
            String trimmed = this.value.trim();
            if (trimmed == "inf") {
                result = Double.POSITIVE_INFINITY;
            } else if (trimmed == "-inf") {
                result = Double.NEGATIVE_INFINITY;
            } else if (trimmed == "nan") {
                result = Double.NaN;
            } else {
                String value = this.value;
                if (value.length() > 0) {
                    value = "'" + value + "'";
                }
                throw new org.python.exceptions.ValueError(
                        "could not convert string to float: " + value);
            }
        }
        return new org.python.types.Float(result);
    }

    @org.python.Method(
<<<<<<< HEAD
            __doc__ = ""
=======
        __doc__ = "",
        args = {"other"}
>>>>>>> 18ccb19c
    )
    public org.python.Object __lt__(org.python.Object other) {
        if (other instanceof org.python.types.Str) {
            java.lang.String value = ((org.python.types.Str) other).value;
            return new org.python.types.Bool(this.value.compareTo(value) < 0);
        } else {
            return org.python.types.NotImplementedType.NOT_IMPLEMENTED;
        }
    }

    @org.python.Method(
<<<<<<< HEAD
            __doc__ = ""
=======
        __doc__ = "",
        args = {"other"}
>>>>>>> 18ccb19c
    )
    public org.python.Object __le__(org.python.Object other) {
        if (other instanceof org.python.types.Str) {
            java.lang.String value = ((org.python.types.Str) other).value;
            return new org.python.types.Bool(this.value.compareTo(value) <= 0);
        } else {
            return org.python.types.NotImplementedType.NOT_IMPLEMENTED;
        }
    }

    @org.python.Method(
<<<<<<< HEAD
            __doc__ = ""
=======
        __doc__ = "",
        args = {"other"}
>>>>>>> 18ccb19c
    )
    public org.python.Object __eq__(org.python.Object other) {
        if (other instanceof org.python.types.Str) {
            java.lang.String value = ((org.python.types.Str) other).value;
            return new org.python.types.Bool(this.value.equals(value));
        } else {
            return org.python.types.NotImplementedType.NOT_IMPLEMENTED;
        }
    }

    @org.python.Method(
<<<<<<< HEAD
            __doc__ = ""
    )
    public org.python.Object __ne__(org.python.Object other) {
        if (other instanceof org.python.types.Str) {
            java.lang.String value = ((org.python.types.Str) other).value;
            return new org.python.types.Bool(!this.value.equals(value));
        } else {
            return new org.python.types.Bool(true);
        }
    }

    @org.python.Method(
            __doc__ = ""
=======
        __doc__ = "",
        args = {"other"}
>>>>>>> 18ccb19c
    )
    public org.python.Object __gt__(org.python.Object other) {
        if (other instanceof org.python.types.Str) {
            java.lang.String value = ((org.python.types.Str) other).value;
            return new org.python.types.Bool(this.value.compareTo(value) > 0);
        } else {
            return org.python.types.NotImplementedType.NOT_IMPLEMENTED;
        }
    }

    @org.python.Method(
<<<<<<< HEAD
            __doc__ = ""
=======
        __doc__ = "",
        args = {"other"}
>>>>>>> 18ccb19c
    )
    public org.python.Object __ge__(org.python.Object other) {
        if (other instanceof org.python.types.Str) {
            java.lang.String value = ((org.python.types.Str) other).value;
            return new org.python.types.Bool(this.value.compareTo(value) >= 0);
        } else {
            return org.python.types.NotImplementedType.NOT_IMPLEMENTED;
        }
    }

    public boolean __setattr_null(java.lang.String name, org.python.Object value) {
        // Builtin types can't have attributes set on them.
        return false;
    }

    @org.python.Method(
            __doc__ = ""
    )
    public org.python.types.List __dir__() {
        throw new org.python.exceptions.NotImplementedError("__dir__() has not been implemented.");
    }

    @org.python.Method(
            __doc__ = "len(object)\n\nReturn the number of items of a sequence or collection."
    )
    public org.python.types.Int __len__() {
        return new org.python.types.Int(this.value.length());
    }

    @org.python.Method(
            __doc__ = ""
    )
    public org.python.Object __getitem__(org.python.Object index) {
        try {
            if (index instanceof org.python.types.Slice) {
                org.python.types.Slice slice = (org.python.types.Slice) index;
                java.lang.String sliced;

                if (slice.start == null && slice.stop == null && slice.step == null) {
                    sliced = this.value;
                } else {
                    long start;
                    if (slice.start != null) {
                        start = toPositiveIndex(Math.min(slice.start.value, this.value.length()));
                    } else {
                        start = 0;
                    }

                    long stop;
                    if (slice.stop != null) {
                        stop = toPositiveIndex(Math.min(slice.stop.value, this.value.length()));
                    } else {
                        stop = this.value.length();
                    }

                    long step;
                    if (slice.step != null) {
                        step = slice.step.value;
                    } else {
                        step = 1;
                    }

                    if (step == 1) {
                        sliced = this.value.substring((int) start, (int) stop);
                    } else {
                        java.lang.StringBuffer buffer = new java.lang.StringBuffer();
                        for (long i = start; i < stop; i += step) {
                            buffer.append(this.value.charAt((int) i));
                        }
                        sliced = buffer.toString();
                    }
                }
                return new org.python.types.Str(sliced);
            } else if (index instanceof org.python.types.Bool) {
                boolean slice = ((org.python.types.Bool) index).value;
                java.lang.String sliced;

                if (this.value.length() == 0) {
                    throw new org.python.exceptions.IndexError("string index out of range");
                } else {
                    if (slice) {
                        sliced = this.value.substring(1, 2);
                    } else {
                        sliced = this.value.substring(0, 1);
                    }
                    return new org.python.types.Str(sliced);
                }
            } else {
                int idx = (int) ((org.python.types.Int) index).value;
                if (idx < 0) {
                    if (-idx > this.value.length()) {
                        throw new org.python.exceptions.IndexError("string index out of range");
                    } else {
                        return new org.python.types.Str(this.value.charAt(this.value.length() + idx));
                    }
                } else {
                    if (idx >= this.value.length()) {
                        throw new org.python.exceptions.IndexError("string index out of range");
                    } else {
                        return new org.python.types.Str(this.value.charAt(idx));
                    }
                }
            }
        } catch (ClassCastException e) {
            throw new org.python.exceptions.TypeError("string indices must be integers");
        }
    }

    @org.python.Method(
            __doc__ = ""
    )
    public org.python.Iterable __iter__() {
        java.util.List<org.python.Object> listOfStrs = new java.util.ArrayList<org.python.Object>();
        for (int i = 0; i < this.value.length(); i++) {
            listOfStrs.add(new Str(this.value.substring(i, i + 1)));
        }
        return new org.python.types.List(listOfStrs).__iter__();
    }

    @org.python.Method(
            __doc__ = ""
    )
    public org.python.types.Int __contains__(org.python.Object item) {
        if (item instanceof org.python.types.Str) {

            int substr_exists = 0;
            org.python.types.Str item_str = (org.python.types.Str) item;

            if (this.value.length() == 0 && item_str.value.length() == 0) {
                substr_exists = 1;
            } else {
                for (int i = 0; i < this.value.length() - item_str.value.length(); i++) {
                    boolean mismatch = false;
                    for (int j = 0; j < item_str.value.length(); j++) {
                        if (this.value.charAt(i + j) != item_str.value.charAt(j)) {
                            mismatch = true;
                            break;
                        }
                    }
                    if (!mismatch) {
                        substr_exists = 1;
                    }
                }
            }
            return new org.python.types.Int(substr_exists);
        }
        if (org.Python.VERSION < 0x03060000) {
            throw new org.python.exceptions.TypeError("Can't convert '" + item.typeName() + "' object to str implicitly");
        } else {
            throw new org.python.exceptions.TypeError("must be str, not " + item.typeName());
        }
        // throw new org.python.exceptions.NotImplementedError("__contains__() has not been implemented.");
    }

    @org.python.Method(
            __doc__ = ""
    )
    public org.python.Object __add__(org.python.Object other) {
        if (other instanceof org.python.types.Str) {
            org.python.types.Str other_str = (org.python.types.Str) other;
            if (0 == other_str.value.length()) {
                return this;
            }
            java.lang.StringBuffer sb = new java.lang.StringBuffer(value);
            sb.append(other_str.value);
            return new org.python.types.Str(sb.toString());
        }
        if (org.Python.VERSION < 0x03060000) {
            throw new org.python.exceptions.TypeError("Can't convert '" + other.typeName() + "' object to str implicitly");
        } else {
            throw new org.python.exceptions.TypeError("must be str, not " + other.typeName());
        }
    }

    @org.python.Method(
            __doc__ = ""
    )
    public org.python.Object __mul__(org.python.Object other) {
        if (other instanceof org.python.types.Int) {
            long other_int = ((org.python.types.Int) other).value;
            if (other_int < 1) {
                return new Str("");
            }
            java.lang.StringBuffer res = new java.lang.StringBuffer(value.length() * (int) other_int);
            for (int i = 0; i < other_int; i++) {
                res.append(value);
            }
            return new Str(res.toString());
        } else if (other instanceof org.python.types.Bool) {
            boolean other_bool = ((org.python.types.Bool) other).value;
            if (other_bool) {
                return new Str(value);
            } else {
                return new Str("");
            }
        }
        throw new org.python.exceptions.TypeError("can't multiply sequence by non-int of type '" + other.typeName() + "'");
    }

    @org.python.Method(
            __doc__ = ""
    )
    public org.python.Object __mod__(org.python.Object other) {
        java.util.List<java.lang.Object> format_args = new java.util.ArrayList<java.lang.Object>();
        if (other instanceof org.python.types.List) {
            org.python.types.List oth = (org.python.types.List) other;
            for (org.python.Object obj : oth.value) {
                format_args.add(obj.toJava());
            }
        } else if (other instanceof org.python.types.Tuple) {
            org.python.types.Tuple oth = (org.python.types.Tuple) other;
            for (org.python.Object obj : oth.value) {
                format_args.add(obj.toJava());
            }
        } else if (other instanceof org.python.types.NoneType) {
            throw new org.python.exceptions.TypeError("not all arguments converted during string formatting");
        } else {
            format_args.add(other.toJava());
        }

        return new org.python.types.Str(java.lang.String.format(this.value, format_args.toArray()));
    }

    @org.python.Method(
            __doc__ = "",
            args = {"other"}
    )
    public org.python.Object __ipow__(org.python.Object other) {
        this.setValue(this.__pow__(other, null));
        return this;
    }

    @org.python.Method(
            __doc__ = ""
    )
    public org.python.Object __pos__() {
        throw new org.python.exceptions.TypeError("bad operand type for unary +: 'str'");
    }

    @org.python.Method(
            __doc__ = ""
    )
    public org.python.Object __neg__() {
        throw new org.python.exceptions.TypeError("bad operand type for unary -: 'str'");
    }

    @org.python.Method(
            __doc__ = ""
    )
    public org.python.Object __invert__() {
        throw new org.python.exceptions.TypeError("bad operand type for unary ~: 'str'");
    }

    @org.python.Method(
            __doc__ = ""
    )
    public org.python.Object __bool__() {
        return new org.python.types.Bool(this.value.length() > 0);
    }

    @org.python.Method(
            __doc__ = ""
    )
    public org.python.Object __rmul__(org.python.Object other) {
        throw new org.python.exceptions.NotImplementedError("__rmul__() has not been implemented.");
    }

    @org.python.Method(
            __doc__ = ""
    )
    public org.python.Object __rmod__(org.python.Object other) {
        throw new org.python.exceptions.NotImplementedError("__rmod__() has not been implemented.");
    }

    @org.python.Method(
            __doc__ = "",
            args = {"other"}
    )
    public org.python.Object __imul__(org.python.Object other) {
        this.setValue(this.__mul__(other));
        return this;
    }

    @org.python.Method(
            __doc__ = ""
    )
    public org.python.Object __imod__(org.python.Object other) {
        if (other instanceof org.python.types.NoneType) {
            throw new org.python.exceptions.TypeError("not all arguments converted during string formatting");
        }
        super.__imod__(other);
        return this;
    }

    @org.python.Method(
            __doc__ = "",
            args = {"other"}
    )
    public org.python.Object __iadd__(org.python.Object other) {
        try {
            this.setValue(this.__add__(other));
            return this;
        } catch (org.python.exceptions.TypeError e) {
            if (org.Python.VERSION < 0x03060000) {
                throw new org.python.exceptions.TypeError("Can't convert '" + other.typeName() + "' object to str implicitly");
            } else {
                throw new org.python.exceptions.TypeError("must be str, not " + other.typeName());
            }
        }
    }

    @org.python.Method(
            __doc__ = ""
    )
    public org.python.Object __round__(org.python.Object ndigits) {

        throw new org.python.exceptions.TypeError("type str doesn't define __round__ method");
    }

    @org.python.Method(
            __doc__ = ""
    )
    public org.python.Object capitalize() {
        if (this.value.length() > 0) {
            String newval = this.value.substring(0, 1).toUpperCase() + this.value.substring(1).toLowerCase();
            return new Str(newval);
        }
        return this;
    }

    @org.python.Method(
            __doc__ = ""
    )
    public org.python.Object casefold() {
        throw new org.python.exceptions.NotImplementedError("casefold() has not been implemented.");
    }

    @org.python.Method(
            __doc__ = "",
            args = {"width"},
            default_args = {"charToFill"}
    )
    public org.python.Object center(org.python.Object width, org.python.Object charToFill) {
        java.lang.String fillChar = new java.lang.String();
        if (charToFill instanceof org.python.types.Str) {
            // fillChar has right type
            if (((org.python.types.Str) charToFill).value.length() != 1) {
                throw new org.python.exceptions.TypeError("The fill character must be exactly one character long");
            }
            fillChar = ((org.python.types.Str) charToFill).value;
        } else if (charToFill == null) {
            fillChar = " ";
        } else {
            throw new org.python.exceptions.TypeError("Fill char must of type String");
        }

        if (width instanceof org.python.types.Int) {
            String str = this.value;
            int widthVal = (int) ((org.python.types.Int) width).value;
            int strLen = str.length();
            if (strLen >= widthVal) {
                return new org.python.types.Str(str);
            } else {
                int diff = widthVal - strLen;
                int lenFirst = (diff) / 2;
                int lenSecond = diff - lenFirst;

                java.lang.StringBuffer returnString = new java.lang.StringBuffer(widthVal);

                for (int i = 0; i < lenFirst; i++) {
                    returnString.append(fillChar);
                }
                returnString.append(str);
                for (int i = 0; i < lenSecond; i++) {
                    returnString.append(fillChar);
                }
                return new org.python.types.Str(returnString.toString());
            }
        } else if (width instanceof org.python.types.Bool) {
            return new org.python.types.Str(this.value);
        } else {
            throw new org.python.exceptions.TypeError("Length must be of type Integer or Bool");
        }
    }

    @org.python.Method(
            __doc__ = "",
            args = {"item"},
            default_args = {"sub", "end"}
    )
    public org.python.Object count(org.python.Object sub, org.python.Object start, org.python.Object end) {
        String sub_str = ((Str) sub).toString();
        if (start == null) {
            start = new Int(0);
        }
        if (end == null) {
            end = new Int(this.value.length());
        }
        String original = this.__getitem__(new Slice(start, end)).toString();

        return new Int((original.length() - original.replace(sub_str, "").length()) / sub_str.length());
    }

    @org.python.Method(
            __doc__ = ""
    )
    public org.python.Object encode() {
        throw new org.python.exceptions.NotImplementedError("encode() has not been implemented.");
    }

    @org.python.Method(
            __doc__ = "S.endswith(suffix[, start[, end]]) -> bool",
            args = {"item"}
    )
    public org.python.Object endswith(org.python.Object suffix) {
        return new org.python.types.Bool(this.value.endsWith(suffix.toString()));
    }

    @org.python.Method(
            __doc__ = "S.expandtabs([tabsize]) -> string",
            default_args = {"tabsize"}
    )
    public org.python.Object expandtabs(org.python.Object tabsize) {
        int tabsize_int = 8;
        if (tabsize != null) {
            tabsize_int = (int) ((org.python.types.Int) tabsize).value;
        }
        if (this.value == null) {
            return null;
        }
        StringBuilder buf = new StringBuilder();
        int col = 0;
        for (int i = 0; i < this.value.length(); i++) {
            char c = this.value.charAt(i);
            switch (c) {
                case '\n':
                    col = 0;
                    buf.append(c);
                    break;
                case '\t':
                    buf.append(this.spaces(tabsize_int - col % tabsize_int));
                    col += tabsize_int - col % tabsize_int;
                    break;
                default:
                    col++;
                    buf.append(c);
                    break;
            }
        }
        return new Str(buf.toString());
    }

    private static String spaces(int n) {
        StringBuilder buf = new StringBuilder();
        for (int sp = 1; sp <= n; sp++) {
            buf.append(" ");
        }
        return buf.toString();
    }

    @org.python.Method(
            __doc__ = "S.find(sub[, start[, end]]) -> int",
            args = {"item"},
            default_args = {"start", "end"}
    )
    public org.python.Object find(org.python.Object item, org.python.Object start, org.python.Object end) {
        if (start == null) {
            start = new Int(0);
        }
        if (end == null) {
            end = new Int(this.value.length());
        }
        int foundAt = this.__getitem__(new Slice(start, end)).toString().indexOf(item.toString());
        if (foundAt >= 0) {
            return new Int(foundAt + toPositiveIndex(((Int) start).value));
        }
        return new Int(foundAt);
    }

    @org.python.Method(
            __doc__ = ""
    )
    public org.python.Object format() {
        throw new org.python.exceptions.NotImplementedError("format() has not been implemented.");
    }

    @org.python.Method(
            __doc__ = ""
    )
    public org.python.Object format_map() {
        throw new org.python.exceptions.NotImplementedError("format_map() has not been implemented.");
    }

    private long toPositiveIndex(long index) {
        if (index < 0) {
            return this.value.length() + index;
        }
        return index;
    }

    @org.python.Method(
            __doc__ = "S.index(sub[, start[, end]]) -> int\n\nLike S.find() but raise ValueError when the substring is not found.",
            args = {"item"},
            default_args = {"start", "end"}
    )
    public org.python.Object index(org.python.Object item, org.python.Object start, org.python.Object end) {
        org.python.Object foundAt = this.find(item, start, end);
        if (((Int) foundAt).value < 0) {
            throw new org.python.exceptions.ValueError("substring not found");
        } else {
            return foundAt;
        }
    }

    @org.python.Method(
            __doc__ = ""
    )
    public org.python.Object isalnum() {
        throw new org.python.exceptions.NotImplementedError("isalnum() has not been implemented.");
    }

    @org.python.Method(
            __doc__ = ""
    )
    public org.python.Object isalpha() {
        throw new org.python.exceptions.NotImplementedError("isalpha() has not been implemented.");
    }

    @org.python.Method(
            __doc__ = ""
    )
    public org.python.Object isdecimal() {
        throw new org.python.exceptions.NotImplementedError("isdecimal() has not been implemented.");
    }

    @org.python.Method(
            __doc__ = ""
    )
    public org.python.Object isdigit() {
        if (!this.value.isEmpty()) {
            for (char ch : this.value.toCharArray()) {
                if (!(Character.isDigit(ch))) {
                    return new org.python.types.Bool(false);
                }
            }
            return new org.python.types.Bool(true);
        }
        return new org.python.types.Bool(false);
    }

    @org.python.Method(
            __doc__ = ""
    )
    public org.python.Object isidentifier() {
        throw new org.python.exceptions.NotImplementedError("isidentifier() has not been implemented.");
    }

    @org.python.Method(
            __doc__ = ""
    )
    public org.python.Object islower() {
        if (!this.value.isEmpty() && this.value.toLowerCase().equals(this.value)) {
            return new org.python.types.Bool(true);
        }
        return new org.python.types.Bool(false);
    }

    @org.python.Method(
            __doc__ = ""
    )
    public org.python.Object isnumeric() {
        throw new org.python.exceptions.NotImplementedError("isnumeric() has not been implemented.");
    }

    @org.python.Method(
            __doc__ = ""
    )
    public org.python.Object isprintable() {
        throw new org.python.exceptions.NotImplementedError("isprintable() has not been implemented.");
    }

    @org.python.Method(
            __doc__ = ""
    )
    public org.python.Object isspace() {
        if (!this.value.isEmpty()) {
            for (char ch : this.value.toCharArray()) {
                if (" \t\n\r".indexOf(ch) == -1) {
                    return new org.python.types.Bool(false);
                }
            }
            return new org.python.types.Bool(true);
        }
        return new org.python.types.Bool(false);
    }

    @org.python.Method(
            __doc__ = ""
    )
    public org.python.Object istitle() {
        if (!this.value.isEmpty()) {
            Character first = Character.toUpperCase(this.value.charAt(0));
            java.lang.String title = "";
            title += Character.toString(first);
            int c = 1;
            char prev;
            while (c < this.value.length()) {
                prev = title.charAt(c - 1);
                if (prev == ' ') {
                    if (!(Character.isUpperCase(this.value.charAt(c)))) {
                        return new org.python.types.Bool(false);
                    }
                }
                title += Character.toString(this.value.charAt(c));
                c++;
            }
            return new org.python.types.Bool(true);
        }
        return new org.python.types.Bool(false);
    }

    @org.python.Method(
            __doc__ = ""
    )
    public org.python.Object isupper() {
        if (!this.value.isEmpty() && this.value.toUpperCase().equals(this.value)) {
            return new org.python.types.Bool(true);
        }
        return new org.python.types.Bool(false);
    }

    @org.python.Method(
            __doc__ = "S.join(iterable) -> str",
            args = {"iterable"}
    )
    public org.python.Object join(org.python.Object iterable) {
        java.util.List<org.python.Object> temp_list = new java.util.ArrayList<org.python.Object>();
        org.python.Iterable iter = null;
        try {
            iter = org.Python.iter(iterable);
        } catch (org.python.exceptions.TypeError e) {
            throw new org.python.exceptions.TypeError("can only join an iterable");
        }
        try {
            while (true) {
                org.python.Object item = iter.__next__();
                temp_list.add(item);
            }
        } catch (org.python.exceptions.StopIteration e) {
        }
        StringBuilder buf = new StringBuilder();
        boolean firstTime = true;
        for (org.python.Object each : temp_list) {
            if (firstTime) {
                buf.append(each.toString());
                firstTime = false;
            } else {
                buf.append(this.value).append(each.toString());
            }
        }
        return new Str(buf.toString());
    }

    @org.python.Method(
            __doc__ = "S.ljust(width, fillChar=' ') -> str\nReturns the string left justified in a string of length width." +
                    "\nPadding is done using the specified fillchar (default is a space)." +
                    "\nThe original string is returned if width is less than len(s)",
            args = {"width"},
            default_args = {"fillChar"}
    )
    public org.python.Object ljust(org.python.Object width, org.python.Object fillChar) {
        java.lang.String ch = new java.lang.String();
        if (fillChar instanceof org.python.types.Str) {
            if (((org.python.types.Str) fillChar).value.length() != 1) {
                throw new org.python.exceptions.TypeError("The fill character must be exactly one character long");
            }
            ch = ((org.python.types.Str) fillChar).value;
        } else if (fillChar == null) {
            ch = " ";
        } else {
            throw new org.python.exceptions.TypeError("The fill character cannot be converted to Unicode");
        }
        if (width instanceof org.python.types.Int) {
            int w = (int) ((org.python.types.Int) width).value;
            if (w < this.value.length()) {
                return new org.python.types.Str(this.value);
            }
            java.lang.StringBuffer str = new java.lang.StringBuffer(w);
            str.append(this.value);
            int balance = w - this.value.length();
            for (int i = 0; i < balance; i++) {
                str.append(ch);
            }
            return new org.python.types.Str(str.toString());
        }
        return new org.python.exceptions.TypeError("integer argument expected, got " + Python.typeName(width.getClass()));
    }

    @org.python.Method(
            __doc__ = ""
    )
    public org.python.Object lower() {
        return new Str(this.value.toLowerCase());
    }

    @org.python.Method(
            __doc__ = ""
    )
    public org.python.Object lstrip() {
        throw new org.python.exceptions.NotImplementedError("lstrip() has not been implemented.");
    }

    @org.python.Method(
            __doc__ = ""
    )
    public org.python.Object maketrans() {
        throw new org.python.exceptions.NotImplementedError("maketrans() has not been implemented.");
    }

    @org.python.Method(
            __doc__ = ""
    )
    public org.python.Object partition() {
        throw new org.python.exceptions.NotImplementedError("partition() has not been implemented.");
    }

    @org.python.Method(
            __doc__ = ""
    )
    public org.python.Object replace() {
        throw new org.python.exceptions.NotImplementedError("replace() has not been implemented.");
    }

    @org.python.Method(
            __doc__ = ""
    )
    public org.python.Object rfind() {
        throw new org.python.exceptions.NotImplementedError("rfind() has not been implemented.");
    }

    @org.python.Method(
            __doc__ = ""
    )
    public org.python.Object rindex() {
        throw new org.python.exceptions.NotImplementedError("rindex() has not been implemented.");
    }

    @org.python.Method(
            __doc__ = ""
    )
    public org.python.Object rjust() {
        throw new org.python.exceptions.NotImplementedError("rjust() has not been implemented.");
    }

    @org.python.Method(
            __doc__ = ""
    )
    public org.python.Object rpartition() {
        throw new org.python.exceptions.NotImplementedError("rpartition() has not been implemented.");
    }

    @org.python.Method(
            __doc__ = ""
    )
    public org.python.Object rsplit() {
        throw new org.python.exceptions.NotImplementedError("rsplit() has not been implemented.");
    }

    @org.python.Method(
            __doc__ = ""
    )
    public org.python.Object rstrip() {
        throw new org.python.exceptions.NotImplementedError("rstrip() has not been implemented.");
    }

    @org.python.Method(
            __doc__ = "S.split(sep=None, maxsplit=-1) -> list of strings\n\nReturn a list of the words in S, using sep as the\ndelimiter string.  If maxsplit is given, at most maxsplit\nsplits are done. If sep is not specified or is None, any\nwhitespace string is a separator and empty strings are\nremoved from the result.\n",
            default_args = {"sep", "maxsplit"}
    )
    public org.python.Object split(org.python.Object sep, org.python.Object maxsplit) {
        throw new org.python.exceptions.NotImplementedError("split() has not been implemented.");
    }

    @org.python.Method(
            __doc__ = ""
    )
    public org.python.Object splitlines() {
        throw new org.python.exceptions.NotImplementedError("splitlines() has not been implemented.");
    }

    @org.python.Method(
            __doc__ = ""
    )
    public org.python.Object startswith() {
        throw new org.python.exceptions.NotImplementedError("startswith() has not been implemented.");
    }

    @org.python.Method(
            __doc__ = ""
    )
    public org.python.Object strip() {
        throw new org.python.exceptions.NotImplementedError("strip() has not been implemented.");
    }

    @org.python.Method(
            __doc__ = ""
    )
    public org.python.Object swapcase() {
        throw new org.python.exceptions.NotImplementedError("swapcase() has not been implemented.");
    }

    @org.python.Method(
            __doc__ = "S.title() -> str\n\nReturn a titlecased version of S, i.e. words start with title case\ncharacters, all remaining cased characters have lower case."
    )
    public org.python.Object title() {
        if (this.value.isEmpty()) {
            return new Str(this.value);
        }
        String title = "";
        Character first = Character.toUpperCase(this.value.charAt(0));
        title += Character.toString(first);
        int c = 1;
        char prev;
        while (c < this.value.length()) {
            prev = title.charAt(c - 1);
            if (prev == ' ') {
                title += Character.toString(Character.toUpperCase(this.value.charAt(c)));
            } else if (Character.isUpperCase(this.value.charAt(c))) {
                title += Character.toString(Character.toLowerCase(this.value.charAt(c)));
            } else {
                title += Character.toString(this.value.charAt(c));
            }
            c++;
        }
        return new Str(title);
    }

    @org.python.Method(
            __doc__ = ""
    )
    public org.python.Object translate() {
        throw new org.python.exceptions.NotImplementedError("translate() has not been implemented.");
    }

    @org.python.Method(
            __doc__ = ""
    )
    public org.python.Object upper() {
        return new org.python.types.Str(this.value.toUpperCase());
    }
}<|MERGE_RESOLUTION|>--- conflicted
+++ resolved
@@ -128,12 +128,8 @@
     }
 
     @org.python.Method(
-<<<<<<< HEAD
-            __doc__ = ""
-=======
         __doc__ = "",
         args = {"other"}
->>>>>>> 18ccb19c
     )
     public org.python.Object __lt__(org.python.Object other) {
         if (other instanceof org.python.types.Str) {
@@ -145,12 +141,8 @@
     }
 
     @org.python.Method(
-<<<<<<< HEAD
-            __doc__ = ""
-=======
         __doc__ = "",
         args = {"other"}
->>>>>>> 18ccb19c
     )
     public org.python.Object __le__(org.python.Object other) {
         if (other instanceof org.python.types.Str) {
@@ -162,12 +154,8 @@
     }
 
     @org.python.Method(
-<<<<<<< HEAD
-            __doc__ = ""
-=======
         __doc__ = "",
         args = {"other"}
->>>>>>> 18ccb19c
     )
     public org.python.Object __eq__(org.python.Object other) {
         if (other instanceof org.python.types.Str) {
@@ -179,24 +167,8 @@
     }
 
     @org.python.Method(
-<<<<<<< HEAD
-            __doc__ = ""
-    )
-    public org.python.Object __ne__(org.python.Object other) {
-        if (other instanceof org.python.types.Str) {
-            java.lang.String value = ((org.python.types.Str) other).value;
-            return new org.python.types.Bool(!this.value.equals(value));
-        } else {
-            return new org.python.types.Bool(true);
-        }
-    }
-
-    @org.python.Method(
-            __doc__ = ""
-=======
         __doc__ = "",
         args = {"other"}
->>>>>>> 18ccb19c
     )
     public org.python.Object __gt__(org.python.Object other) {
         if (other instanceof org.python.types.Str) {
@@ -208,12 +180,8 @@
     }
 
     @org.python.Method(
-<<<<<<< HEAD
-            __doc__ = ""
-=======
         __doc__ = "",
         args = {"other"}
->>>>>>> 18ccb19c
     )
     public org.python.Object __ge__(org.python.Object other) {
         if (other instanceof org.python.types.Str) {
