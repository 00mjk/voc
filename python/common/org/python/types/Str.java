--- conflicted
+++ resolved
@@ -1028,25 +1028,7 @@
         } else {
             throw new org.python.exceptions.TypeError("lstrip arg must be None or str");
         }
-<<<<<<< HEAD
         return new org.python.types.Str(this.value.substring(start, end));
-=======
-        java.lang.String modified = this.value;
-        int j;
-        for (int i = 0; i < modified.length(); i++) {
-            for (j = 0; j < strip.length(); j++) {
-                if (modified.charAt(i) != strip.charAt(j)) {
-                    continue;
-                } else {
-                    break;
-                }
-            }
-            if (j == strip.length()) {
-                return new org.python.types.Str(modified.substring(i));
-            }
-        }
-        return new org.python.types.Str("");
->>>>>>> 68061bd6
     }
 
     @org.python.Method(
@@ -1241,26 +1223,7 @@
         } else {
             throw new org.python.exceptions.TypeError("rstrip arg must be None or str");
         }
-<<<<<<< HEAD
         return new org.python.types.Str(this.value.substring(start, end));
-=======
-        java.lang.String modified = this.value;
-        int j;
-        for (int i = modified.length() - 1; i > -1; i--) {
-            for (j = 0; j < strip.length(); j++) {
-                if (modified.charAt(i) != strip.charAt(j)) {
-                    continue;
-                } else {
-                    break;
-                }
-            }
-            if (j == strip.length()) {
-
-                return new org.python.types.Str(modified.substring(0, i + 1));
-            }
-        }
-        return new org.python.types.Str("");
->>>>>>> 68061bd6
     }
 
     @org.python.Method(
@@ -1360,7 +1323,6 @@
                     "whitespace removed.\n" +
                     "If chars is given and not None, remove characters in chars instead.\n",
             default_args = {"chars"}
-<<<<<<< HEAD
     )
     public org.python.Object strip(org.python.Object chars) {
         if (chars == null || chars instanceof org.python.types.NoneType) {
@@ -1369,15 +1331,6 @@
             return ((org.python.types.Str) this.lstrip(chars)).rstrip(chars);
         } else {
             throw new org.python.exceptions.TypeError("strip arg must be None or str");
-=======
-
-    )
-    public org.python.Object strip(org.python.Object chars) {
-        if ((chars != null) && (!(chars instanceof org.python.types.Str))) {
-            throw new org.python.exceptions.TypeError("strip arg must be None or str");
-        } else {
-            return ((Str) this.rstrip(chars)).lstrip(chars);
->>>>>>> 68061bd6
         }
     }
 
