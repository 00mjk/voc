package org.python.types;

public class Str extends org.python.types.Object {
    public java.lang.String value;

    /**
     * A utility method to update the internal value of this object.
     *
     * Used by __i*__ operations to do an in-place operation.
     * obj must be of type org.python.types.Str
     */
    void setValue(org.python.Object obj) {
        this.value = ((org.python.types.Str) obj).value;
    }

    public java.lang.Object toJava() {
        return this.value;
    }

    public org.python.Object byValue() {
        return new org.python.types.Str(this.value);
    }

    public int hashCode() {
        return this.value.hashCode();
    }

    public Str() {
        this.value = "";
    }

    public Str(java.lang.String str) {
        this.value = str;
    }

    public Str(char chr) {
        this.value = new java.lang.String(new char[]{chr});
    }

    @org.python.Method(
            __doc__ = "str(object='') -> str" +
                    "str(bytes_or_buffer[, encoding[, errors]]) -> str\n" +
                    "\n" +
                    "Create a new string object from the given object. If encoding or\n" +
                    "errors is specified, then the object must expose a data buffer\n" +
                    "that will be decoded using the given encoding and error handler.\n" +
                    "Otherwise, returns the result of object.__str__() (if defined)\n" +
                    "or repr(object).\n" +
                    "encoding defaults to sys.getdefaultencoding().\n" +
                    "errors defaults to 'strict'.\n",
            default_args = {"object"}
    )
    public Str(org.python.Object[] args, java.util.Map<java.lang.String, org.python.Object> kwargs) {
        if (args[0] == null) {
            this.value = "";
        } else {
            this.value = ((org.python.types.Str) args[0].__str__()).value;
        }
    }

    // public org.python.Object __new__() {
    //     throw new org.python.exceptions.NotImplementedError("__new__() has not been implemented.");
    // }

    // public org.python.Object __init__() {
    //     throw new org.python.exceptions.NotImplementedError("__init__() has not been implemented.");
    // }

    @org.python.Method(
            __doc__ = ""
    )
    public org.python.Object __repr__() {
        return new org.python.types.Str("'" + this.value + "'");
    }

    @org.python.Method(
            __doc__ = ""
    )
    public org.python.Object __str__() {
        return new org.python.types.Str(this.value);
    }

    @org.python.Method(
            __doc__ = ""
    )
    public org.python.Object __format__(org.python.Object format_string) {
        throw new org.python.exceptions.NotImplementedError("__format__() has not been implemented.");
    }

    @org.python.Method(
            __doc__ = ""
    )
    public org.python.Object __int__() {
        try {
            return new org.python.types.Int(Long.parseLong(this.value));
        } catch (NumberFormatException e) {
            throw new org.python.exceptions.ValueError("invalid literal for int() with base 10: '" + this.value + "'");
        }
    }

    @org.python.Method(
            __doc__ = ""
    )
    public org.python.Object __float__() {
        double result;
        try {
            result = java.lang.Double.parseDouble(this.value);
        } catch (NumberFormatException e) {
            java.lang.String trimmed = this.value.trim();
            if (trimmed == "inf") {
                result = java.lang.Double.POSITIVE_INFINITY;
            } else if (trimmed == "-inf") {
                result = java.lang.Double.NEGATIVE_INFINITY;
            } else if (trimmed == "nan") {
                result = java.lang.Double.NaN;
            } else {
                java.lang.String value = this.value;
                if (value.length() > 0) {
                    value = "'" + value + "'";
                }
                throw new org.python.exceptions.ValueError(
                        "could not convert string to float: " + value);
            }
        }
        return new org.python.types.Float(result);
    }

    @org.python.Method(
            __doc__ = "",
            args = {"other"}
    )
    public org.python.Object __lt__(org.python.Object other) {
        if (other instanceof org.python.types.Str) {
            java.lang.String value = ((org.python.types.Str) other).value;
            return new org.python.types.Bool(this.value.compareTo(value) < 0);
        } else {
            return org.python.types.NotImplementedType.NOT_IMPLEMENTED;
        }
    }

    @org.python.Method(
            __doc__ = "",
            args = {"other"}
    )
    public org.python.Object __le__(org.python.Object other) {
        if (other instanceof org.python.types.Str) {
            java.lang.String value = ((org.python.types.Str) other).value;
            return new org.python.types.Bool(this.value.compareTo(value) <= 0);
        } else {
            return org.python.types.NotImplementedType.NOT_IMPLEMENTED;
        }
    }

    @org.python.Method(
            __doc__ = "",
            args = {"other"}
    )
    public org.python.Object __eq__(org.python.Object other) {
        if (other instanceof org.python.types.Str) {
            java.lang.String value = ((org.python.types.Str) other).value;
            return new org.python.types.Bool(this.value.equals(value));
        } else {
            return org.python.types.NotImplementedType.NOT_IMPLEMENTED;
        }
    }

    @org.python.Method(
            __doc__ = "",
            args = {"other"}
    )
    public org.python.Object __gt__(org.python.Object other) {
        if (other instanceof org.python.types.Str) {
            java.lang.String value = ((org.python.types.Str) other).value;
            return new org.python.types.Bool(this.value.compareTo(value) > 0);
        } else {
            return org.python.types.NotImplementedType.NOT_IMPLEMENTED;
        }
    }

    @org.python.Method(
            __doc__ = "",
            args = {"other"}
    )
    public org.python.Object __ge__(org.python.Object other) {
        if (other instanceof org.python.types.Str) {
            java.lang.String value = ((org.python.types.Str) other).value;
            return new org.python.types.Bool(this.value.compareTo(value) >= 0);
        } else {
            return org.python.types.NotImplementedType.NOT_IMPLEMENTED;
        }
    }

    public boolean __setattr_null(java.lang.String name, org.python.Object value) {
        // Builtin types can't have attributes set on them.
        return false;
    }

    @org.python.Method(
            __doc__ = ""
    )
    public org.python.types.List __dir__() {
        throw new org.python.exceptions.NotImplementedError("__dir__() has not been implemented.");
    }

    @org.python.Method(
            __doc__ = "len(object)\n\nReturn the number of items of a sequence or collection."
    )
    public org.python.types.Int __len__() {
        return new org.python.types.Int(this.value.length());
    }

    @org.python.Method(
            __doc__ = ""
    )
    public org.python.Object __getitem__(org.python.Object index) {
        try {
            if (index instanceof org.python.types.Slice) {
                org.python.types.Slice slice = (org.python.types.Slice) index;
                java.lang.String sliced;

                if (slice.start == null && slice.stop == null && slice.step == null) {
                    sliced = this.value;
                } else {
                    long start;
                    if (slice.start != null) {
                        start = toPositiveIndex(slice.start.value);
                    } else {
                        start = 0;
                    }

                    long stop;
                    if (slice.stop != null) {
                        stop = toPositiveIndex(slice.stop.value);
                    } else {
                        stop = this.value.length();
                    }
                    stop = Math.max(start, stop);

                    long step;
                    if (slice.step != null) {
                        step = slice.step.value;
                    } else {
                        step = 1;
                    }

                    if (step == 1) {
                        sliced = this.value.substring((int) start, (int) stop);
                    } else {
                        java.lang.StringBuffer buffer = new java.lang.StringBuffer();
                        for (long i = start; i < stop; i += step) {
                            buffer.append(this.value.charAt((int) i));
                        }
                        sliced = buffer.toString();
                    }
                }
                return new org.python.types.Str(sliced);
            } else if (index instanceof org.python.types.Bool) {
                boolean slice = ((org.python.types.Bool) index).value;
                java.lang.String sliced;

                if (this.value.length() == 0) {
                    throw new org.python.exceptions.IndexError("string index out of range");
                } else {
                    if (slice) {
                        sliced = this.value.substring(1, 2);
                    } else {
                        sliced = this.value.substring(0, 1);
                    }
                    return new org.python.types.Str(sliced);
                }
            } else {
                int idx = (int) ((org.python.types.Int) index).value;
                if (idx < 0) {
                    if (-idx > this.value.length()) {
                        throw new org.python.exceptions.IndexError("string index out of range");
                    } else {
                        return new org.python.types.Str(this.value.charAt(this.value.length() + idx));
                    }
                } else {
                    if (idx >= this.value.length()) {
                        throw new org.python.exceptions.IndexError("string index out of range");
                    } else {
                        return new org.python.types.Str(this.value.charAt(idx));
                    }
                }
            }
        } catch (ClassCastException e) {
            throw new org.python.exceptions.TypeError("string indices must be integers");
        }
    }

    @org.python.Method(
            __doc__ = ""
    )
    public org.python.Iterable __iter__() {
        java.util.List<org.python.Object> listOfStrs = new java.util.ArrayList<org.python.Object>();
        for (int i = 0; i < this.value.length(); i++) {
            listOfStrs.add(new org.python.types.Str(this.value.substring(i, i + 1)));
        }
        return new org.python.types.List(listOfStrs).__iter__();
    }

    @org.python.Method(
            __doc__ = ""
    )
    public org.python.types.Int __contains__(org.python.Object item) {
        if (item instanceof org.python.types.Str) {

            int substr_exists = 0;
            org.python.types.Str item_str = (org.python.types.Str) item;

            if (this.value.length() == 0 && item_str.value.length() == 0) {
                substr_exists = 1;
            } else {
                for (int i = 0; i < this.value.length() - item_str.value.length(); i++) {
                    boolean mismatch = false;
                    for (int j = 0; j < item_str.value.length(); j++) {
                        if (this.value.charAt(i + j) != item_str.value.charAt(j)) {
                            mismatch = true;
                            break;
                        }
                    }
                    if (!mismatch) {
                        substr_exists = 1;
                    }
                }
            }
            return new org.python.types.Int(substr_exists);
        }
        if (org.Python.VERSION < 0x03060000) {
            throw new org.python.exceptions.TypeError("Can't convert '" + item.typeName() + "' object to str implicitly");
        } else {
            throw new org.python.exceptions.TypeError("must be str, not " + item.typeName());
        }
        // throw new org.python.exceptions.NotImplementedError("__contains__() has not been implemented.");
    }

    @org.python.Method(
            __doc__ = ""
    )
    public org.python.Object __add__(org.python.Object other) {
        if (other instanceof org.python.types.Str) {
            org.python.types.Str other_str = (org.python.types.Str) other;
            if (0 == other_str.value.length()) {
                return this;
            }
            java.lang.StringBuffer sb = new java.lang.StringBuffer(value);
            sb.append(other_str.value);
            return new org.python.types.Str(sb.toString());
        }
        if (org.Python.VERSION < 0x03060000) {
            throw new org.python.exceptions.TypeError("Can't convert '" + other.typeName() + "' object to str implicitly");
        } else {
            throw new org.python.exceptions.TypeError("must be str, not " + other.typeName());
        }
    }

    @org.python.Method(
            __doc__ = ""
    )
    public org.python.Object __mul__(org.python.Object other) {
        if (other instanceof org.python.types.Int) {
            long other_int = ((org.python.types.Int) other).value;
            if (other_int < 1) {
                return new org.python.types.Str("");
            }
            java.lang.StringBuffer res = new java.lang.StringBuffer(value.length() * (int) other_int);
            for (int i = 0; i < other_int; i++) {
                res.append(value);
            }
            return new org.python.types.Str(res.toString());
        } else if (other instanceof org.python.types.Bool) {
            boolean other_bool = ((org.python.types.Bool) other).value;
            if (other_bool) {
                return new org.python.types.Str(value);
            } else {
                return new org.python.types.Str("");
            }
        }
        throw new org.python.exceptions.TypeError("can't multiply sequence by non-int of type '" + other.typeName() + "'");
    }

    @org.python.Method(
            __doc__ = ""
    )
    public org.python.Object __mod__(org.python.Object other) {
        java.util.List<java.lang.Object> format_args = new java.util.ArrayList<java.lang.Object>();
        if (other instanceof org.python.types.List) {
            org.python.types.List oth = (org.python.types.List) other;
            for (org.python.Object obj : oth.value) {
                format_args.add(obj.toJava());
            }
        } else if (other instanceof org.python.types.Tuple) {
            org.python.types.Tuple oth = (org.python.types.Tuple) other;
            for (org.python.Object obj : oth.value) {
                format_args.add(obj.toJava());
            }
        } else if (other instanceof org.python.types.NoneType) {
            throw new org.python.exceptions.TypeError("not all arguments converted during string formatting");
        } else {
            format_args.add(other.toJava());
        }

        return new org.python.types.Str(java.lang.String.format(this.value, format_args.toArray()));
    }

    @org.python.Method(
            __doc__ = "",
            args = {"other"}
    )
    public org.python.Object __ipow__(org.python.Object other) {
        this.setValue(this.__pow__(other, null));
        return this;
    }

    @org.python.Method(
            __doc__ = ""
    )
    public org.python.Object __pos__() {
        throw new org.python.exceptions.TypeError("bad operand type for unary +: 'str'");
    }

    @org.python.Method(
            __doc__ = ""
    )
    public org.python.Object __neg__() {
        throw new org.python.exceptions.TypeError("bad operand type for unary -: 'str'");
    }

    @org.python.Method(
            __doc__ = ""
    )
    public org.python.Object __invert__() {
        throw new org.python.exceptions.TypeError("bad operand type for unary ~: 'str'");
    }

    @org.python.Method(
            __doc__ = ""
    )
    public org.python.Object __bool__() {
        return new org.python.types.Bool(this.value.length() > 0);
    }

    @org.python.Method(
            __doc__ = ""
    )
    public org.python.Object __rmul__(org.python.Object other) {
        throw new org.python.exceptions.NotImplementedError("__rmul__() has not been implemented.");
    }

    @org.python.Method(
            __doc__ = ""
    )
    public org.python.Object __rmod__(org.python.Object other) {
        throw new org.python.exceptions.NotImplementedError("__rmod__() has not been implemented.");
    }

    @org.python.Method(
            __doc__ = "",
            args = {"other"}
    )
    public org.python.Object __imul__(org.python.Object other) {
        this.setValue(this.__mul__(other));
        return this;
    }

    @org.python.Method(
            __doc__ = ""
    )
    public org.python.Object __imod__(org.python.Object other) {
        if (other instanceof org.python.types.NoneType) {
            throw new org.python.exceptions.TypeError("not all arguments converted during string formatting");
        }
        super.__imod__(other);
        return this;
    }

    @org.python.Method(
            __doc__ = "",
            args = {"other"}
    )
    public org.python.Object __iadd__(org.python.Object other) {
        try {
            this.setValue(this.__add__(other));
            return this;
        } catch (org.python.exceptions.TypeError e) {
            if (org.Python.VERSION < 0x03060000) {
                throw new org.python.exceptions.TypeError("Can't convert '" + other.typeName() + "' object to str implicitly");
            } else {
                throw new org.python.exceptions.TypeError("must be str, not " + other.typeName());
            }
        }
    }

    @org.python.Method(
            __doc__ = ""
    )
    public org.python.Object __round__(org.python.Object ndigits) {

        throw new org.python.exceptions.TypeError("type str doesn't define __round__ method");
    }

    @org.python.Method(
            __doc__ = ""
    )
    public org.python.Object capitalize() {
        if (this.value.length() > 0) {
            java.lang.String newval = this.value.substring(0, 1).toUpperCase() + this.value.substring(1).toLowerCase();
            return new org.python.types.Str(newval);
        }
        return this;
    }

    @org.python.Method(
            __doc__ = ""
    )
    public org.python.Object casefold() {
        throw new org.python.exceptions.NotImplementedError("casefold() has not been implemented.");
    }

    @org.python.Method(
            __doc__ = "",
            args = {"width"},
            default_args = {"charToFill"}
    )
    public org.python.Object center(org.python.Object width, org.python.Object charToFill) {
        java.lang.String fillChar = new java.lang.String();
        if (charToFill instanceof org.python.types.Str) {
            // fillChar has right type
            if (((org.python.types.Str) charToFill).value.length() != 1) {
                throw new org.python.exceptions.TypeError("The fill character must be exactly one character long");
            }
            fillChar = ((org.python.types.Str) charToFill).value;
        } else if (charToFill == null) {
            fillChar = " ";
        } else {
            throw new org.python.exceptions.TypeError("Fill char must of type String");
        }

        if (width instanceof org.python.types.Int) {
            java.lang.String str = this.value;
            int widthVal = (int) ((org.python.types.Int) width).value;
            int strLen = str.length();
            if (strLen >= widthVal) {
                return new org.python.types.Str(str);
            } else {
                int diff = widthVal - strLen;
                int lenFirst = (diff) / 2;
                int lenSecond = diff - lenFirst;

                java.lang.StringBuffer returnString = new java.lang.StringBuffer(widthVal);

                for (int i = 0; i < lenFirst; i++) {
                    returnString.append(fillChar);
                }
                returnString.append(str);
                for (int i = 0; i < lenSecond; i++) {
                    returnString.append(fillChar);
                }
                return new org.python.types.Str(returnString.toString());
            }
        } else if (width instanceof org.python.types.Bool) {
            return new org.python.types.Str(this.value);
        }

        throw new org.python.exceptions.TypeError("Length must be of type Integer or Bool");
    }

    @org.python.Method(
            __doc__ = "",
            args = {"item"},
            default_args = {"start", "end"}
    )
    public org.python.Object count(org.python.Object sub, org.python.Object start, org.python.Object end) {
        java.lang.String sub_str = ((org.python.types.Str) sub).value;
        if (start == null) {
            start = new org.python.types.Int(0);
        }
        if (end == null) {
            end = new org.python.types.Int(this.value.length());
        }
        java.lang.String original = this.__getitem__(new org.python.types.Slice(start, end)).toString();
        return new org.python.types.Int((original.length() - original.replace(sub_str, "").length()) / sub_str.length());
    }

    @org.python.Method(
            __doc__ = ""
    )
    public org.python.Object encode() {
        throw new org.python.exceptions.NotImplementedError("encode() has not been implemented.");
    }

    @org.python.Method(
            __doc__ = "S.endswith(suffix[, start[, end]]) -> bool",
            args = {"suffix"},
            default_args = {"start", "end"}
    )
    public org.python.Object endswith(org.python.Object suffix, org.python.Object start, org.python.Object end) {
        if (suffix instanceof org.python.types.Str) {
            if (start == null) {
                start = new org.python.types.Int(0);
            }
            if (end == null) {
                end = new org.python.types.Int(this.value.length());
            }
            java.lang.String original = this.__getitem__(new org.python.types.Slice(start, end)).toString();
            boolean result = original.endsWith(((org.python.types.Str) suffix).toString());
            return new org.python.types.Bool(result);
        }
        throw new org.python.exceptions.TypeError("endswith first arg must be str, not " + suffix.typeName());
    }

    @org.python.Method(
            __doc__ = "S.expandtabs([tabsize]) -> string",
            default_args = {"tabsize"}
    )
    public org.python.Object expandtabs(org.python.Object tabsize) {
        int tabsize_int = 8;
        if (tabsize != null) {
            tabsize_int = (int) ((org.python.types.Int) tabsize).value;
        }
        if (this.value == null) {
            return null;
        }
        java.lang.StringBuilder buf = new java.lang.StringBuilder();
        int col = 0;
        for (int i = 0; i < this.value.length(); i++) {
            char c = this.value.charAt(i);
            switch (c) {
                case '\n':
                    col = 0;
                    buf.append(c);
                    break;
                case '\t':
                    buf.append(this.spaces(tabsize_int - col % tabsize_int));
                    col += tabsize_int - col % tabsize_int;
                    break;
                default:
                    col++;
                    buf.append(c);
                    break;
            }
        }
        return new org.python.types.Str(buf.toString());
    }

    private static String spaces(int n) {
        java.lang.StringBuilder buf = new java.lang.StringBuilder();
        for (int sp = 0; sp < n; sp++) {
            buf.append(" ");
        }
        return buf.toString();
    }

    @org.python.Method(
            __doc__ = "S.find(sub[, start[, end]]) -> int",
            args = {"item"},
            default_args = {"start", "end"}
    )
    public org.python.Object find(org.python.Object item, org.python.Object start, org.python.Object end) {
        if (start == null) {
            start = new org.python.types.Int(0);
        }
        if (end == null) {
            end = new org.python.types.Int(this.value.length());
        }
        int foundAt = this.__getitem__(new Slice(start, end)).toString().indexOf(item.toString());
        if (foundAt >= 0) {
            return new org.python.types.Int(foundAt + toPositiveIndex(((Int) start).value));
        }
        return new org.python.types.Int(foundAt);
    }

    @org.python.Method(
            __doc__ = ""
    )
    public org.python.Object format() {
        throw new org.python.exceptions.NotImplementedError("format() has not been implemented.");
    }

    @org.python.Method(
            __doc__ = ""
    )
    public org.python.Object format_map() {
        throw new org.python.exceptions.NotImplementedError("format_map() has not been implemented.");
    }

    /** Normalize index into an index in the range [0, this.value.length()] */
    private long toPositiveIndex(long index) {
        if (index < 0) {
            if (-index > this.value.length()) {
                return 0;
            } else {
                return index + this.value.length();
            }
        } else {
            if (index > this.value.length()) {
                return this.value.length();
            } else {
                return index;
            }
        }
    }

    @org.python.Method(
            __doc__ = "S.index(sub[, start[, end]]) -> int\n\nLike S.find() but raise ValueError when the substring is not found.",
            args = {"item"},
            default_args = {"start", "end"}
    )
    public org.python.Object index(org.python.Object item, org.python.Object start, org.python.Object end) {
        org.python.Object foundAt = this.find(item, start, end);
        if (((Int) foundAt).value < 0) {
            throw new org.python.exceptions.ValueError("substring not found");
        } else {
            return foundAt;
        }
    }

    @org.python.Method(
            __doc__ = ""
    )
    public org.python.Object isalnum() {
        throw new org.python.exceptions.NotImplementedError("isalnum() has not been implemented.");
    }

    @org.python.Method(
            __doc__ = "S.isalpha() -> bool\n\n returns false when the string has atleast ONE non letter or if it is empty."
    )
    public org.python.Object isalpha() {
        if (this.value.isEmpty()) {
            return new org.python.types.Bool(false);
        }
        for (char ch : this.value.toCharArray()) {
            if (!(Character.isLetter(ch))) {
                return new org.python.types.Bool(false);
            }
        }
        return new org.python.types.Bool(true);
    }

    @org.python.Method(
            __doc__ = ""
    )
    public org.python.Object isdecimal() {
        throw new org.python.exceptions.NotImplementedError("isdecimal() has not been implemented.");
    }

    @org.python.Method(
            __doc__ = ""
    )
    public org.python.Object isdigit() {
        if (this.value.isEmpty()) {
            return new org.python.types.Bool(false);
        }
        for (char ch : this.value.toCharArray()) {
            if (!(Character.isDigit(ch))) {
                return new org.python.types.Bool(false);
            }
        }
        return new org.python.types.Bool(true);
    }

    @org.python.Method(
            __doc__ = ""
    )
    public org.python.Object isidentifier() {
        throw new org.python.exceptions.NotImplementedError("isidentifier() has not been implemented.");
    }

    @org.python.Method(
            __doc__ = ""
    )
    public org.python.Object islower() {
        if (!this.value.isEmpty() && this.value.toLowerCase().equals(this.value)) {
            return new org.python.types.Bool(true);
        }
        return new org.python.types.Bool(false);
    }

    @org.python.Method(
            __doc__ = ""
    )
    public org.python.Object isnumeric() {
        throw new org.python.exceptions.NotImplementedError("isnumeric() has not been implemented.");
    }

    @org.python.Method(
            __doc__ = ""
    )
    public org.python.Object isprintable() {
        throw new org.python.exceptions.NotImplementedError("isprintable() has not been implemented.");
    }

    @org.python.Method(
            __doc__ = ""
    )
    public org.python.Object isspace() {
        if (this.value.isEmpty()) {
            return new org.python.types.Bool(false);
        }
        for (char ch : this.value.toCharArray()) {
            if (" \t\n\r".indexOf(ch) == -1) {
                return new org.python.types.Bool(false);
            }
        }
        return new org.python.types.Bool(true);
    }

    @org.python.Method(
            __doc__ = ""
    )
    public org.python.Object istitle() {
        if (this.value.isEmpty()) {
            return new org.python.types.Bool(false);
        }
        for (int c = 1; c < this.value.length(); c++) {
            if (this.value.charAt(c - 1) == ' ' && !(Character.isUpperCase(this.value.charAt(c)))) {
                return new org.python.types.Bool(false);
            }
        }
        return new org.python.types.Bool(true);
    }

    @org.python.Method(
            __doc__ = ""
    )
    public org.python.Object isupper() {
        if (!this.value.isEmpty() && this.value.toUpperCase().equals(this.value)) {
            return new org.python.types.Bool(true);
        }
        return new org.python.types.Bool(false);
    }

    @org.python.Method(
            __doc__ = "S.join(iterable) -> str",
            args = {"iterable"}
    )
    public org.python.Object join(org.python.Object iterable) {
        java.util.List<org.python.Object> temp_list = new java.util.ArrayList<org.python.Object>();
        org.python.Iterable iter = null;
        try {
            iter = org.Python.iter(iterable);
        } catch (org.python.exceptions.TypeError e) {
            throw new org.python.exceptions.TypeError("can only join an iterable");
        }
        try {
            while (true) {
                org.python.Object item = iter.__next__();
                temp_list.add(item);
            }
        } catch (org.python.exceptions.StopIteration e) {
        }
        java.lang.StringBuilder buf = new java.lang.StringBuilder();
        boolean firstTime = true;
        for (org.python.Object each : temp_list) {
            if (firstTime) {
                buf.append(each.toString());
                firstTime = false;
            } else {
                buf.append(this.value).append(each.toString());
            }
        }
        return new org.python.types.Str(buf.toString());
    }

    @org.python.Method(
            __doc__ = "S.ljust(width, fillChar=' ') -> str\nReturns the string left justified in a string of length width." +
                    "\nPadding is done using the specified fillchar (default is a space)." +
                    "\nThe original string is returned if width is less than len(s)",
            args = {"width"},
            default_args = {"fillChar"}
    )
    public org.python.Object ljust(org.python.Object width, org.python.Object fillChar) {
        java.lang.String ch = "";
        if (fillChar instanceof org.python.types.Str) {
            if (((org.python.types.Str) fillChar).value.length() != 1) {
                throw new org.python.exceptions.TypeError("The fill character must be exactly one character long");
            }
            ch = ((org.python.types.Str) fillChar).value;
        } else if (fillChar == null) {
            ch = " ";
        } else {
            throw new org.python.exceptions.TypeError("The fill character cannot be converted to Unicode");
        }

        if (!(width instanceof org.python.types.Int)) {
            throw new org.python.exceptions.TypeError("integer argument expected, got " + org.Python.typeName(width.getClass()));
        }

        int w = (int) ((org.python.types.Int) width).value;
        if (w < this.value.length()) {
            return new org.python.types.Str(this.value);
        }
        java.lang.StringBuffer str = new java.lang.StringBuffer(w);
        str.append(this.value);
        int balance = w - this.value.length();
        for (int i = 0; i < balance; i++) {
            str.append(ch);
        }
        return new org.python.types.Str(str.toString());
    }

    @org.python.Method(
            __doc__ = ""
    )
    public org.python.Object lower() {
        return new org.python.types.Str(this.value.toLowerCase());
    }

    @org.python.Method(
            __doc__ = "S.lstrip([chars]) -> str\n\n" +
                    "Return a copy of the string with leading characters removed.\n" +
                    "The chars argument is a string specifying the set of characters to be removed.\n" +
                    "If omitted or None, the chars argument defaults to removing whitespace.\n" +
                    "The chars argument is not a prefix; rather, all combinations of its values are stripped.",
            default_args = {"chars"}
    )
    public org.python.Object lstrip(org.python.Object chars) {
<<<<<<< HEAD
        int start = 0;
        int end = this.value.length();
        if (chars == null || chars instanceof org.python.types.NoneType) {
            while (start < end && java.lang.Character.isWhitespace(this.value.charAt(start))) {
                start++;
            }
        } else if (chars instanceof org.python.types.Str) {
            org.python.types.Str chars_str = (org.python.types.Str) chars;
            while (start < end && chars_str.value.indexOf(this.value.charAt(start)) != -1) {
                start++;
            }
        } else {
            throw new org.python.exceptions.TypeError("lstrip arg must be None or str");
        }
        return new org.python.types.Str(this.value.substring(start, end));
=======
        java.lang.String strip = null;
        if (chars == null) {
            strip = " ";
        } else if (chars instanceof org.python.types.Str) {
            strip = ((org.python.types.Str) chars).value;
        } else {
            throw new org.python.exceptions.TypeError("lstrip arg must be None or str");
        }
        java.lang.String modified = this.value;
        boolean checker = true;
        while (checker) {
            for (int i = 0; i < strip.length(); i++) {
                if (strip.charAt(i) != modified.charAt(i)) {
                    checker = false;
                    modified = modified.substring(i);
                    break;
                }
            }
            if (checker) {
                modified = modified.substring(strip.length());
            }
        }
        return new org.python.types.Str(modified);
>>>>>>> c02cacdf
    }

    @org.python.Method(
             __doc__ = ""
    )
    public org.python.Object maketrans() {
        throw new org.python.exceptions.NotImplementedError("maketrans() has not been implemented.");
    }

    @org.python.Method(
            __doc__ = "S.partition(sep) -> tuple",
            args = {"sep"}
    )
    public org.python.Object partition(org.python.Object sep) {
        java.lang.String sepStr = ((org.python.types.Str) sep).value;
        if (sepStr.equals("")) {
            throw new org.python.exceptions.ValueError("empty separator");
        }
        java.lang.String[] split = this.value.split(sepStr, 2);
        java.util.List<org.python.Object> tuple = new java.util.ArrayList<org.python.Object>();
        tuple.add(new org.python.types.Str(split[0]));
        if (split.length != 1) {
            tuple.add(sep);
            tuple.add(new org.python.types.Str(split[1]));
        } else {
            tuple.add(new org.python.types.Str(""));
            tuple.add(new org.python.types.Str(""));
        }
        return new org.python.types.Tuple(tuple);
    }

    @org.python.Method(
            __doc__ = ""
    )
    public org.python.Object replace() {
        throw new org.python.exceptions.NotImplementedError("replace() has not been implemented.");
    }

    @org.python.Method(
            __doc__ = "S.rfind(sub[, start[, end]]) -> int",
            default_args = {"item", "start", "end"}
    )
    public org.python.Object rfind(org.python.Object item, org.python.Object start, org.python.Object end) {
        if (item == null) {
            throw new org.python.exceptions.TypeError("rfind() takes at least 1 argument (0 given)");
        }
        try {
            org.python.Object st = (org.python.types.Str) item;
        } catch (ClassCastException te) {
            throw new org.python.exceptions.TypeError("Can't convert '" + item.typeName() + "' object to str implicitly");
        }
        if (start == null) {
            start = new org.python.types.Int(0);
        }
        if (end == null) {
            end = new org.python.types.Int(this.value.length());
        }
        org.python.Object index = new org.python.types.Int(-1);
        org.python.Object temp = (org.python.types.Int) index;
        while (((org.python.types.Bool) (temp.__lt__(end))).value) {
            temp = this.find(item, start, end);
            if (((org.python.types.Int) temp).value < 0) {
                break;
            }
            index = temp;
            start = temp.__add__(new org.python.types.Int(1));
        }
        return index;
    }

    @org.python.Method(
            __doc__ = "S.index(sub[, start[, end]]) -> int\n\nLike S.find() but raise ValueError when the substring is not found.",
            default_args = {"items", "start", "end"}
    )
    public org.python.Object rindex(org.python.Object item, org.python.Object start, org.python.Object end) {
        if (item == null) {
            throw new org.python.exceptions.TypeError("rindex() takes at least 1 argument (0 given)");
        }
        org.python.Object index = this.rfind(item, start, end);
        if (((org.python.types.Int) index).value < 0) {
            throw new org.python.exceptions.ValueError("substring not found");
        } else {
            return index;
        }
    }

    @org.python.Method(
            __doc__ = ""
    )
    public org.python.Object rjust() {
        throw new org.python.exceptions.NotImplementedError("rjust() has not been implemented.");
    }

    @org.python.Method(
            __doc__ = ""
    )
    public org.python.Object rpartition() {
        throw new org.python.exceptions.NotImplementedError("rpartition() has not been implemented.");
    }

    @org.python.Method(
            __doc__ = ""
    )
    public org.python.Object rsplit() {
        throw new org.python.exceptions.NotImplementedError("rsplit() has not been implemented.");
    }

    @org.python.Method(
            __doc__ = "S.rstrip([chars]) -> str\n\n" +
                    "Return a copy of the string with trailing characters removed.\n" +
                    "The chars argument is a string specifying the set of characters to be removed.\n" +
                    "If omitted or None, the chars argument defaults to removing whitespace.\n" +
                    "The chars argument is not a suffix; rather, all combinations of its values are stripped.",
            default_args = "chars"
    )
    public org.python.Object rstrip(org.python.Object chars) {
<<<<<<< HEAD
        int start = 0;
        int end = this.value.length();
        if (chars == null || chars instanceof org.python.types.NoneType) {
            while (end > start && java.lang.Character.isWhitespace(this.value.charAt(end - 1))) {
                end--;
            }
        } else if (chars instanceof org.python.types.Str) {
            org.python.types.Str chars_str = (org.python.types.Str) chars;
            while (end > start && chars_str.value.indexOf(this.value.charAt(end - 1)) != -1) {
                end--;
            }
        } else {
            throw new org.python.exceptions.TypeError("rstrip arg must be None or str");
        }
        return new org.python.types.Str(this.value.substring(start, end));
=======
        java.lang.String strip = null;
        if (chars == null) {
            strip = " ";
        } else if (chars instanceof org.python.types.Str) {
            strip = ((org.python.types.Str) chars).value;
        } else {
            throw new org.python.exceptions.TypeError("rstrip arg must be None or str");
        }
        java.lang.String modified = this.value;
        int tracker = this.value.length();
        boolean checker = true;
        while (checker) {
            for (int i = strip.length() - 1; i >= 0; i--) {
                if (strip.charAt(i) != modified.charAt(tracker - 1)) {
                    checker = false;
                    break;
                }
                tracker--;
            }
            modified = modified.substring(0, tracker);
        }
        return new org.python.types.Str(modified);
>>>>>>> c02cacdf
    }

    @org.python.Method(
            __doc__ = "S.split(sep=None, maxsplit=-1) -> list of strings\n\nReturn a list of the words in S, using sep as the\ndelimiter string.  If maxsplit is given, at most maxsplit\nsplits are done. If sep is not specified or is None, any\nwhitespace string is a separator and empty strings are\nremoved from the result.\n",
            default_args = {"sep", "maxsplit"}
    )
    public org.python.Object split(org.python.Object sep, org.python.Object maxsplit) {
        if (this.value.isEmpty()) {
            if (sep == null) {
                if (maxsplit == null || maxsplit instanceof org.python.types.Int) {
                    return new org.python.types.List();
                }
                throw new org.python.exceptions.TypeError("'" + maxsplit.typeName() + "' cannot be interpreted as an integer");
            } else if (sep instanceof org.python.types.Str) {
                if (maxsplit == null || maxsplit instanceof org.python.types.Int) {
                    org.python.types.List result_list = new org.python.types.List();
                    result_list.append(new org.python.types.Str(""));
                    return result_list;
                }
                throw new org.python.exceptions.TypeError("'" + maxsplit.typeName() + "' cannot be interpreted as an integer");
            }
        }

        if (sep == null) {
            sep = new org.python.types.Str(" ");
        } else if (!(sep instanceof org.python.types.Str)) {
            if (org.Python.VERSION < 0x03060000) {
                throw new org.python.exceptions.TypeError("Can't convert '" + sep.typeName() + "' object to str implicitly");
            } else {
                throw new org.python.exceptions.TypeError("must be str or None, not " + sep.typeName());
            }
        }

        java.lang.String[] result;
        if (maxsplit == null) {
            result = this.value.toString().split(((org.python.types.Str) sep).toString());
        } else {
            int number = java.lang.Integer.parseInt(maxsplit.toString());
            result = this.value.toString().split(((org.python.types.Str) sep).toString(), number + 1);
        }
        org.python.types.List result_list = new org.python.types.List();
        for (java.lang.String w : result) {
            result_list.append(new org.python.types.Str(w));
        }
        if (this.value.endsWith(sep.toString())) {
            result_list.append(new org.python.types.Str(""));
        }
        return result_list;
    }

    @org.python.Method(
            __doc__ = ""
    )
    public org.python.Object splitlines() {
        throw new org.python.exceptions.NotImplementedError("splitlines() has not been implemented.");
    }

    @org.python.Method(
            __doc__ = "S.startsswith(suffix[, start[, end]]) -> bool",
            args = {"suffix"},
            default_args = {"start", "end"}
    )
    public org.python.Object startswith(org.python.Object suffix, org.python.Object start, org.python.Object end) {
        if (suffix instanceof org.python.types.Str) {
            if (start == null) {
                start = new org.python.types.Int(0);
            }
            if (end == null) {
                end = new org.python.types.Int(this.value.length());
            }
            java.lang.String original = this.__getitem__(new org.python.types.Slice(start, end)).toString();
            boolean result = original.startsWith(((org.python.types.Str) suffix).toString());
            return new org.python.types.Bool(result);
        }
        throw new org.python.exceptions.TypeError("startswith first arg must be str, not " + suffix.typeName());
    }

    @org.python.Method(
            __doc__ = "S.strip([chars]) -> str\n\n" +
                    "Return a copy of the string with the leading and trailing characters removed.\n" +
                    "The chars argument is a string specifying the set of characters to be removed.\n" +
                    "If omitted or None, the chars argument defaults to removing whitespace.\n" +
                    "The chars argument is not a prefix or suffix; rather, all combinations of its values are stripped.",
            default_args = {"chars"}
    )
    public org.python.Object strip(org.python.Object chars) {
        if (chars == null || chars instanceof org.python.types.NoneType) {
            return new org.python.types.Str(this.value.trim());
        } else if (chars instanceof org.python.types.Str) {
            org.python.types.Str chars_str = (org.python.types.Str) chars;
            int start = 0;
            int end = this.value.length();
            // lstrip
            while (start < end && chars_str.value.indexOf(this.value.charAt(start)) != -1) {
                start++;
            }
            // rstrip
            while (end > start && chars_str.value.indexOf(this.value.charAt(end - 1)) != -1) {
                end--;
            }
            return new org.python.types.Str(this.value.substring(start, end));
        } else {
            throw new org.python.exceptions.TypeError("strip arg must be None or str");
        }
    }

    @org.python.Method(
            __doc__ = "S.swapcase() -> str\n\nSwap the case of all characters in the given string."
    )
    public org.python.Object swapcase() {
        if (this.value.isEmpty()) {
            return new org.python.types.Str(this.value);
        }
        java.lang.StringBuffer swapcase = new java.lang.StringBuffer();
        for (int c = 0; c < this.value.length(); c++) {
            if (Character.isUpperCase(this.value.charAt(c))) {
                swapcase.append(Character.toLowerCase(this.value.charAt(c)));
            } else {
                swapcase.append(Character.toUpperCase(this.value.charAt(c)));
            }
        }
        return new org.python.types.Str(swapcase.toString());
    }

    @org.python.Method(
            __doc__ = "S.title() -> str\n\nReturn a titlecased version of S, i.e. words start with title case\ncharacters, all remaining cased characters have lower case."
    )
    public org.python.Object title() {
        if (this.value.isEmpty()) {
            return new org.python.types.Str(this.value);
        }
        java.lang.StringBuffer title = new java.lang.StringBuffer();
        title.append(Character.toUpperCase(this.value.charAt(0)));
        for (int c = 1; c < this.value.length(); c++) {
            if (title.charAt(c - 1) == ' ') {
                title.append(Character.toUpperCase(this.value.charAt(c)));
            } else if (Character.isUpperCase(this.value.charAt(c))) {
                title.append(Character.toLowerCase(this.value.charAt(c)));
            } else {
                title.append(this.value.charAt(c));
            }
        }
        return new org.python.types.Str(title.toString());
    }

    @org.python.Method(
            __doc__ = ""
    )
    public org.python.Object translate() {
        throw new org.python.exceptions.NotImplementedError("translate() has not been implemented.");
    }

    @org.python.Method(
            __doc__ = ""
    )
    public org.python.Object upper() {
        return new org.python.types.Str(this.value.toUpperCase());
    }
}<|MERGE_RESOLUTION|>--- conflicted
+++ resolved
@@ -916,7 +916,6 @@
             default_args = {"chars"}
     )
     public org.python.Object lstrip(org.python.Object chars) {
-<<<<<<< HEAD
         int start = 0;
         int end = this.value.length();
         if (chars == null || chars instanceof org.python.types.NoneType) {
@@ -932,31 +931,6 @@
             throw new org.python.exceptions.TypeError("lstrip arg must be None or str");
         }
         return new org.python.types.Str(this.value.substring(start, end));
-=======
-        java.lang.String strip = null;
-        if (chars == null) {
-            strip = " ";
-        } else if (chars instanceof org.python.types.Str) {
-            strip = ((org.python.types.Str) chars).value;
-        } else {
-            throw new org.python.exceptions.TypeError("lstrip arg must be None or str");
-        }
-        java.lang.String modified = this.value;
-        boolean checker = true;
-        while (checker) {
-            for (int i = 0; i < strip.length(); i++) {
-                if (strip.charAt(i) != modified.charAt(i)) {
-                    checker = false;
-                    modified = modified.substring(i);
-                    break;
-                }
-            }
-            if (checker) {
-                modified = modified.substring(strip.length());
-            }
-        }
-        return new org.python.types.Str(modified);
->>>>>>> c02cacdf
     }
 
     @org.python.Method(
@@ -1073,7 +1047,6 @@
             default_args = "chars"
     )
     public org.python.Object rstrip(org.python.Object chars) {
-<<<<<<< HEAD
         int start = 0;
         int end = this.value.length();
         if (chars == null || chars instanceof org.python.types.NoneType) {
@@ -1089,30 +1062,6 @@
             throw new org.python.exceptions.TypeError("rstrip arg must be None or str");
         }
         return new org.python.types.Str(this.value.substring(start, end));
-=======
-        java.lang.String strip = null;
-        if (chars == null) {
-            strip = " ";
-        } else if (chars instanceof org.python.types.Str) {
-            strip = ((org.python.types.Str) chars).value;
-        } else {
-            throw new org.python.exceptions.TypeError("rstrip arg must be None or str");
-        }
-        java.lang.String modified = this.value;
-        int tracker = this.value.length();
-        boolean checker = true;
-        while (checker) {
-            for (int i = strip.length() - 1; i >= 0; i--) {
-                if (strip.charAt(i) != modified.charAt(tracker - 1)) {
-                    checker = false;
-                    break;
-                }
-                tracker--;
-            }
-            modified = modified.substring(0, tracker);
-        }
-        return new org.python.types.Str(modified);
->>>>>>> c02cacdf
     }
 
     @org.python.Method(
