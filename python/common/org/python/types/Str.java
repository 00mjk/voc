package org.python.types;

public class Str extends org.python.types.Object {
    public java.lang.String value;

    /**
     * A utility method to update the internal value of this object.
     *
     * Used by __i*__ operations to do an in-place operation.
     * obj must be of type org.python.types.Str
     */
    void setValue(org.python.Object obj) {
        this.value = ((org.python.types.Str) obj).value;
    }

    public java.lang.Object toJava() {
        return this.value;
    }

    public org.python.Object byValue() {
        return new org.python.types.Str(this.value);
    }

    public int hashCode() {
        return this.value.hashCode();
    }

    public Str() {
        this.value = "";
    }

    public Str(java.lang.String str) {
        this.value = str;
    }

    public Str(char chr) {
        this.value = new java.lang.String(new char[]{chr});
    }

    @org.python.Method(
            __doc__ = "str(object='') -> str" +
                    "str(bytes_or_buffer[, encoding[, errors]]) -> str\n" +
                    "\n" +
                    "Create a new string object from the given object. If encoding or\n" +
                    "errors is specified, then the object must expose a data buffer\n" +
                    "that will be decoded using the given encoding and error handler.\n" +
                    "Otherwise, returns the result of object.__str__() (if defined)\n" +
                    "or repr(object).\n" +
                    "encoding defaults to sys.getdefaultencoding().\n" +
                    "errors defaults to 'strict'.\n",
            default_args = {"object"}
    )
    public Str(org.python.Object[] args, java.util.Map<java.lang.String, org.python.Object> kwargs) {
        if (args[0] == null) {
            this.value = "";
        } else {
            this.value = ((org.python.types.Str) args[0].__str__()).value;
        }
    }

    // public org.python.Object __new__() {
    //     throw new org.python.exceptions.NotImplementedError("__new__() has not been implemented.");
    // }

    // public org.python.Object __init__() {
    //     throw new org.python.exceptions.NotImplementedError("__init__() has not been implemented.");
    // }

    @org.python.Method(
            __doc__ = ""
    )
    public org.python.Object __repr__() {
        return new org.python.types.Str("'" + this.value + "'");
    }

    @org.python.Method(
            __doc__ = ""
    )
    public org.python.Object __str__() {
        return new org.python.types.Str(this.value);
    }

    @org.python.Method(
            __doc__ = ""
    )
    public org.python.Object __format__(org.python.Object format_string) {
        throw new org.python.exceptions.NotImplementedError("__format__() has not been implemented.");
    }

    @org.python.Method(
            __doc__ = ""
    )
    public org.python.Object __int__() {
        try {
            return new org.python.types.Int(Long.parseLong(this.value));
        } catch (NumberFormatException e) {
            throw new org.python.exceptions.ValueError("invalid literal for int() with base 10: '" + this.value + "'");
        }
    }

    @org.python.Method(
            __doc__ = ""
    )
    public org.python.Object __float__() {
        double result;
        try {
            result = java.lang.Double.parseDouble(this.value);
        } catch (NumberFormatException e) {
            java.lang.String trimmed = this.value.trim();
            if (trimmed == "inf") {
                result = java.lang.Double.POSITIVE_INFINITY;
            } else if (trimmed == "-inf") {
                result = java.lang.Double.NEGATIVE_INFINITY;
            } else if (trimmed == "nan") {
                result = java.lang.Double.NaN;
            } else {
                java.lang.String value = this.value;
                if (value.length() > 0) {
                    value = "'" + value + "'";
                }
                throw new org.python.exceptions.ValueError(
                        "could not convert string to float: " + value);
            }
        }
        return new org.python.types.Float(result);
    }

    @org.python.Method(
            __doc__ = "",
            args = {"other"}
    )
    public org.python.Object __lt__(org.python.Object other) {
        if (other instanceof org.python.types.Str) {
            java.lang.String value = ((org.python.types.Str) other).value;
            return new org.python.types.Bool(this.value.compareTo(value) < 0);
        } else {
            return org.python.types.NotImplementedType.NOT_IMPLEMENTED;
        }
    }

    @org.python.Method(
            __doc__ = "",
            args = {"other"}
    )
    public org.python.Object __le__(org.python.Object other) {
        if (other instanceof org.python.types.Str) {
            java.lang.String value = ((org.python.types.Str) other).value;
            return new org.python.types.Bool(this.value.compareTo(value) <= 0);
        } else {
            return org.python.types.NotImplementedType.NOT_IMPLEMENTED;
        }
    }

    @org.python.Method(
            __doc__ = "",
            args = {"other"}
    )
    public org.python.Object __eq__(org.python.Object other) {
        if (other instanceof org.python.types.Str) {
            java.lang.String value = ((org.python.types.Str) other).value;
            return new org.python.types.Bool(this.value.equals(value));
        } else {
            return org.python.types.NotImplementedType.NOT_IMPLEMENTED;
        }
    }

    @org.python.Method(
            __doc__ = "",
            args = {"other"}
    )
    public org.python.Object __gt__(org.python.Object other) {
        if (other instanceof org.python.types.Str) {
            java.lang.String value = ((org.python.types.Str) other).value;
            return new org.python.types.Bool(this.value.compareTo(value) > 0);
        } else {
            return org.python.types.NotImplementedType.NOT_IMPLEMENTED;
        }
    }

    @org.python.Method(
            __doc__ = "",
            args = {"other"}
    )
    public org.python.Object __ge__(org.python.Object other) {
        if (other instanceof org.python.types.Str) {
            java.lang.String value = ((org.python.types.Str) other).value;
            return new org.python.types.Bool(this.value.compareTo(value) >= 0);
        } else {
            return org.python.types.NotImplementedType.NOT_IMPLEMENTED;
        }
    }

    public boolean __setattr_null(java.lang.String name, org.python.Object value) {
        // Builtin types can't have attributes set on them.
        return false;
    }

    @org.python.Method(
            __doc__ = ""
    )
    public org.python.types.List __dir__() {
        throw new org.python.exceptions.NotImplementedError("__dir__() has not been implemented.");
    }

    @org.python.Method(
            __doc__ = "len(object)\n\nReturn the number of items of a sequence or collection."
    )
    public org.python.types.Int __len__() {
        return new org.python.types.Int(this.value.length());
    }

    @org.python.Method(
            __doc__ = ""
    )
    public org.python.Object __getitem__(org.python.Object index) {
        try {
            if (index instanceof org.python.types.Slice) {
                org.python.types.Slice slice = (org.python.types.Slice) index;
                java.lang.String sliced;

                if (slice.start == null && slice.stop == null && slice.step == null) {
                    sliced = this.value;
                } else {
                    long start;
                    if (slice.start != null) {
                        start = toPositiveIndex(slice.start.value);
                    } else {
                        start = 0;
                    }

                    long stop;
                    if (slice.stop != null) {
                        stop = toPositiveIndex(slice.stop.value);
                    } else {
                        stop = this.value.length();
                    }
                    stop = Math.max(start, stop);

                    long step;
                    if (slice.step != null) {
                        step = slice.step.value;
                    } else {
                        step = 1;
                    }

                    if (step == 1) {
                        sliced = this.value.substring((int) start, (int) stop);
                    } else {
                        java.lang.StringBuffer buffer = new java.lang.StringBuffer();
                        for (long i = start; i < stop; i += step) {
                            buffer.append(this.value.charAt((int) i));
                        }
                        sliced = buffer.toString();
                    }
                }
                return new org.python.types.Str(sliced);
            } else if (index instanceof org.python.types.Bool) {
                boolean slice = ((org.python.types.Bool) index).value;
                java.lang.String sliced;

                if (this.value.length() == 0) {
                    throw new org.python.exceptions.IndexError("string index out of range");
                } else {
                    if (slice) {
                        sliced = this.value.substring(1, 2);
                    } else {
                        sliced = this.value.substring(0, 1);
                    }
                    return new org.python.types.Str(sliced);
                }
            } else {
                int idx = (int) ((org.python.types.Int) index).value;
                if (idx < 0) {
                    if (-idx > this.value.length()) {
                        throw new org.python.exceptions.IndexError("string index out of range");
                    } else {
                        return new org.python.types.Str(this.value.charAt(this.value.length() + idx));
                    }
                } else {
                    if (idx >= this.value.length()) {
                        throw new org.python.exceptions.IndexError("string index out of range");
                    } else {
                        return new org.python.types.Str(this.value.charAt(idx));
                    }
                }
            }
        } catch (ClassCastException e) {
            throw new org.python.exceptions.TypeError("string indices must be integers");
        }
    }

    @org.python.Method(
            __doc__ = ""
    )
    public org.python.Iterable __iter__() {
        java.util.List<org.python.Object> listOfStrs = new java.util.ArrayList<org.python.Object>();
        for (int i = 0; i < this.value.length(); i++) {
            listOfStrs.add(new org.python.types.Str(this.value.substring(i, i + 1)));
        }
        return new org.python.types.List(listOfStrs).__iter__();
    }

    @org.python.Method(
            __doc__ = ""
    )
    public org.python.types.Int __contains__(org.python.Object item) {
        if (item instanceof org.python.types.Str) {

            int substr_exists = 0;
            org.python.types.Str item_str = (org.python.types.Str) item;

            if (this.value.length() == 0 && item_str.value.length() == 0) {
                substr_exists = 1;
            } else {
                for (int i = 0; i < this.value.length() - item_str.value.length(); i++) {
                    boolean mismatch = false;
                    for (int j = 0; j < item_str.value.length(); j++) {
                        if (this.value.charAt(i + j) != item_str.value.charAt(j)) {
                            mismatch = true;
                            break;
                        }
                    }
                    if (!mismatch) {
                        substr_exists = 1;
                    }
                }
            }
            return new org.python.types.Int(substr_exists);
        }
        if (org.Python.VERSION < 0x03060000) {
            throw new org.python.exceptions.TypeError("Can't convert '" + item.typeName() + "' object to str implicitly");
        } else {
            throw new org.python.exceptions.TypeError("must be str, not " + item.typeName());
        }
        // throw new org.python.exceptions.NotImplementedError("__contains__() has not been implemented.");
    }

    @org.python.Method(
            __doc__ = ""
    )
    public org.python.Object __add__(org.python.Object other) {
        if (other instanceof org.python.types.Str) {
            org.python.types.Str other_str = (org.python.types.Str) other;
            if (0 == other_str.value.length()) {
                return this;
            }
            java.lang.StringBuffer sb = new java.lang.StringBuffer(value);
            sb.append(other_str.value);
            return new org.python.types.Str(sb.toString());
        }
        if (org.Python.VERSION < 0x03060000) {
            throw new org.python.exceptions.TypeError("Can't convert '" + other.typeName() + "' object to str implicitly");
        } else {
            throw new org.python.exceptions.TypeError("must be str, not " + other.typeName());
        }
    }

    @org.python.Method(
            __doc__ = ""
    )
    public org.python.Object __mul__(org.python.Object other) {
        if (other instanceof org.python.types.Int) {
            long other_int = ((org.python.types.Int) other).value;
            if (other_int < 1) {
                return new org.python.types.Str("");
            }
            java.lang.StringBuffer res = new java.lang.StringBuffer(value.length() * (int) other_int);
            for (int i = 0; i < other_int; i++) {
                res.append(value);
            }
            return new org.python.types.Str(res.toString());
        } else if (other instanceof org.python.types.Bool) {
            boolean other_bool = ((org.python.types.Bool) other).value;
            if (other_bool) {
                return new org.python.types.Str(value);
            } else {
                return new org.python.types.Str("");
            }
        }
        throw new org.python.exceptions.TypeError("can't multiply sequence by non-int of type '" + other.typeName() + "'");
    }

    @org.python.Method(
            __doc__ = ""
    )
    public org.python.Object __mod__(org.python.Object other) {
        java.util.List<java.lang.Object> format_args = new java.util.ArrayList<java.lang.Object>();
        if (other instanceof org.python.types.List) {
            org.python.types.List oth = (org.python.types.List) other;
            for (org.python.Object obj : oth.value) {
                format_args.add(obj.toJava());
            }
        } else if (other instanceof org.python.types.Tuple) {
            org.python.types.Tuple oth = (org.python.types.Tuple) other;
            for (org.python.Object obj : oth.value) {
                format_args.add(obj.toJava());
            }
        } else if (other instanceof org.python.types.NoneType) {
            throw new org.python.exceptions.TypeError("not all arguments converted during string formatting");
        } else {
            format_args.add(other.toJava());
        }

        return new org.python.types.Str(java.lang.String.format(this.value, format_args.toArray()));
    }

    @org.python.Method(
            __doc__ = "",
            args = {"other"}
    )
    public org.python.Object __ipow__(org.python.Object other) {
        this.setValue(this.__pow__(other, null));
        return this;
    }

    @org.python.Method(
            __doc__ = ""
    )
    public org.python.Object __pos__() {
        throw new org.python.exceptions.TypeError("bad operand type for unary +: 'str'");
    }

    @org.python.Method(
            __doc__ = ""
    )
    public org.python.Object __neg__() {
        throw new org.python.exceptions.TypeError("bad operand type for unary -: 'str'");
    }

    @org.python.Method(
            __doc__ = ""
    )
    public org.python.Object __invert__() {
        throw new org.python.exceptions.TypeError("bad operand type for unary ~: 'str'");
    }

    @org.python.Method(
            __doc__ = ""
    )
    public org.python.Object __bool__() {
        return new org.python.types.Bool(this.value.length() > 0);
    }

    @org.python.Method(
            __doc__ = ""
    )
    public org.python.Object __rmul__(org.python.Object other) {
        throw new org.python.exceptions.NotImplementedError("__rmul__() has not been implemented.");
    }

    @org.python.Method(
            __doc__ = ""
    )
    public org.python.Object __rmod__(org.python.Object other) {
        throw new org.python.exceptions.NotImplementedError("__rmod__() has not been implemented.");
    }

    @org.python.Method(
            __doc__ = "",
            args = {"other"}
    )
    public org.python.Object __imul__(org.python.Object other) {
        this.setValue(this.__mul__(other));
        return this;
    }

    @org.python.Method(
            __doc__ = ""
    )
    public org.python.Object __imod__(org.python.Object other) {
        if (other instanceof org.python.types.NoneType) {
            throw new org.python.exceptions.TypeError("not all arguments converted during string formatting");
        }
        super.__imod__(other);
        return this;
    }

    @org.python.Method(
            __doc__ = "",
            args = {"other"}
    )
    public org.python.Object __iadd__(org.python.Object other) {
        try {
            this.setValue(this.__add__(other));
            return this;
        } catch (org.python.exceptions.TypeError e) {
            if (org.Python.VERSION < 0x03060000) {
                throw new org.python.exceptions.TypeError("Can't convert '" + other.typeName() + "' object to str implicitly");
            } else {
                throw new org.python.exceptions.TypeError("must be str, not " + other.typeName());
            }
        }
    }

    @org.python.Method(
            __doc__ = ""
    )
    public org.python.Object __round__(org.python.Object ndigits) {

        throw new org.python.exceptions.TypeError("type str doesn't define __round__ method");
    }

    @org.python.Method(
            __doc__ = "S.capitalize() -> str\n" +
                    "\n" +
                    "Return a capitalized version of S, i.e. make the first character\n" +
                    "have upper case and the rest lower case.\n"
    )
    public org.python.Object capitalize() {
        if (this.value.length() > 0) {
            java.lang.String newval = this.value.substring(0, 1).toUpperCase() + this.value.substring(1).toLowerCase();
            return new org.python.types.Str(newval);
        }
        return this;
    }

    @org.python.Method(
            __doc__ = "S.casefold() -> str\n" +
                    "\n" +
                    "Return a version of S suitable for caseless comparisons.\n"
    )
    public org.python.Object casefold() {
        throw new org.python.exceptions.NotImplementedError("casefold() has not been implemented.");
    }

    @org.python.Method(
            __doc__ = "S.center(width[, fillchar]) -> str\n" +
                    "\n" +
                    "Return S centered in a string of length width. Padding is\n" +
                    "done using the specified fill character (default is a space)\n",
            args = {"width"},
            default_args = {"charToFill"}
    )
    public org.python.Object center(org.python.Object width, org.python.Object charToFill) {
        java.lang.String fillChar = new java.lang.String();
        if (charToFill instanceof org.python.types.Str) {
            // fillChar has right type
            if (((org.python.types.Str) charToFill).value.length() != 1) {
                throw new org.python.exceptions.TypeError("The fill character must be exactly one character long");
            }
            fillChar = ((org.python.types.Str) charToFill).value;
        } else if (charToFill == null) {
            fillChar = " ";
        } else {
            throw new org.python.exceptions.TypeError("Fill char must of type String");
        }

        if (width instanceof org.python.types.Int) {
            java.lang.String str = this.value;
            int widthVal = (int) ((org.python.types.Int) width).value;
            int strLen = str.length();
            if (strLen >= widthVal) {
                return new org.python.types.Str(str);
            } else {
                int diff = widthVal - strLen;
                int lenFirst = (diff) / 2;
                int lenSecond = diff - lenFirst;

                java.lang.StringBuffer returnString = new java.lang.StringBuffer(widthVal);

                for (int i = 0; i < lenFirst; i++) {
                    returnString.append(fillChar);
                }
                returnString.append(str);
                for (int i = 0; i < lenSecond; i++) {
                    returnString.append(fillChar);
                }
                return new org.python.types.Str(returnString.toString());
            }
        } else if (width instanceof org.python.types.Bool) {
            return new org.python.types.Str(this.value);
        }

        throw new org.python.exceptions.TypeError("Length must be of type Integer or Bool");
    }

    @org.python.Method(
            __doc__ = "S.count(sub[, start[, end]]) -> int\n" +
                    "\n" +
                    "Return the number of non-overlapping occurrences of substring sub in\n" +
                    "string S[start:end].  Optional arguments start and end are\n" +
                    "interpreted as in slice notation.\n",
            args = {"item"},
            default_args = {"start", "end"}
    )
    public org.python.Object count(org.python.Object sub, org.python.Object start, org.python.Object end) {
        java.lang.String sub_str = ((org.python.types.Str) sub).value;
        if (start == null) {
            start = new org.python.types.Int(0);
        }
        if (end == null) {
            end = new org.python.types.Int(this.value.length());
        }
        java.lang.String original = this.__getitem__(new org.python.types.Slice(start, end)).toString();
        return new org.python.types.Int((original.length() - original.replace(sub_str, "").length()) / sub_str.length());
    }

    @org.python.Method(
            __doc__ = "S.encode(encoding='utf-8', errors='strict') -> bytes\n" +
                    "\n" +
                    "Encode S using the codec registered for encoding. Default encoding\n" +
                    "is 'utf-8'. errors may be given to set a different error\n" +
                    "handling scheme. Default is 'strict' meaning that encoding errors raise\n" +
                    "a UnicodeEncodeError. Other possible values are 'ignore', 'replace' and\n" +
                    "'xmlcharrefreplace' as well as any other name registered with\n" +
                    "codecs.register_error that can handle UnicodeEncodeErrors.\n"
    )
    public org.python.Object encode() {
        throw new org.python.exceptions.NotImplementedError("encode() has not been implemented.");
    }

    @org.python.Method(
            __doc__ = "S.endswith(suffix[, start[, end]]) -> bool\n" +
                    "\n" +
                    "Return True if S ends with the specified suffix, False otherwise.\n" +
                    "With optional start, test S beginning at that position.\n" +
                    "With optional end, stop comparing S at that position.\n" +
                    "suffix can also be a tuple of strings to try.\n",
            args = {"suffix"},
            default_args = {"start", "end"}
    )
    public org.python.Object endswith(org.python.Object suffix, org.python.Object start, org.python.Object end) {
        if (suffix instanceof org.python.types.Str) {
            if (start == null) {
                start = new org.python.types.Int(0);
            }
            if (end == null) {
                end = new org.python.types.Int(this.value.length());
            }
            java.lang.String original = this.__getitem__(new org.python.types.Slice(start, end)).toString();
            boolean result = original.endsWith(((org.python.types.Str) suffix).toString());
            return new org.python.types.Bool(result);
        }
        throw new org.python.exceptions.TypeError("endswith first arg must be str, not " + suffix.typeName());
    }

    @org.python.Method(
            __doc__ = "S.expandtabs(tabsize=8) -> str\n" +
                    "\n" +
                    "Return a copy of S where all tab characters are expanded using spaces.\n" +
                    "If tabsize is not given, a tab size of 8 characters is assumed.\n",
            default_args = {"tabsize"}
    )
    public org.python.Object expandtabs(org.python.Object tabsize) {
        int tabsize_int = 8;
        if (tabsize != null) {
            tabsize_int = (int) ((org.python.types.Int) tabsize).value;
        }
        if (this.value == null) {
            return null;
        }
        java.lang.StringBuilder buf = new java.lang.StringBuilder();
        int col = 0;
        for (int i = 0; i < this.value.length(); i++) {
            char c = this.value.charAt(i);
            switch (c) {
                case '\n':
                    col = 0;
                    buf.append(c);
                    break;
                case '\t':
                    buf.append(this.spaces(tabsize_int - col % tabsize_int));
                    col += tabsize_int - col % tabsize_int;
                    break;
                default:
                    col++;
                    buf.append(c);
                    break;
            }
        }
        return new org.python.types.Str(buf.toString());
    }

    private static String spaces(int n) {
        java.lang.StringBuilder buf = new java.lang.StringBuilder();
        for (int sp = 0; sp < n; sp++) {
            buf.append(" ");
        }
        return buf.toString();
    }

    @org.python.Method(
            __doc__ = "S.find(sub[, start[, end]]) -> int\n" +
                    "\n" +
                    "Return the lowest index in S where substring sub is found,\n" +
                    "such that sub is contained within S[start:end].  Optional\n" +
                    "arguments start and end are interpreted as in slice notation.\n",
            args = {"item"},
            default_args = {"start", "end"}
    )
    public org.python.Object find(org.python.Object item, org.python.Object start, org.python.Object end) {
        if (start == null) {
            start = new org.python.types.Int(0);
        }
        if (end == null) {
            end = new org.python.types.Int(this.value.length());
        }
        int foundAt = this.__getitem__(new Slice(start, end)).toString().indexOf(item.toString());
        if (foundAt >= 0) {
            return new org.python.types.Int(foundAt + toPositiveIndex(((Int) start).value));
        }
        return new org.python.types.Int(foundAt);
    }

    @org.python.Method(
            __doc__ = "S.format(*args, **kwargs) -> str\n" +
                    "\n" +
                    "Return a formatted version of S, using substitutions from args and kwargs.\n" +
                    "The substitutions are identified by braces ('{' and '}').\n"
    )
    public org.python.Object format() {
        throw new org.python.exceptions.NotImplementedError("format() has not been implemented.");
    }

    @org.python.Method(
            __doc__ = "S.format_map(mapping) -> str\n" +
                    "\n" +
                    "Return a formatted version of S, using substitutions from mapping.\n" +
                    "The substitutions are identified by braces ('{' and '}').\n"
    )
    public org.python.Object format_map() {
        throw new org.python.exceptions.NotImplementedError("format_map() has not been implemented.");
    }

    /** Normalize index into an index in the range [0, this.value.length()] */
    private long toPositiveIndex(long index) {
        if (index < 0) {
            if (-index > this.value.length()) {
                return 0;
            } else {
                return index + this.value.length();
            }
        } else {
            if (index > this.value.length()) {
                return this.value.length();
            } else {
                return index;
            }
        }
    }

    @org.python.Method(
            __doc__ = "S.index(sub[, start[, end]]) -> int\n" +
                    "\n" +
                    "Like S.find() but raise ValueError when the substring is not found.\n",
            args = {"item"},
            default_args = {"start", "end"}
    )
    public org.python.Object index(org.python.Object item, org.python.Object start, org.python.Object end) {
        org.python.Object foundAt = this.find(item, start, end);
        if (((Int) foundAt).value < 0) {
            throw new org.python.exceptions.ValueError("substring not found");
        } else {
            return foundAt;
        }
    }

    @org.python.Method(
            __doc__ = "S.isalnum() -> bool\n" +
                    "\n" +
                    "Return True if all characters in S are alphanumeric\n" +
                    "and there is at least one character in S, False otherwise.\n"
    )
    public org.python.Object isalnum() {
        if (this.value.isEmpty()) {
            return new org.python.types.Bool(false);
        }
        for (char c : this.value.toCharArray()) {
            if (!java.lang.Character.isLetter(c) && !java.lang.Character.isDigit(c)) {
                return new org.python.types.Bool(false);
            }
        }
        return new org.python.types.Bool(true);
    }

    @org.python.Method(
            __doc__ = "S.isalpha() -> bool\n" +
                    "\n" +
                    "Return True if all characters in S are alphabetic\n" +
                    "and there is at least one character in S, False otherwise.\n"
    )
    public org.python.Object isalpha() {
        if (this.value.isEmpty()) {
            return new org.python.types.Bool(false);
        }
        for (char ch : this.value.toCharArray()) {
            if (!(Character.isLetter(ch))) {
                return new org.python.types.Bool(false);
            }
        }
        return new org.python.types.Bool(true);
    }

    @org.python.Method(
            __doc__ = "S.isdecimal() -> bool\n" +
                    "\n" +
                    "Return True if there are only decimal characters in S,\n" +
                    "False otherwise.\n"
    )
    public org.python.Object isdecimal() {
        if (this.value.isEmpty()) {
            return new org.python.types.Bool(false);
        }
        for (char c : this.value.toCharArray()) {
            if (!java.lang.Character.isDigit(c)) {
                return new org.python.types.Bool(false);
            }
        }
        return new org.python.types.Bool(true);
    }

    @org.python.Method(
            __doc__ = "S.isdigit() -> bool\n" +
                    "\n" +
                    "Return True if all characters in S are digits\n" +
                    "and there is at least one character in S, False otherwise.\n"
    )
    public org.python.Object isdigit() {
        if (this.value.isEmpty()) {
            return new org.python.types.Bool(false);
        }
        for (char ch : this.value.toCharArray()) {
            if (!(Character.isDigit(ch))) {
                return new org.python.types.Bool(false);
            }
        }
        return new org.python.types.Bool(true);
    }

    @org.python.Method(
            __doc__ = "S.isidentifier() -> bool\n" +
                    "\n" +
                    "Return True if S is a valid identifier according\n" +
                    "to the language definition.\n" +
                    "\n" +
                    "Use keyword.iskeyword() to test for reserved identifiers\n" +
                    "such as \"def\" and \"class\".\n"
    )
    public org.python.Object isidentifier() {
        throw new org.python.exceptions.NotImplementedError("isidentifier() has not been implemented.");
    }

    @org.python.Method(
            __doc__ = "S.islower() -> bool\n" +
                    "\n" +
                    "Return True if all cased characters in S are lowercase and there is\n" +
                    "at least one cased character in S, False otherwise.\n"
    )
    public org.python.Object islower() {
        if (!this.value.isEmpty() && this.value.toLowerCase().equals(this.value)) {
            return new org.python.types.Bool(true);
        }
        return new org.python.types.Bool(false);
    }

    @org.python.Method(
            __doc__ = "S.isnumeric() -> bool\n" +
                    "\n" +
                    "Return True if there are only numeric characters in S,\n" +
                    "False otherwise.\n"
    )
    public org.python.Object isnumeric() {
        throw new org.python.exceptions.NotImplementedError("isnumeric() has not been implemented.");
    }

    @org.python.Method(
            __doc__ = "S.isprintable() -> bool\n" +
                    "\n" +
                    "Return True if all characters in S are considered\n" +
                    "printable in repr() or S is empty, False otherwise.\n"
    )
    public org.python.Object isprintable() {
        throw new org.python.exceptions.NotImplementedError("isprintable() has not been implemented.");
    }

    @org.python.Method(
            __doc__ = "S.isspace() -> bool\n" +
                    "\n" +
                    "Return True if all characters in S are whitespace\n" +
                    "and there is at least one character in S, False otherwise.\n"
    )
    public org.python.Object isspace() {
        if (this.value.isEmpty()) {
            return new org.python.types.Bool(false);
        }
        for (char ch : this.value.toCharArray()) {
            if (" \t\n\r".indexOf(ch) == -1) {
                return new org.python.types.Bool(false);
            }
        }
        return new org.python.types.Bool(true);
    }

    @org.python.Method(
            __doc__ = "S.istitle() -> bool\n" +
                    "\n" +
                    "Return True if S is a titlecased string and there is at least one\n" +
                    "character in S, i.e. upper- and titlecase characters may only\n" +
                    "follow uncased characters and lowercase characters only cased ones.\n" +
                    "Return False otherwise.\n"
    )
    public org.python.Object istitle() {
        if (this.value.isEmpty()) {
            return new org.python.types.Bool(false);
        }
        for (int c = 1; c < this.value.length(); c++) {
            if (this.value.charAt(c - 1) == ' ' && !(Character.isUpperCase(this.value.charAt(c)))) {
                return new org.python.types.Bool(false);
            }
        }
        return new org.python.types.Bool(true);
    }

    @org.python.Method(
            __doc__ = "S.isupper() -> bool\n" +
                    "\n" +
                    "Return True if all cased characters in S are uppercase and there is\n" +
                    "at least one cased character in S, False otherwise.\n"
    )
    public org.python.Object isupper() {
        if (!this.value.isEmpty() && this.value.toUpperCase().equals(this.value)) {
            return new org.python.types.Bool(true);
        }
        return new org.python.types.Bool(false);
    }

    @org.python.Method(
            __doc__ = "S.join(iterable) -> str\n" +
                    "\n" +
                    "Return a string which is the concatenation of the strings in the\n" +
                    "iterable.  The separator between elements is S.\n",
            args = {"iterable"}
    )
    public org.python.Object join(org.python.Object iterable) {
        java.util.List<org.python.Object> temp_list = new java.util.ArrayList<org.python.Object>();
        org.python.Iterable iter = null;
        try {
            iter = org.Python.iter(iterable);
        } catch (org.python.exceptions.TypeError e) {
            throw new org.python.exceptions.TypeError("can only join an iterable");
        }
        try {
            while (true) {
                org.python.Object item = iter.__next__();
                temp_list.add(item);
            }
        } catch (org.python.exceptions.StopIteration e) {
        }
        java.lang.StringBuilder buf = new java.lang.StringBuilder();
        boolean firstTime = true;
        for (org.python.Object each : temp_list) {
            if (firstTime) {
                buf.append(each.toString());
                firstTime = false;
            } else {
                buf.append(this.value).append(each.toString());
            }
        }
        return new org.python.types.Str(buf.toString());
    }

    @org.python.Method(
            __doc__ = "S.ljust(width[, fillchar]) -> str\n" +
                    "\n" +
                    "Return S left-justified in a Unicode string of length width. Padding is\n" +
                    "done using the specified fill character (default is a space).\n",
            args = {"width"},
            default_args = {"fillChar"}
    )
    public org.python.Object ljust(org.python.Object width, org.python.Object fillChar) {
        java.lang.String ch = "";
        if (fillChar instanceof org.python.types.Str) {
            if (((org.python.types.Str) fillChar).value.length() != 1) {
                throw new org.python.exceptions.TypeError("The fill character must be exactly one character long");
            }
            ch = ((org.python.types.Str) fillChar).value;
        } else if (fillChar == null) {
            ch = " ";
        } else {
            throw new org.python.exceptions.TypeError("The fill character cannot be converted to Unicode");
        }

        if (!(width instanceof org.python.types.Int)) {
            throw new org.python.exceptions.TypeError("integer argument expected, got " + org.Python.typeName(width.getClass()));
        }

        int w = (int) ((org.python.types.Int) width).value;
        if (w < this.value.length()) {
            return new org.python.types.Str(this.value);
        }
        java.lang.StringBuffer str = new java.lang.StringBuffer(w);
        str.append(this.value);
        int balance = w - this.value.length();
        for (int i = 0; i < balance; i++) {
            str.append(ch);
        }
        return new org.python.types.Str(str.toString());
    }

    @org.python.Method(
            __doc__ = "S.lower() -> str\n" +
                    "\n" +
                    "Return a copy of the string S converted to lowercase.\n"
    )
    public org.python.Object lower() {
        return new org.python.types.Str(this.value.toLowerCase());
    }

    @org.python.Method(
            __doc__ = "S.lstrip([chars]) -> str\n" +
                    "\n" +
                    "Return a copy of the string S with leading whitespace removed.\n" +
                    "If chars is given and not None, remove characters in chars instead.\n",
            default_args = {"chars"}
    )
    public org.python.Object lstrip(org.python.Object chars) {
        java.lang.String strip = null;
        if (chars == null) {
            strip = " ";
        } else if (chars instanceof org.python.types.Str) {
            strip = ((org.python.types.Str) chars).value;
        } else {
            throw new org.python.exceptions.TypeError("lstrip arg must be None or str");
        }
        java.lang.String modified = this.value;
        boolean checker = true;
        while (checker) {
            for (int i = 0; i < strip.length(); i++) {
                if (strip.charAt(i) != modified.charAt(i)) {
                    checker = false;
                    modified = modified.substring(i);
                    break;
                }
            }
            if (checker) {
                modified = modified.substring(strip.length());
            }
        }
        return new org.python.types.Str(modified);
    }

    @org.python.Method(
             __doc__ = "Return a translation table usable for str.translate().\n" +
                    "\n" +
                    "If there is only one argument, it must be a dictionary mapping Unicode\n" +
                    "ordinals (integers) or characters to Unicode ordinals, strings or None.\n" +
                    "Character keys will be then converted to ordinals.\n" +
                    "If there are two arguments, they must be strings of equal length, and\n" +
                    "in the resulting dictionary, each character in x will be mapped to the\n" +
                    "character at the same position in y. If there is a third argument, it\n" +
                    "must be a string, whose characters will be mapped to None in the result.\n"
    )
    public org.python.Object maketrans() {
        throw new org.python.exceptions.NotImplementedError("maketrans() has not been implemented.");
    }

    @org.python.Method(
            __doc__ = "S.partition(sep) -> (head, sep, tail)\n" +
                    "\n" +
                    "Search for the separator sep in S, and return the part before it,\n" +
                    "the separator itself, and the part after it.  If the separator is not\n" +
                    "found, return S and two empty strings.\n",
            args = {"sep"}
    )
    public org.python.Object partition(org.python.Object sep) {
        java.lang.String sepStr = ((org.python.types.Str) sep).value;
        if (sepStr.equals("")) {
            throw new org.python.exceptions.ValueError("empty separator");
        }
        java.lang.String[] split = this.value.split(sepStr, 2);
        java.util.List<org.python.Object> tuple = new java.util.ArrayList<org.python.Object>();
        tuple.add(new org.python.types.Str(split[0]));
        if (split.length != 1) {
            tuple.add(sep);
            tuple.add(new org.python.types.Str(split[1]));
        } else {
            tuple.add(new org.python.types.Str(""));
            tuple.add(new org.python.types.Str(""));
        }
        return new org.python.types.Tuple(tuple);
    }

    @org.python.Method(
            __doc__ = "S.replace(old, new[, count]) -> str\n" +
                    "\n" +
                    "Return a copy of S with all occurrences of substring\n" +
                    "old replaced by new.  If the optional argument count is\n" +
                    "given, only the first count occurrences are replaced.\n"
    )
    public org.python.Object replace() {
        throw new org.python.exceptions.NotImplementedError("replace() has not been implemented.");
    }

    @org.python.Method(
            __doc__ = "S.rfind(sub[, start[, end]]) -> int\n" +
                    "\n" +
                    "Return the highest index in S where substring sub is found,\n" +
                    "such that sub is contained within S[start:end].  Optional\n" +
                    "arguments start and end are interpreted as in slice notation.\n" +
                    "\n" +
                    "Return -1 on failure.\n",
            default_args = {"item", "start", "end"}
    )
    public org.python.Object rfind(org.python.Object item, org.python.Object start, org.python.Object end) {
        if (item == null) {
            throw new org.python.exceptions.TypeError("rfind() takes at least 1 argument (0 given)");
        }
        try {
            org.python.Object st = (org.python.types.Str) item;
        } catch (ClassCastException te) {
            throw new org.python.exceptions.TypeError("Can't convert '" + item.typeName() + "' object to str implicitly");
        }
        if (start == null) {
            start = new org.python.types.Int(0);
        }
        if (end == null) {
            end = new org.python.types.Int(this.value.length());
        }
        org.python.Object index = new org.python.types.Int(-1);
        org.python.Object temp = (org.python.types.Int) index;
        while (((org.python.types.Bool) (temp.__lt__(end))).value) {
            temp = this.find(item, start, end);
            if (((org.python.types.Int) temp).value < 0) {
                break;
            }
            index = temp;
            start = temp.__add__(new org.python.types.Int(1));
        }
        return index;
    }

    @org.python.Method(
            __doc__ = "S.rindex(sub[, start[, end]]) -> int\n" +
                    "\n" +
                    "Like S.rfind() but raise ValueError when the substring is not found.\n",
            default_args = {"items", "start", "end"}
    )
    public org.python.Object rindex(org.python.Object item, org.python.Object start, org.python.Object end) {
        if (item == null) {
            throw new org.python.exceptions.TypeError("rindex() takes at least 1 argument (0 given)");
        }
        org.python.Object index = this.rfind(item, start, end);
        if (((org.python.types.Int) index).value < 0) {
            throw new org.python.exceptions.ValueError("substring not found");
        } else {
            return index;
        }
    }

    @org.python.Method(
<<<<<<< HEAD
            __doc__ = "S.rjust(width[, fillchar]) -> str\n" +
                    "\n" +
                    "Return S right-justified in a string of length width. Padding is\n" +
                    "done using the specified fill character (default is a space).\n"
=======
            __doc__ = "S.rjust(width, fillChar=' ') -> str\nReturns the string left justified in a string of length width." +
                    "\nPadding is done using the specified fillchar (default is a space)." +
                    "\nThe original string is returned if width is less than len(s)",
            default_args = {"width", "fillChar"}
>>>>>>> 69e910e8
    )
    public org.python.Object rjust(org.python.Object width, org.python.Object fillChar) {
        if (width == null) {
            throw new org.python.exceptions.TypeError("rjust() takes at least 1 argument (0 given)");
        } else if (!(width instanceof org.python.types.Int)) {
            throw new org.python.exceptions.TypeError("integer argument expected, got " + width.typeName());
        } else {
            java.lang.String ch = new java.lang.String();
            if (fillChar instanceof org.python.types.Str) {
                if (((org.python.types.Str) fillChar).value.length() != 1) {
                    throw new org.python.exceptions.TypeError("The fill character must be exactly one character long");
                }
                ch = ((org.python.types.Str) fillChar).value;
            } else if (fillChar == null) {
                ch = " ";
            } else {
                throw new org.python.exceptions.TypeError("The fill character cannot be converted to Unicode");
            }
            int w = (int) ((org.python.types.Int) width).value;
            if (w < this.value.length()) {
                return new org.python.types.Str(this.value);
            }
            java.lang.StringBuffer str = new java.lang.StringBuffer(w);
            int balance = w - this.value.length();
            for (int i = 0; i < balance; i++) {
                str.append(ch);
            }
            str.append(this.value);
            return new org.python.types.Str(str.toString());
        }
    }

    @org.python.Method(
            __doc__ = "S.rpartition(sep) -> (head, sep, tail)\n" +
                    "\n" +
                    "Search for the separator sep in S, starting at the end of S, and return\n" +
                    "the part before it, the separator itself, and the part after it.  If the\n" +
                    "separator is not found, return two empty strings and S.\n"
    )
    public org.python.Object rpartition() {
        throw new org.python.exceptions.NotImplementedError("rpartition() has not been implemented.");
    }

    @org.python.Method(
            __doc__ = "S.rsplit(sep=None, maxsplit=-1) -> list of strings\n" +
                    "\n" +
                    "Return a list of the words in S, using sep as the\n" +
                    "delimiter string, starting at the end of the string and\n" +
                    "working to the front.  If maxsplit is given, at most maxsplit\n" +
                    "splits are done. If sep is not specified, any whitespace string\n" +
                    "is a separator.\n"
    )
    public org.python.Object rsplit() {
        throw new org.python.exceptions.NotImplementedError("rsplit() has not been implemented.");
    }

    @org.python.Method(
            __doc__ = "S.rstrip([chars]) -> str\n" +
                    "\n" +
                    "Return a copy of the string S with trailing whitespace removed.\n" +
                    "If chars is given and not None, remove characters in chars instead.\n",
            default_args = "chars"
    )
    public org.python.Object rstrip(org.python.Object chars) {
        java.lang.String strip = null;
        if (chars == null) {
            strip = " ";
        } else if (chars instanceof org.python.types.Str) {
            strip = ((org.python.types.Str) chars).value;
        } else {
            throw new org.python.exceptions.TypeError("rstrip arg must be None or str");
        }
        java.lang.String modified = this.value;
        int tracker = this.value.length();
        boolean checker = true;
        while (checker) {
            for (int i = strip.length() - 1; i >= 0; i--) {
                if (strip.charAt(i) != modified.charAt(tracker - 1)) {
                    checker = false;
                    break;
                }
                tracker--;
            }
            modified = modified.substring(0, tracker);
        }
        return new org.python.types.Str(modified);
    }

    @org.python.Method(
            __doc__ = "S.split(sep=None, maxsplit=-1) -> list of strings\n" +
                    "\n" +
                    "Return a list of the words in S, using sep as the\n" +
                    "delimiter string.  If maxsplit is given, at most maxsplit\n" +
                    "splits are done. If sep is not specified or is None, any\n" +
                    "whitespace string is a separator and empty strings are\n" +
                    "removed from the result.\n",
            default_args = {"sep", "maxsplit"}
    )
    public org.python.Object split(org.python.Object sep, org.python.Object maxsplit) {
        if (this.value.isEmpty()) {
            if (sep == null) {
                if (maxsplit == null || maxsplit instanceof org.python.types.Int) {
                    return new org.python.types.List();
                }
                throw new org.python.exceptions.TypeError("'" + maxsplit.typeName() + "' cannot be interpreted as an integer");
            } else if (sep instanceof org.python.types.Str) {
                if (maxsplit == null || maxsplit instanceof org.python.types.Int) {
                    org.python.types.List result_list = new org.python.types.List();
                    result_list.append(new org.python.types.Str(""));
                    return result_list;
                }
                throw new org.python.exceptions.TypeError("'" + maxsplit.typeName() + "' cannot be interpreted as an integer");
            }
        }

        if (sep == null) {
            sep = new org.python.types.Str(" ");
        } else if (!(sep instanceof org.python.types.Str)) {
            if (org.Python.VERSION < 0x03060000) {
                throw new org.python.exceptions.TypeError("Can't convert '" + sep.typeName() + "' object to str implicitly");
            } else {
                throw new org.python.exceptions.TypeError("must be str or None, not " + sep.typeName());
            }
        }

        java.lang.String[] result;
        if (maxsplit == null) {
            result = this.value.toString().split(((org.python.types.Str) sep).toString());
        } else {
            int number = java.lang.Integer.parseInt(maxsplit.toString());
            result = this.value.toString().split(((org.python.types.Str) sep).toString(), number + 1);
        }
        org.python.types.List result_list = new org.python.types.List();
        for (java.lang.String w : result) {
            result_list.append(new org.python.types.Str(w));
        }
        if (this.value.endsWith(sep.toString())) {
            result_list.append(new org.python.types.Str(""));
        }
        return result_list;
    }

    @org.python.Method(
            __doc__ = "S.splitlines([keepends]) -> list of strings\n" +
                    "\n" +
                    "Return a list of the lines in S, breaking at line boundaries.\n" +
                    "Line breaks are not included in the resulting list unless keepends\n" +
                    "is given and true.\n"
    )
    public org.python.Object splitlines() {
        throw new org.python.exceptions.NotImplementedError("splitlines() has not been implemented.");
    }

    @org.python.Method(
            __doc__ = "S.startswith(prefix[, start[, end]]) -> bool\n" +
                    "\n" +
                    "Return True if S starts with the specified prefix, False otherwise.\n" +
                    "With optional start, test S beginning at that position.\n" +
                    "With optional end, stop comparing S at that position.\n" +
                    "prefix can also be a tuple of strings to try.\n",
            args = {"suffix"},
            default_args = {"start", "end"}
    )
    public org.python.Object startswith(org.python.Object suffix, org.python.Object start, org.python.Object end) {
        if (suffix instanceof org.python.types.Str) {
            if (start == null) {
                start = new org.python.types.Int(0);
            }
            if (end == null) {
                end = new org.python.types.Int(this.value.length());
            }
            java.lang.String original = this.__getitem__(new org.python.types.Slice(start, end)).toString();
            boolean result = original.startsWith(((org.python.types.Str) suffix).toString());
            return new org.python.types.Bool(result);
        }
        throw new org.python.exceptions.TypeError("startswith first arg must be str, not " + suffix.typeName());
    }

    @org.python.Method(
            __doc__ = "S.strip([chars]) -> str\n" +
                    "\n" +
                    "Return a copy of the string S with leading and trailing\n" +
                    "whitespace removed.\n" +
                    "If chars is given and not None, remove characters in chars instead.\n"
    )
    public org.python.Object strip() {
        throw new org.python.exceptions.NotImplementedError("strip() has not been implemented.");
    }

    @org.python.Method(
            __doc__ = "S.swapcase() -> str\n" +
                    "\n" +
                    "Return a copy of S with uppercase characters converted to lowercase\n" +
                    "and vice versa.\n"
    )
    public org.python.Object swapcase() {
        if (this.value.isEmpty()) {
            return new org.python.types.Str(this.value);
        }
        java.lang.StringBuffer swapcase = new java.lang.StringBuffer();
        for (int c = 0; c < this.value.length(); c++) {
            if (Character.isUpperCase(this.value.charAt(c))) {
                swapcase.append(Character.toLowerCase(this.value.charAt(c)));
            } else {
                swapcase.append(Character.toUpperCase(this.value.charAt(c)));
            }
        }
        return new org.python.types.Str(swapcase.toString());
    }

    @org.python.Method(
            __doc__ = "S.title() -> str\n" +
                    "\n" +
                    "Return a titlecased version of S, i.e. words start with title case\n" +
                    "characters, all remaining cased characters have lower case.\n"
    )
    public org.python.Object title() {
        if (this.value.isEmpty()) {
            return new org.python.types.Str(this.value);
        }
        java.lang.StringBuffer title = new java.lang.StringBuffer();
        title.append(Character.toUpperCase(this.value.charAt(0)));
        for (int c = 1; c < this.value.length(); c++) {
            if (title.charAt(c - 1) == ' ') {
                title.append(Character.toUpperCase(this.value.charAt(c)));
            } else if (Character.isUpperCase(this.value.charAt(c))) {
                title.append(Character.toLowerCase(this.value.charAt(c)));
            } else {
                title.append(this.value.charAt(c));
            }
        }
        return new org.python.types.Str(title.toString());
    }

    @org.python.Method(
            __doc__ = "S.translate(table) -> str\n" +
                    "\n" +
                    "Return a copy of the string S in which each character has been mapped\n" +
                    "through the given translation table. The table must implement\n" +
                    "lookup/indexing via __getitem__, for instance a dictionary or list,\n" +
                    "mapping Unicode ordinals to Unicode ordinals, strings, or None. If\n" +
                    "this operation raises LookupError, the character is left untouched.\n" +
                    "Characters mapped to None are deleted.\n"
    )
    public org.python.Object translate() {
        throw new org.python.exceptions.NotImplementedError("translate() has not been implemented.");
    }

    @org.python.Method(
            __doc__ = "S.upper() -> str\n" +
                    "\n" +
                    "Return a copy of S converted to uppercase.\n"
    )
    public org.python.Object upper() {
        return new org.python.types.Str(this.value.toUpperCase());
    }
}<|MERGE_RESOLUTION|>--- conflicted
+++ resolved
@@ -1148,17 +1148,10 @@
     }
 
     @org.python.Method(
-<<<<<<< HEAD
             __doc__ = "S.rjust(width[, fillchar]) -> str\n" +
                     "\n" +
                     "Return S right-justified in a string of length width. Padding is\n" +
                     "done using the specified fill character (default is a space).\n"
-=======
-            __doc__ = "S.rjust(width, fillChar=' ') -> str\nReturns the string left justified in a string of length width." +
-                    "\nPadding is done using the specified fillchar (default is a space)." +
-                    "\nThe original string is returned if width is less than len(s)",
-            default_args = {"width", "fillChar"}
->>>>>>> 69e910e8
     )
     public org.python.Object rjust(org.python.Object width, org.python.Object fillChar) {
         if (width == null) {
