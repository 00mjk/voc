package org.python.types;

import java.util.ArrayList;

public class Str extends org.python.types.Object {
    public java.lang.String value;

    /**
     * A utility method to update the internal value of this object.
     *
     * Used by __i*__ operations to do an in-place operation.
     * obj must be of type org.python.types.Str
     */
    void setValue(org.python.Object obj) {
        this.value = ((org.python.types.Str) obj).value;
    }

    public java.lang.Object toJava() {
        return this.value;
    }

    public org.python.Object byValue() {
        return new org.python.types.Str(this.value);
    }

    public int hashCode() {
        return this.value.hashCode();
    }

    public Str() {
        this.value = "";
    }

    public Str(java.lang.String str) {
        this.value = str;
    }

    public Str(char chr) {
        this.value = new java.lang.String(new char [] {chr});
    }

    @org.python.Method(
        __doc__ = "str(object='') -> str" +
            "str(bytes_or_buffer[, encoding[, errors]]) -> str\n" +
            "\n" +
            "Create a new string object from the given object. If encoding or\n" +
            "errors is specified, then the object must expose a data buffer\n" +
            "that will be decoded using the given encoding and error handler.\n" +
            "Otherwise, returns the result of object.__str__() (if defined)\n" +
            "or repr(object).\n" +
            "encoding defaults to sys.getdefaultencoding().\n" +
            "errors defaults to 'strict'.\n",
        default_args = {"object"}
    )
    public Str(org.python.Object [] args, java.util.Map<java.lang.String, org.python.Object> kwargs) {
        if (args[0] == null) {
            this.value = "";
        } else {
            this.value = ((org.python.types.Str) args[0].__str__()).value;
        }
    }

    // public org.python.Object __new__() {
    //     throw new org.python.exceptions.NotImplementedError("__new__() has not been implemented.");
    // }

    // public org.python.Object __init__() {
    //     throw new org.python.exceptions.NotImplementedError("__init__() has not been implemented.");
    // }

    @org.python.Method(
        __doc__ = ""
    )
    public org.python.Object __repr__() {
        return new org.python.types.Str("'" + this.value + "'");
    }

    @org.python.Method(
        __doc__ = ""
    )
    public org.python.Object __str__() {
        return new org.python.types.Str(this.value);
    }

    @org.python.Method(
        __doc__ = ""
    )
    public org.python.Object __format__(org.python.Object format_string) {
        throw new org.python.exceptions.NotImplementedError("__format__() has not been implemented.");
    }

    @org.python.Method(
        __doc__ = ""
    )
    public org.python.Object __int__() {
        try {
            return new org.python.types.Int(Long.parseLong(this.value));
        } catch (NumberFormatException e) {
            throw new org.python.exceptions.ValueError("invalid literal for int() with base 10: '" + this.value + "'");
        }
    }

    @org.python.Method(
        __doc__ = ""
    )
    public org.python.Object __float__() {
        double result;
        try {
            result = Double.parseDouble(this.value);
        } catch (NumberFormatException e) {
            String trimmed = this.value.trim();
            if (trimmed == "inf") {
                result = Double.POSITIVE_INFINITY;
            } else if (trimmed == "-inf") {
                result = Double.NEGATIVE_INFINITY;
            } else if (trimmed == "nan") {
                result = Double.NaN;
            } else {
                String value = this.value;
                if (value.length() > 0) {
                    value = "'" + value + "'";
                }
                throw new org.python.exceptions.ValueError(
                    "could not convert string to float: " + value);
            }
        }
        return new org.python.types.Float(result);
    }

    @org.python.Method(
        __doc__ = "",
        args = {"other"}
    )
    public org.python.Object __lt__(org.python.Object other) {
        if (other instanceof org.python.types.Str) {
            java.lang.String value = ((org.python.types.Str) other).value;
            return new org.python.types.Bool(this.value.compareTo(value) < 0);
        } else {
<<<<<<< HEAD
            return org.python.types.NotImplementedType.NOT_IMPLEMENTED;
=======
            if (org.Python.VERSION < 0x03060000) {
                throw new org.python.exceptions.TypeError("unorderable types: str() < " + other.typeName() + "()");
            } else {
                throw new org.python.exceptions.TypeError("'<' not supported between instances of 'str' and '" + other.typeName() + "'");
            }
>>>>>>> 0c2509c1
        }
    }

    @org.python.Method(
        __doc__ = "",
        args = {"other"}
    )
    public org.python.Object __le__(org.python.Object other) {
        if (other instanceof org.python.types.Str) {
            java.lang.String value = ((org.python.types.Str) other).value;
            return new org.python.types.Bool(this.value.compareTo(value) <= 0);
        } else {
<<<<<<< HEAD
            return org.python.types.NotImplementedType.NOT_IMPLEMENTED;
=======
            if (org.Python.VERSION < 0x03060000) {
                throw new org.python.exceptions.TypeError("unorderable types: str() <= " + other.typeName() + "()");
            } else {
                throw new org.python.exceptions.TypeError("'<=' not supported between instances of 'str' and '" + other.typeName() + "'");
            }
>>>>>>> 0c2509c1
        }
    }

    @org.python.Method(
        __doc__ = "",
        args = {"other"}
    )
    public org.python.Object __eq__(org.python.Object other) {
        if (other instanceof org.python.types.Str) {
            java.lang.String value = ((org.python.types.Str) other).value;
            return new org.python.types.Bool(this.value.equals(value));
        } else {
            return org.python.types.NotImplementedType.NOT_IMPLEMENTED;
        }
    }

    @org.python.Method(
        __doc__ = "",
        args = {"other"}
    )
    public org.python.Object __ne__(org.python.Object other) {
        if (other instanceof org.python.types.Str) {
            java.lang.String value = ((org.python.types.Str) other).value;
            return new org.python.types.Bool(!this.value.equals(value));
        } else {
            return org.python.types.NotImplementedType.NOT_IMPLEMENTED;
        }
    }

    @org.python.Method(
        __doc__ = "",
        args = {"other"}
    )
    public org.python.Object __gt__(org.python.Object other) {
        if (other instanceof org.python.types.Str) {
            java.lang.String value = ((org.python.types.Str) other).value;
            return new org.python.types.Bool(this.value.compareTo(value) > 0);
        } else {
<<<<<<< HEAD
            return org.python.types.NotImplementedType.NOT_IMPLEMENTED;
=======
            if (org.Python.VERSION < 0x03060000) {
                throw new org.python.exceptions.TypeError("unorderable types: str() > " + other.typeName() + "()");
            } else {
                throw new org.python.exceptions.TypeError("'>' not supported between instances of 'str' and '" + other.typeName() + "'");
            }
>>>>>>> 0c2509c1
        }
    }

    @org.python.Method(
        __doc__ = "",
        args = {"other"}
    )
    public org.python.Object __ge__(org.python.Object other) {
        if (other instanceof org.python.types.Str) {
            java.lang.String value = ((org.python.types.Str) other).value;
            return new org.python.types.Bool(this.value.compareTo(value) >= 0);
        } else {
<<<<<<< HEAD
            return org.python.types.NotImplementedType.NOT_IMPLEMENTED;
=======
            if (org.Python.VERSION < 0x03060000) {
                throw new org.python.exceptions.TypeError("unorderable types: str() >= " + other.typeName() + "()");
            } else {
                throw new org.python.exceptions.TypeError("'>=' not supported between instances of 'str' and '" + other.typeName() + "'");
            }
>>>>>>> 0c2509c1
        }
    }

    public boolean __setattr_null(java.lang.String name, org.python.Object value) {
        // Builtin types can't have attributes set on them.
        return false;
    }

    @org.python.Method(
        __doc__ = ""
    )
    public org.python.types.List __dir__() {
        throw new org.python.exceptions.NotImplementedError("__dir__() has not been implemented.");
    }

    @org.python.Method(
        __doc__ = "len(object)\n\nReturn the number of items of a sequence or collection."
    )
    public org.python.types.Int __len__() {
	return new org.python.types.Int(this.value.length());
    }

    @org.python.Method(
        __doc__ = ""
    )
    public org.python.Object __getitem__(org.python.Object index) {
        try {
            if (index instanceof org.python.types.Slice) {
                org.python.types.Slice slice = (org.python.types.Slice) index;
                java.lang.String sliced;

                if (slice.start == null && slice.stop == null && slice.step == null) {
                    sliced = this.value;
                }
                else {
                    long start;
                    if (slice.start != null) {
                        start = toPositiveIndex(Math.min(slice.start.value, this.value.length()));
                    } else {
                        start = 0;
                    }

                    long stop;
                    if (slice.stop != null) {
                        stop = toPositiveIndex(Math.min(slice.stop.value, this.value.length()));
                    } else {
                        stop = this.value.length();
                    }

                    long step;
                    if (slice.step != null) {
                        step = slice.step.value;
                    } else {
                        step = 1;
                    }

                    if (step == 1) {
                        sliced = this.value.substring((int) start, (int) stop);
                    } else {
                        java.lang.StringBuffer buffer = new java.lang.StringBuffer();
                        for (long i = start; i < stop; i += step) {
                            buffer.append(this.value.charAt((int)i));
                        }
                        sliced = buffer.toString();
                    }
                }
                return new org.python.types.Str(sliced);
            } else if (index instanceof org.python.types.Bool) {
                boolean slice = ((org.python.types.Bool) index).value;
                java.lang.String sliced;

                if (this.value.length() == 0) {
                    throw new org.python.exceptions.IndexError("string index out of range");
                } else {
                    if (slice) {
                       sliced = this.value.substring(1, 2);
                    }
                    else {
                       sliced = this.value.substring(0, 1);
                    }
                    return new org.python.types.Str(sliced);
                }
            } else {
                int idx = (int)((org.python.types.Int) index).value;
                if (idx < 0) {
                    if (-idx > this.value.length()) {
                        throw new org.python.exceptions.IndexError("string index out of range");
                    } else {
                        return new org.python.types.Str(this.value.charAt(this.value.length() + idx));
                    }
                } else {
                    if (idx >= this.value.length()) {
                        throw new org.python.exceptions.IndexError("string index out of range");
                    } else {
                        return new org.python.types.Str(this.value.charAt(idx));
                    }
                }
            }
        } catch (ClassCastException e) {
            throw new org.python.exceptions.TypeError("string indices must be integers");
        }
    }

    @org.python.Method(
        __doc__ = ""
    )
    public org.python.Iterable __iter__() {
        java.util.List<org.python.Object> listOfStrs = new ArrayList<>();
        for (int i = 0; i < this.value.length(); i++) {
            listOfStrs.add(new Str(this.value.substring(i, i + 1)));
        }
        return new org.python.types.List(listOfStrs).__iter__();
    }

    @org.python.Method(
        __doc__ = ""
    )
    public org.python.types.Int __contains__(org.python.Object item) {
        if (item instanceof org.python.types.Str){

            int substr_exists = 0;
            org.python.types.Str item_str = (org.python.types.Str)item;

            if (this.value.length() == 0 && item_str.value.length() == 0){
                substr_exists = 1;
            }
            else {
                for(int i = 0; i < this.value.length() - item_str.value.length(); i++){
                    boolean mismatch = false;
                    for(int j = 0; j < item_str.value.length(); j++){
                        if (this.value.charAt(i + j) != item_str.value.charAt(j)){
                            mismatch = true;
                            break;
                        }
                    }
                    if (!mismatch){
                        substr_exists = 1;
                    }
                }
            }
            return new org.python.types.Int(substr_exists);
        }
        if (org.Python.VERSION < 0x03060000) {
            throw new org.python.exceptions.TypeError("Can't convert '" + item.typeName() + "' object to str implicitly");
        } else {
            throw new org.python.exceptions.TypeError("must be str, not " + item.typeName());
        }
        // throw new org.python.exceptions.NotImplementedError("__contains__() has not been implemented.");
    }

    @org.python.Method(
        __doc__ = ""
    )
    public org.python.Object __add__(org.python.Object other) {
        if (other instanceof org.python.types.Str) {
            org.python.types.Str other_str = (org.python.types.Str)other;
            if (0 == other_str.value.length()) {
                return this;
            }
            java.lang.StringBuffer sb = new java.lang.StringBuffer(value);
            sb.append(other_str.value);
            return new org.python.types.Str(sb.toString());
        }
        if (org.Python.VERSION < 0x03060000) {
            throw new org.python.exceptions.TypeError("Can't convert '" + other.typeName() + "' object to str implicitly");
        } else {
            throw new org.python.exceptions.TypeError("must be str, not " + other.typeName());
        }
    }

    @org.python.Method(
        __doc__ = ""
    )
    public org.python.Object __mul__(org.python.Object other) {
        if (other instanceof org.python.types.Int) {
            long other_int = ((org.python.types.Int)other).value;
            if (other_int < 1) {
                return new Str("");
            }
            java.lang.StringBuffer res = new java.lang.StringBuffer(value.length() * (int)other_int);
            for (int i = 0; i < other_int; i++) {
                res.append(value);
            }
            return new Str(res.toString());
        }
        else if (other instanceof org.python.types.Bool) {
                boolean other_bool = ((org.python.types.Bool)other).value;
                if (other_bool) {
                        return new Str(value);
                } else {
                        return new Str("");
                }
        }
        throw new org.python.exceptions.TypeError("can't multiply sequence by non-int of type '" + other.typeName() + "'");
    }

    @org.python.Method(
        __doc__ = ""
    )
    public org.python.Object __mod__(org.python.Object other) {
        java.util.List<java.lang.Object> format_args = new java.util.ArrayList<java.lang.Object>();
        if (other instanceof org.python.types.List) {
            org.python.types.List oth = (org.python.types.List) other;
            for (org.python.Object obj: oth.value) {
                format_args.add(obj.toJava());
            }
        } else if (other instanceof org.python.types.Tuple) {
            org.python.types.Tuple oth = (org.python.types.Tuple) other;
            for (org.python.Object obj: oth.value) {
                format_args.add(obj.toJava());
            }
        } else if (other instanceof org.python.types.NoneType) {
            throw new org.python.exceptions.TypeError("not all arguments converted during string formatting");
        } else {
            format_args.add(other.toJava());
        }

        return new org.python.types.Str(java.lang.String.format(this.value, format_args.toArray()));
    }

    @org.python.Method(
        __doc__ = "",
        args = {"other"}
    )
    public org.python.Object __ipow__(org.python.Object other) {
        this.setValue(this.__pow__(other, null));
        return this;
    }

    @org.python.Method(
        __doc__=""
    )
    public org.python.Object __pos__() {
        throw new org.python.exceptions.TypeError("bad operand type for unary +: 'str'");
    }

    @org.python.Method(
        __doc__=""
    )
    public org.python.Object __neg__() {
        throw new org.python.exceptions.TypeError("bad operand type for unary -: 'str'");
    }

    @org.python.Method(
        __doc__=""
    )
    public org.python.Object __invert__() {
        throw new org.python.exceptions.TypeError("bad operand type for unary ~: 'str'");
    }

    @org.python.Method(
        __doc__=""
    )
    public org.python.Object __bool__() {
        return new org.python.types.Bool(this.value.length() > 0);
    }

    @org.python.Method(
        __doc__ = ""
    )
    public org.python.Object __rmul__(org.python.Object other) {
        throw new org.python.exceptions.NotImplementedError("__rmul__() has not been implemented.");
    }

    @org.python.Method(
        __doc__ = ""
    )
    public org.python.Object __rmod__(org.python.Object other) {
        throw new org.python.exceptions.NotImplementedError("__rmod__() has not been implemented.");
    }

    @org.python.Method(
        __doc__ = "",
        args = {"other"}
    )
    public org.python.Object __imul__(org.python.Object other) {
        this.setValue(this.__mul__(other));
        return this;
    }

    @org.python.Method(
        __doc__ = ""
    )
    public org.python.Object __imod__(org.python.Object other) {
        if (other instanceof org.python.types.NoneType) {
            throw new org.python.exceptions.TypeError("not all arguments converted during string formatting");
        }
        super.__imod__(other);
        return this;
    }


    @org.python.Method(
        __doc__ = "",
        args = {"other"}
    )
    public org.python.Object __iadd__(org.python.Object other) {
        try {
            this.setValue(this.__add__(other));
            return this;
        } catch (org.python.exceptions.TypeError e) {
            if (org.Python.VERSION < 0x03060000) {
                throw new org.python.exceptions.TypeError("Can't convert '" + other.typeName() + "' object to str implicitly");
            } else {
                throw new org.python.exceptions.TypeError("must be str, not " + other.typeName());
            }

        }
    }
    @org.python.Method(
        __doc__ = ""
    )
    public org.python.Object __round__(org.python.Object ndigits) {

         throw new org.python.exceptions.TypeError("type str doesn't define __round__ method");

    }

    @org.python.Method(
        __doc__ = ""
    )
    public org.python.Object capitalize() {
        if (this.value.length() > 0) {
            String newval = this.value.substring(0, 1).toUpperCase() + this.value.substring(1).toLowerCase();
            return new Str(newval);
        }
        return this;
    }

    @org.python.Method(
        __doc__ = ""
    )
    public org.python.Object casefold() {
        throw new org.python.exceptions.NotImplementedError("casefold() has not been implemented.");
    }

    @org.python.Method(
        __doc__ = "",
        args = {"width"},
        default_args = {"charToFill"}
    )
    public org.python.Object center(org.python.Object width, org.python.Object charToFill) {
        java.lang.String fillChar = new java.lang.String();
        if (charToFill instanceof org.python.types.Str) {
            // fillChar has right type
            if( ((org.python.types.Str)charToFill).value.length() != 1) {
                throw new org.python.exceptions.TypeError("The fill character must be exactly one character long");
            }
            fillChar = ((org.python.types.Str) charToFill).value;
        } else if (charToFill == null) {
            fillChar = " ";
        } else {
            throw new org.python.exceptions.TypeError("Fill char must of type String");
        }
        
        if (width instanceof org.python.types.Int) {
            String str = this.value;
            int widthVal = (int)((org.python.types.Int)width).value;
            int strLen = str.length();
            if (strLen >= widthVal ) {
                return new org.python.types.Str(str);
            } else {
                int diff = widthVal - strLen;
                int lenFirst = (diff)/2;
                int lenSecond = diff - lenFirst;
                
                java.lang.StringBuffer returnString = new java.lang.StringBuffer(widthVal);
                
                for (int i = 0; i < lenFirst; i++) {
                    returnString.append(fillChar);
                }
                returnString.append(str);
                for (int i = 0; i < lenSecond; i++) {
                    returnString.append(fillChar);
                }
                return new org.python.types.Str(returnString.toString());
            }
        }
        else if (width instanceof org.python.types.Bool) {
            return new org.python.types.Str(this.value);
        }
        else {
            throw new org.python.exceptions.TypeError("Length must be of type Integer or Bool");
        }
    }

    @org.python.Method(
        __doc__ = "",
        args = {"item"},
        default_args = {"sub", "end"}
    )
    public org.python.Object count(org.python.Object sub, org.python.Object start, org.python.Object end) {
        String sub_str = ((Str) sub).toString();
        if (start == null) {
            start = new Int(0);
        }
        if (end == null) {
            end = new Int(this.value.length());
        }
        String original = this.__getitem__(new Slice(start, end)).toString();

        return new Int((original.length() - original.replace(sub_str, "").length()) / sub_str.length());
    }

    @org.python.Method(
        __doc__ = ""
    )
    public org.python.Object encode() {
        throw new org.python.exceptions.NotImplementedError("encode() has not been implemented.");
    }

    @org.python.Method(
        __doc__ = "S.endswith(suffix[, start[, end]]) -> bool",
        args = {"item"}
    )
    public org.python.Object endswith(org.python.Object suffix) {
        return new org.python.types.Bool(this.value.endsWith(suffix.toString()));
    }

    @org.python.Method(
        __doc__ = "S.expandtabs([tabsize]) -> string",
        default_args= {"tabsize"}
    )
    public org.python.Object expandtabs(org.python.Object tabsize) {
        int tabsize_int = 8;
        if (tabsize != null) {
            tabsize_int = (int)((org.python.types.Int) tabsize).value;
        }
        if ( this.value == null ) return null;
        StringBuilder buf = new StringBuilder();
        int col = 0;
        for (int i = 0; i<this.value.length(); i++) {
            char c = this.value.charAt(i);
            switch ( c ) {
                case '\n' :
                    col = 0;
                    buf.append(c);
                    break;
                case '\t' :
                    buf.append(this.spaces(tabsize_int - col % tabsize_int));
                    col += tabsize_int - col % tabsize_int;
                    break;
                default :
                    col++;
                    buf.append(c);
                    break;
            }
        }
        return new Str(buf.toString());
    }
   private static String spaces(int n) {
        StringBuilder buf = new StringBuilder();
        for (int sp=1; sp<=n; sp++) buf.append(" ");
        return buf.toString();
    }

    @org.python.Method(
        __doc__ = "S.find(sub[, start[, end]]) -> int",
        args = {"item"},
        default_args = {"start", "end"}
    )
    public org.python.Object find(org.python.Object item, org.python.Object start, org.python.Object end) {
        if (start == null) {
            start = new Int(0);
        }
        if (end == null) {
            end = new Int(this.value.length());
        }
        int foundAt = this.__getitem__(new Slice(start, end)).toString().indexOf(item.toString());
        if (foundAt >= 0) {
            return new Int(foundAt + toPositiveIndex(((Int) start).value));
        }
        return new Int(foundAt);
    }

    @org.python.Method(
        __doc__ = ""
    )
    public org.python.Object format() {
        throw new org.python.exceptions.NotImplementedError("format() has not been implemented.");
    }

    @org.python.Method(
        __doc__ = ""
    )
    public org.python.Object format_map() {
        throw new org.python.exceptions.NotImplementedError("format_map() has not been implemented.");
    }

    private long toPositiveIndex(long index) {
        if (index < 0) {
            return this.value.length() + index;
        }
        return index;
    }

    @org.python.Method(
        __doc__ = "S.index(sub[, start[, end]]) -> int\n\nLike S.find() but raise ValueError when the substring is not found.",
        args = {"item"},
        default_args = {"start", "end"}
    )
    public org.python.Object index(org.python.Object item, org.python.Object start, org.python.Object end) {
        org.python.Object foundAt = this.find(item, start, end);
        if (((Int)foundAt).value < 0) {
            throw new org.python.exceptions.ValueError("substring not found");
        } else {
            return foundAt;
        }
    }

    @org.python.Method(
        __doc__ = ""
    )
    public org.python.Object isalnum() {
        throw new org.python.exceptions.NotImplementedError("isalnum() has not been implemented.");
    }

    @org.python.Method(
        __doc__ = ""
    )
    public org.python.Object isalpha() {
        throw new org.python.exceptions.NotImplementedError("isalpha() has not been implemented.");
    }

    @org.python.Method(
        __doc__ = ""
    )
    public org.python.Object isdecimal() {
        throw new org.python.exceptions.NotImplementedError("isdecimal() has not been implemented.");
    }

    @org.python.Method(
        __doc__ = ""
    )
    public org.python.Object isdigit() {
        throw new org.python.exceptions.NotImplementedError("isdigit() has not been implemented.");
    }

    @org.python.Method(
        __doc__ = ""
    )
    public org.python.Object isidentifier() {
        throw new org.python.exceptions.NotImplementedError("isidentifier() has not been implemented.");
    }

    @org.python.Method(
        __doc__ = ""
    )
    public org.python.Object islower() {
        throw new org.python.exceptions.NotImplementedError("islower() has not been implemented.");
    }

    @org.python.Method(
        __doc__ = ""
    )
    public org.python.Object isnumeric() {
        throw new org.python.exceptions.NotImplementedError("isnumeric() has not been implemented.");
    }

    @org.python.Method(
        __doc__ = ""
    )
    public org.python.Object isprintable() {
        throw new org.python.exceptions.NotImplementedError("isprintable() has not been implemented.");
    }

    @org.python.Method(
        __doc__ = ""
    )
    public org.python.Object isspace() {
        throw new org.python.exceptions.NotImplementedError("isspace() has not been implemented.");
    }

    @org.python.Method(
        __doc__ = ""
    )
    public org.python.Object istitle() {
        throw new org.python.exceptions.NotImplementedError("istitle() has not been implemented.");
    }

    @org.python.Method(
        __doc__ = ""
    )
    public org.python.Object isupper() {
        throw new org.python.exceptions.NotImplementedError("isupper() has not been implemented.");
    }

    @org.python.Method(
        __doc__ = "S.join(iterable) -> str",
        args = {"iterable"}
    )
    public org.python.Object join(org.python.Object iterable) {
        java.util.List<org.python.Object> temp_list = new java.util.ArrayList<org.python.Object>();
        org.python.Iterable iter = null;
        try {
            iter = org.Python.iter(iterable);
        } catch (org.python.exceptions.TypeError e) {
            throw new org.python.exceptions.TypeError("can only join an iterable");
        }
        try {
            while (true) {
                org.python.Object item = iter.__next__();
                temp_list.add(item);
            }
        } catch (org.python.exceptions.StopIteration e) { }
        StringBuilder buf = new StringBuilder();
        boolean firstTime = true;
        for (org.python.Object each : temp_list) {
            if (firstTime) {
                buf.append(each.toString());
                firstTime = false;
            } else {
                buf.append(this.value).append(each.toString());
            }
        }
        return new Str(buf.toString());
    }

    @org.python.Method(
        __doc__ = ""
    )
    public org.python.Object ljust() {
        throw new org.python.exceptions.NotImplementedError("ljust() has not been implemented.");
    }

    @org.python.Method(
        __doc__ = ""
    )
    public org.python.Object lower() {
        return new Str(this.value.toLowerCase());
    }

    @org.python.Method(
        __doc__ = ""
    )
    public org.python.Object lstrip() {
        throw new org.python.exceptions.NotImplementedError("lstrip() has not been implemented.");
    }

    @org.python.Method(
        __doc__ = ""
    )
    public org.python.Object maketrans() {
        throw new org.python.exceptions.NotImplementedError("maketrans() has not been implemented.");
    }

    @org.python.Method(
        __doc__ = ""
    )
    public org.python.Object partition() {
        throw new org.python.exceptions.NotImplementedError("partition() has not been implemented.");
    }

    @org.python.Method(
        __doc__ = ""
    )
    public org.python.Object replace() {
        throw new org.python.exceptions.NotImplementedError("replace() has not been implemented.");
    }

    @org.python.Method(
        __doc__ = ""
    )
    public org.python.Object rfind() {
        throw new org.python.exceptions.NotImplementedError("rfind() has not been implemented.");
    }

    @org.python.Method(
        __doc__ = ""
    )
    public org.python.Object rindex() {
        throw new org.python.exceptions.NotImplementedError("rindex() has not been implemented.");
    }

    @org.python.Method(
        __doc__ = ""
    )
    public org.python.Object rjust() {
        throw new org.python.exceptions.NotImplementedError("rjust() has not been implemented.");
    }

    @org.python.Method(
        __doc__ = ""
    )
    public org.python.Object rpartition() {
        throw new org.python.exceptions.NotImplementedError("rpartition() has not been implemented.");
    }

    @org.python.Method(
        __doc__ = ""
    )
    public org.python.Object rsplit() {
        throw new org.python.exceptions.NotImplementedError("rsplit() has not been implemented.");
    }

    @org.python.Method(
        __doc__ = ""
    )
    public org.python.Object rstrip() {
        throw new org.python.exceptions.NotImplementedError("rstrip() has not been implemented.");
    }

    @org.python.Method(
        __doc__ = "S.split(sep=None, maxsplit=-1) -> list of strings\n\nReturn a list of the words in S, using sep as the\ndelimiter string.  If maxsplit is given, at most maxsplit\nsplits are done. If sep is not specified or is None, any\nwhitespace string is a separator and empty strings are\nremoved from the result.\n",
        default_args = {"sep", "maxsplit"}
    )
    public org.python.Object split(org.python.Object sep, org.python.Object maxsplit) {
        throw new org.python.exceptions.NotImplementedError("split() has not been implemented.");
    }

    @org.python.Method(
        __doc__ = ""
    )
    public org.python.Object splitlines() {
        throw new org.python.exceptions.NotImplementedError("splitlines() has not been implemented.");
    }

    @org.python.Method(
        __doc__ = ""
    )
    public org.python.Object startswith() {
        throw new org.python.exceptions.NotImplementedError("startswith() has not been implemented.");
    }

    @org.python.Method(
        __doc__ = ""
    )
    public org.python.Object strip() {
        throw new org.python.exceptions.NotImplementedError("strip() has not been implemented.");
    }

    @org.python.Method(
        __doc__ = ""
    )
    public org.python.Object swapcase() {
        throw new org.python.exceptions.NotImplementedError("swapcase() has not been implemented.");
    }

    @org.python.Method(
        __doc__ = "S.title() -> str\n\nReturn a titlecased version of S, i.e. words start with title case\ncharacters, all remaining cased characters have lower case."
    )
    public org.python.Object title() {
	if (this.value.isEmpty()){
	    return new Str(this.value);
	}
	String title = "";
	Character first = Character.toUpperCase(this.value.charAt(0));
	title += Character.toString(first);
	int c = 1;
	char prev;
	while(c < this.value.length()){
 	    prev = title.charAt(c - 1);
	    if(prev == ' '){
	        title += Character.toString(Character.toUpperCase(this.value.charAt(c)));
	    } else if (Character.isUpperCase(this.value.charAt(c))){
	        title += Character.toString(Character.toLowerCase(this.value.charAt(c)));
	    } else {
		title += Character.toString(this.value.charAt(c));
	    }
	    c ++;
	}
	return new Str(title);
    }

    @org.python.Method(
        __doc__ = ""
    )
    public org.python.Object translate() {
        throw new org.python.exceptions.NotImplementedError("translate() has not been implemented.");
    }

    @org.python.Method(
        __doc__ = ""
    )
    public org.python.Object upper() {
        return new org.python.types.Str(this.value.toUpperCase());
    }

}<|MERGE_RESOLUTION|>--- conflicted
+++ resolved
@@ -136,15 +136,7 @@
             java.lang.String value = ((org.python.types.Str) other).value;
             return new org.python.types.Bool(this.value.compareTo(value) < 0);
         } else {
-<<<<<<< HEAD
             return org.python.types.NotImplementedType.NOT_IMPLEMENTED;
-=======
-            if (org.Python.VERSION < 0x03060000) {
-                throw new org.python.exceptions.TypeError("unorderable types: str() < " + other.typeName() + "()");
-            } else {
-                throw new org.python.exceptions.TypeError("'<' not supported between instances of 'str' and '" + other.typeName() + "'");
-            }
->>>>>>> 0c2509c1
         }
     }
 
@@ -157,15 +149,7 @@
             java.lang.String value = ((org.python.types.Str) other).value;
             return new org.python.types.Bool(this.value.compareTo(value) <= 0);
         } else {
-<<<<<<< HEAD
             return org.python.types.NotImplementedType.NOT_IMPLEMENTED;
-=======
-            if (org.Python.VERSION < 0x03060000) {
-                throw new org.python.exceptions.TypeError("unorderable types: str() <= " + other.typeName() + "()");
-            } else {
-                throw new org.python.exceptions.TypeError("'<=' not supported between instances of 'str' and '" + other.typeName() + "'");
-            }
->>>>>>> 0c2509c1
         }
     }
 
@@ -204,15 +188,7 @@
             java.lang.String value = ((org.python.types.Str) other).value;
             return new org.python.types.Bool(this.value.compareTo(value) > 0);
         } else {
-<<<<<<< HEAD
             return org.python.types.NotImplementedType.NOT_IMPLEMENTED;
-=======
-            if (org.Python.VERSION < 0x03060000) {
-                throw new org.python.exceptions.TypeError("unorderable types: str() > " + other.typeName() + "()");
-            } else {
-                throw new org.python.exceptions.TypeError("'>' not supported between instances of 'str' and '" + other.typeName() + "'");
-            }
->>>>>>> 0c2509c1
         }
     }
 
@@ -225,15 +201,7 @@
             java.lang.String value = ((org.python.types.Str) other).value;
             return new org.python.types.Bool(this.value.compareTo(value) >= 0);
         } else {
-<<<<<<< HEAD
             return org.python.types.NotImplementedType.NOT_IMPLEMENTED;
-=======
-            if (org.Python.VERSION < 0x03060000) {
-                throw new org.python.exceptions.TypeError("unorderable types: str() >= " + other.typeName() + "()");
-            } else {
-                throw new org.python.exceptions.TypeError("'>=' not supported between instances of 'str' and '" + other.typeName() + "'");
-            }
->>>>>>> 0c2509c1
         }
     }
 
