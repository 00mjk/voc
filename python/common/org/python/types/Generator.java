package org.python.types;

/**
 * Possible states of a generator:
 * 1. yield_point == 0    : The generator has just started
 * 2. expression  == null : The generator is exhausted
 * 3. message     != none : The generator currently holds value sent from caller via send() method
 * 4. exception   != null : The generator currently holds exception sent from caller via throw() method
 *
 * Notes: All states are mutually exclusive, (e.g if generator is in state 1 (yield_point == 0),
 * expression must not be null, message must be none and exception must be null, similarly for states 2, 3 and 4)
 */
public class Generator extends org.python.types.Object {
    java.lang.String name;
    java.lang.reflect.Method expression;
    public int yield_point;
    public java.util.Map<java.lang.String, org.python.Object> stack;
    public org.python.types.Closure closure; // null for non-closure Generator

    public org.python.Object message;
    public org.python.exceptions.BaseException exception;

    public int hashCode() {
        return this.expression.hashCode();
    }

    public Generator(
            java.lang.String name,
            java.lang.reflect.Method expression,
            java.util.Map<java.lang.String, org.python.Object> stack
    ) {
        // System.out.println("GENERATOR: " + expression);
        // for (org.python.Object obj: stack) {
        //     System.out.println("     : " + obj);
        // }
        this.name = name;
        this.expression = expression;
        this.yield_point = 0;
        this.stack = stack;
<<<<<<< HEAD
        this.message = org.python.types.NoneType.NONE;
    }

    protected void finalize() throws Throwable {
        super.finalize();
        this.__del__();
    }

    /**
     * API exposed primarily to handle `yield from`
     *
     * Flow:
     * 1. this.exception == null
     *    1.1 Get next yield value via delegate_iterate
     *    1.2 If StopIteration, re-throw that exception
     *
     * 2. this.exception != null, intercepts this.exception.
     *    2.1 If this.exception is GeneratorExit, close the sub-generator
     *    2.2 Otherwise throws the exception into sub-generator
     *        2.2.1 If the sub-generator handles the exception and returns a value,
     *              returns that value as next yield value.
     *        2.2.2 If the sub-generator raises StopIteration, re-throw that exception
     *
     */
    public org.python.Object intercept_exception(org.python.Object iterator) {
        if (this.exception == null) {
            org.python.Object msg = this.message;
            this.reset_message();
            try {
                return delegate_iterate(iterator, msg);
            } catch (org.python.exceptions.StopIteration stopIteration) {
                throw stopIteration;
            }
            //return null;
        } else {
            org.python.exceptions.BaseException exception = this.exception;
            this.exception = null;
            try {
                throw exception;
            } catch (org.python.exceptions.GeneratorExit generatorExit) {
                try {
                    ((org.python.types.Generator) iterator).close();
                } catch (java.lang.ClassCastException e) {
                    // pass
                }
                throw generatorExit;
            } catch (org.python.exceptions.BaseException baseException) {
                try {
                    // pass baseException into sub-generator
                    return ((org.python.types.Generator) iterator).throw$(baseException.type(), baseException.args, null);
                } catch (java.lang.ClassCastException e) {
                    // if iterator is not a generator, just throw the baseException
                    throw baseException;
                } catch (org.python.exceptions.StopIteration stopIteration) {
                    throw stopIteration;
                }
            }
        }
    }

    /**
     * Returns the next item from iterator
     *
     * Invokes __next__() on iterator if message is None
     * Invokes send() if message is not None, and if iterator is not a generator, raise AttributeError
     */
    private static org.python.Object delegate_iterate(org.python.Object iterator, org.python.Object message) {
        if (message instanceof org.python.types.NoneType) {
            return iterator.__next__();
        } else {
            try {
                return ((org.python.types.Generator) iterator).send(message);
            } catch (ClassCastException e) {
                throw new org.python.exceptions.AttributeError(
                    "'" + iterator.typeName() + "' object has no attribute 'send'");
            }
        }
=======
        this.message = new org.python.types.NoneType();
        this.closure = null;
    }

    public Generator(
            java.lang.String name,
            java.lang.reflect.Method expression,
            java.util.Map<java.lang.String, org.python.Object> stack,
            org.python.types.Closure closure
    ) {
        // System.out.println("GENERATOR: " + expression);
        // for (org.python.Object obj: stack) {
        //     System.out.println("     : " + obj);
        // }
        this.name = name;
        this.expression = expression;
        this.yield_point = 0;
        this.stack = stack;
        this.message = new org.python.types.NoneType();
        this.closure = closure;
>>>>>>> 2262a710
    }

    public void yield(java.util.Map<java.lang.String, org.python.Object> stack, int yield_point) {
        // System.out.println("YIELD: " + yield_point);
        // for (org.python.Object obj: stack) {
        //     System.out.println("     : " + obj);
        // }
        this.yield_point = yield_point;
        this.stack = stack;
    }

    @org.python.Method(
            __doc__ = "Implement send(message).",
            args = {"message"}
    )
    public org.python.Object send(org.python.Object message) {
        if (this.yield_point == 0 && !(message instanceof org.python.types.NoneType)) {
            throw new org.python.exceptions.TypeError("can't send non-None value to a just-started generator");
        }
        this.message = message;
        return this.__next__();
    }

    public void reset_message() {
        this.message = org.python.types.NoneType.NONE;
    }

    @org.python.Method(
            name = "throw",
            __doc__ = "Implement throw(type, value=None, traceback=None).",
            args = {"type"},
            default_args = {"exception_args", "traceback"}
    )
    public org.python.Object throw$(org.python.Object type, org.python.Object exception_args, org.python.Object traceback) {
        if (exception_args == null) {
            exception_args = org.python.types.NoneType.NONE;
        }

        if (traceback != null) {
            throw new org.python.exceptions.NotImplementedError("traceback currently not supported");
        }

        String exception_name;

        try {
            exception_name = org.Python.typeName(((org.python.types.Type) type).klass);
        } catch (ClassCastException e) {
            throw new org.python.exceptions.TypeError(
                "exceptions must be classes or instances deriving from BaseException, not " + type.typeName());
        }

        try {
            Class<?> exception_class = Class.forName("org.python.exceptions." + exception_name);
            java.lang.reflect.Constructor exception_constructor;
            if (exception_args instanceof org.python.types.NoneType) {
                // value = None
                exception_constructor = exception_class.getConstructor();
                this.exception = (org.python.exceptions.BaseException)
                    Type.toPython(exception_constructor.newInstance());
            } else if (exception_args instanceof org.python.types.Tuple) {
                // value is variable arguments
                exception_constructor = exception_class.getConstructor(org.python.Object[].class, java.util.Map.class);
                int size = ((org.python.types.Tuple) exception_args).value.size();
                org.python.Object[] vargs = new org.python.Object[size];
                for (int i = 0; i < size; i++) {
                    vargs[i] = ((org.python.types.Tuple) exception_args).value.get(i);
                }
                this.exception = (org.python.exceptions.BaseException)
                    Type.toPython(exception_constructor.newInstance(vargs, null));
//            } else if (exception_args instanceof org.python.types.Dict) {
//                // TODO: Test/modify this when custom exception that supports kwargs is implemented
//                exception_constructor = exception_class.getConstructor(org.python.Object[].class, java.util.Map.class);
//                java.util.Map kwargs = new java.util.HashMap<java.lang.String, org.python.Object>();
//                for (java.util.Map.Entry entry : ((org.python.types.Dict)exception_args).value.entrySet()) {
//                    java.lang.String key = entry.getKey().toString();
//                    org.python.Object item = (org.python.Object)entry.getValue();
//                    kwargs.put(key, item);
//                }
//                this.exception = Type.toPython(exception_constructor.newInstance(null, kwargs));
            } else {
                // use value.__str__() as exception argument
                exception_constructor = exception_class.getConstructor(String.class);
                this.exception = (org.python.exceptions.BaseException)
                    Type.toPython(exception_constructor.newInstance(exception_args.toString()));
            }
        } catch (ClassNotFoundException e) {
            throw new org.python.exceptions.NameError(exception_name);
        } catch (NoSuchMethodException |
            InstantiationException | IllegalAccessException | java.lang.reflect.InvocationTargetException e) {
            throw new org.python.exceptions.RuntimeError(e.getMessage());
        }

        if (this.yield_point == 0) {
            this.close();
            throw this.exception;
        }

        try {
            return this.__next__();
        } catch (org.python.exceptions.BaseException e) {
            this.cleanup(); // close this generator if it did not catch the exception
            throw e; // re-throw exception after closing
        }
    }

    /**
     * Called when generator is restored.
     * NO-OP if this.exception == null
     */
    public void throw_exception() {
        if (this.exception != null) {
            org.python.exceptions.BaseException exception = this.exception;
            this.exception = null;
            throw exception;
        }
    }

    @org.python.Method(
            __doc__ = "Implement close(self)."
    )
    public org.python.Object close() {
        if (this.yield_point == 0) {
            this.expression = null;
        }

        if (this.expression == null) {
            // Do nothing if generator has already exited
            return org.python.types.NoneType.NONE;
        }

        boolean has_exit_normally = false;
        try {
            this.exception = new org.python.exceptions.GeneratorExit();
            this.__next__();
        } catch (org.python.exceptions.GeneratorExit | org.python.exceptions.StopIteration e) {
            has_exit_normally = true;
        }
        if (!has_exit_normally) {
            // Generator caught GeneratorExit exception and yields
            throw new org.python.exceptions.RuntimeError("generator ignored GeneratorExit");
        }

        this.cleanup();
        return org.python.types.NoneType.NONE;
    }

    private void cleanup() {
        this.expression = null;
        this.message = null;
        this.exception = null;
    }

    @org.python.Method(
            __doc__ = "Return del(self)."
    )
    public void __del__() {
        try {
            this.close();
        } catch (Exception e) {
            java.lang.String message = e.getCause().getMessage();
            if (message == null) {
                message = e.getCause().getClass().getName();
            }
            System.err.println(message);
        }
    }

    @org.python.Method(
            __doc__ = "Return repr(self)."
    )
    public org.python.Object __repr__() {
        // if (this.expression.getName().startswith("genexpr_"))
        return new org.python.types.Str(String.format("<%s object (%s) at 0x%x>", this.typeName(), this.name, this.hashCode()));
    }

    @org.python.Method(
            __doc__ = "Implement iter(self)."
    )
    public org.python.Object __iter__() {
        return this;
    }

    @org.python.Method(
            __doc__ = "Implement next(self)."
    )
    public org.python.Object __next__() {
        if (this.expression == null) {
            // Generator has already exited
            throw org.python.exceptions.StopIteration.STOPITERATION;
        }
        try {
            return (org.python.Object) this.expression.invoke(null, new java.lang.Object[]{this});
        } catch (java.lang.IllegalAccessException e) {
            throw new org.python.exceptions.RuntimeError("Illegal access to Java method " + this.expression);
        } catch (java.lang.reflect.InvocationTargetException e) {
            try {
                // org.Python.debug("Exception:", e.getTargetException());
                // for (java.lang.StackTraceElement ste: e.getTargetException().getStackTrace()) {
                //     org.Python.debug("     ", ste);
                // }

                // If the Java method raised an Python exception, re-raise that
                // exception as-is. If it wasn"t a Python exception, wrap it
                // as one and continue.
                throw (org.python.exceptions.BaseException) e.getCause();
            } catch (ClassCastException java_e) {
                java.lang.String message = e.getCause().getMessage();
                if (message == null) {
                    message = e.getCause().getClass().getName();
                }
                throw new org.python.exceptions.RuntimeError(message);
            }
        // } finally {
            //     System.out.println("INVOKE METHOD DONE");
        }
    }
}<|MERGE_RESOLUTION|>--- conflicted
+++ resolved
@@ -37,8 +37,26 @@
         this.expression = expression;
         this.yield_point = 0;
         this.stack = stack;
-<<<<<<< HEAD
         this.message = org.python.types.NoneType.NONE;
+        this.closure = null;
+    }
+
+    public Generator(
+        java.lang.String name,
+        java.lang.reflect.Method expression,
+        java.util.Map<java.lang.String, org.python.Object> stack,
+        org.python.types.Closure closure
+    ) {
+        // System.out.println("GENERATOR: " + expression);
+        // for (org.python.Object obj: stack) {
+        //     System.out.println("     : " + obj);
+        // }
+        this.name = name;
+        this.expression = expression;
+        this.yield_point = 0;
+        this.stack = stack;
+        this.message = new org.python.types.NoneType();
+        this.closure = closure;
     }
 
     protected void finalize() throws Throwable {
@@ -115,28 +133,6 @@
                     "'" + iterator.typeName() + "' object has no attribute 'send'");
             }
         }
-=======
-        this.message = new org.python.types.NoneType();
-        this.closure = null;
-    }
-
-    public Generator(
-            java.lang.String name,
-            java.lang.reflect.Method expression,
-            java.util.Map<java.lang.String, org.python.Object> stack,
-            org.python.types.Closure closure
-    ) {
-        // System.out.println("GENERATOR: " + expression);
-        // for (org.python.Object obj: stack) {
-        //     System.out.println("     : " + obj);
-        // }
-        this.name = name;
-        this.expression = expression;
-        this.yield_point = 0;
-        this.stack = stack;
-        this.message = new org.python.types.NoneType();
-        this.closure = closure;
->>>>>>> 2262a710
     }
 
     public void yield(java.util.Map<java.lang.String, org.python.Object> stack, int yield_point) {
