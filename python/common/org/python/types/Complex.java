--- conflicted
+++ resolved
@@ -197,55 +197,28 @@
     }
 
     @org.python.Method(
-<<<<<<< HEAD
-            __doc__ = ""
-=======
         __doc__ = "",
         args = {"other"}
->>>>>>> 18ccb19c
     )
     public org.python.Object __lt__(org.python.Object other) {
         return org.python.types.NotImplementedType.NOT_IMPLEMENTED;
     }
 
     @org.python.Method(
-<<<<<<< HEAD
-            __doc__ = ""
-=======
         __doc__ = "",
         args = {"other"}
->>>>>>> 18ccb19c
     )
     public org.python.Object __le__(org.python.Object other) {
         return org.python.types.NotImplementedType.NOT_IMPLEMENTED;
     }
 
     @org.python.Method(
-<<<<<<< HEAD
-            __doc__ = ""
-=======
         __doc__ = "",
         args = {"other"}
->>>>>>> 18ccb19c
     )
     public org.python.Object __eq__(org.python.Object other) {
         if (other instanceof org.python.types.Complex) {
             org.python.types.Complex other_obj = (org.python.types.Complex) other;
-<<<<<<< HEAD
-            if (((org.python.types.Bool) this.real.__eq__(other_obj.real)).value && ((org.python.types.Bool) this.imag.__eq__(other_obj.imag)).value) {
-                return new org.python.types.Bool(true);
-            }
-        }
-        return new org.python.types.Bool(false);
-    }
-
-    @org.python.Method(
-            __doc__ = ""
-    )
-    public org.python.Object __ne__(org.python.Object other) {
-        if (((org.python.types.Bool) this.__eq__((org.python.Object) other)).value) {
-            return new org.python.types.Bool(false);
-=======
             return new org.python.types.Bool(
                     ((org.python.types.Bool) this.real.__eq__(other_obj.real)).value
                     && ((org.python.types.Bool) this.imag.__eq__(other_obj.imag)).value);
@@ -254,30 +227,21 @@
             return new org.python.types.Bool(
                     ((org.python.types.Bool) this.real.__eq__(other)).value
                     && ((org.python.types.Bool) this.imag.__eq__(new org.python.types.Int(0))).value);
->>>>>>> 18ccb19c
         }
         return org.python.types.NotImplementedType.NOT_IMPLEMENTED;
     }
 
     @org.python.Method(
-<<<<<<< HEAD
-            __doc__ = ""
-=======
         __doc__ = "",
         args = {"other"}
->>>>>>> 18ccb19c
     )
     public org.python.Object __gt__(org.python.Object other) {
         return org.python.types.NotImplementedType.NOT_IMPLEMENTED;
     }
 
     @org.python.Method(
-<<<<<<< HEAD
-            __doc__ = ""
-=======
         __doc__ = "",
         args = {"other"}
->>>>>>> 18ccb19c
     )
     public org.python.Object __ge__(org.python.Object other) {
         return org.python.types.NotImplementedType.NOT_IMPLEMENTED;
