--- conflicted
+++ resolved
@@ -109,8 +109,6 @@
     }
 
     @org.python.Method(
-<<<<<<< HEAD
-=======
             __doc__ = ""
     )
     public org.python.Object __invert__() {
@@ -132,7 +130,6 @@
     }
 
     @org.python.Method(
->>>>>>> 2a211d5c
             __doc__ = "Return self&value."
     )
     public org.python.types.Set __and__(org.python.Object other) {
