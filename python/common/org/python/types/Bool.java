package org.python.types;

public class Bool extends org.python.types.Object {
    public boolean value;
    public static org.python.Object TRUE = new org.python.types.Bool(true);
    public static org.python.Object FALSE = new org.python.types.Bool(false);

    /**
     * A utility method to update the internal value of this object.
     *
     * Used by __i*__ operations to do an in-place operation.
     * obj must be of type org.python.types.Bool
     */
    void setValue(org.python.Object obj) {
        this.value = ((org.python.types.Bool) obj).value;
    }

    public java.lang.Object toJava() {
        return this.value;
    }

    public org.python.Object byValue() {
        return new org.python.types.Bool(this.value);
    }

    public int hashCode() {
        return new java.lang.Boolean(this.value).hashCode();
    }

    public Bool(boolean bool) {
        super();
        this.value = bool;
    }

    public Bool(long int_val) {
        super();
        this.value = int_val != 0;
    }

    @org.python.Method(
            __doc__ = "bool(x) -> bool" +
                    "\n" +
                    "Returns True when the argument x is true, False otherwise.\n" +
                    "The builtins True and False are the only two instances of the class bool.\n" +
                    "The class bool is a subclass of the class int, and cannot be subclassed.\n",
            default_args = {"x"}
    )
    public Bool(org.python.Object[] args, java.util.Map<java.lang.String, org.python.Object> kwargs) {
        if (args[0] == null) {
            this.value = false;
        } else {
            try {
                this.value = ((org.python.types.Bool) args[0].__bool__()).value;
            } catch (org.python.exceptions.AttributeError ae) {
                try {
                    this.value = ((org.python.types.Int) args[0].__len__()).value != 0;
                } catch (org.python.exceptions.AttributeError ae2) {
                    this.value = true;
                }
            }
        }
    }
    // public org.python.Object __new__() {
    //     throw new org.python.exceptions.NotImplementedError("bool.__new__() has not been implemented.");
    // }

    // public org.python.Object __init__() {
    //     throw new org.python.exceptions.NotImplementedError("bool.__init__() has not been implemented.");
    // }

    @org.python.Method(
            __doc__ = ""
    )
    public org.python.types.Str __repr__() {
        if (this.value) {
            return new org.python.types.Str("True");
        } else {
            return new org.python.types.Str("False");
        }
    }

    @org.python.Method(
            __doc__ = ""
    )
    public org.python.types.Str __format__(org.python.Object format_string) {
        throw new org.python.exceptions.NotImplementedError("bool.__format__ has not been implemented.");
    }

    @org.python.Method(
<<<<<<< HEAD
            __doc__ = ""
=======
        __doc__ = "",
        args = {"other"}
>>>>>>> 18ccb19c
    )
    public org.python.Object __lt__(org.python.Object other) {
        if (other instanceof org.python.types.Int) {
            return new org.python.types.Bool((((org.python.types.Bool) this).value ? 1 : 0) < ((org.python.types.Int) other).value);
        } else if (other instanceof org.python.types.Bool) {
            return new org.python.types.Bool((((org.python.types.Bool) this).value ? 1 : 0) < (((org.python.types.Bool) other).value ? 1 : 0));
<<<<<<< HEAD
        } else if (other instanceof org.python.types.Float) {
            return new org.python.types.Bool((((org.python.types.Bool) this).value ? 1.0 : 0.0) < (((org.python.types.Float) other).value));
        }
        if (org.Python.VERSION < 0x03060000) {
            throw new org.python.exceptions.TypeError("unorderable types: bool() < " + other.typeName() + "()");
        } else {
            throw new org.python.exceptions.TypeError("'<' not supported between instances of 'bool' and '" + other.typeName() + "'");
=======
>>>>>>> 18ccb19c
        }
        return org.python.types.NotImplementedType.NOT_IMPLEMENTED;
    }

    @org.python.Method(
<<<<<<< HEAD
            __doc__ = ""
=======
        __doc__ = "",
        args = {"other"}
>>>>>>> 18ccb19c
    )
    public org.python.Object __le__(org.python.Object other) {
        if (other instanceof org.python.types.Int) {
            return new org.python.types.Bool((((org.python.types.Bool) this).value ? 1 : 0) <= ((org.python.types.Int) other).value);
        } else if (other instanceof org.python.types.Bool) {
            return new org.python.types.Bool((((org.python.types.Bool) this).value ? 1 : 0) <= (((org.python.types.Bool) other).value ? 1 : 0));
<<<<<<< HEAD
        } else if (other instanceof org.python.types.Float) {
            return new org.python.types.Bool((((org.python.types.Bool) this).value ? 1.0 : 0.0) <= (((org.python.types.Float) other).value));
        }
        if (org.Python.VERSION < 0x03060000) {
            throw new org.python.exceptions.TypeError("unorderable types: bool() <= " + other.typeName() + "()");
        } else {
            throw new org.python.exceptions.TypeError("'<=' not supported between instances of 'bool' and '" + other.typeName() + "'");
=======
>>>>>>> 18ccb19c
        }
        return org.python.types.NotImplementedType.NOT_IMPLEMENTED;
    }

    @org.python.Method(
<<<<<<< HEAD
            __doc__ = ""
=======
        __doc__ = "",
        args = {"other"}
>>>>>>> 18ccb19c
    )
    public org.python.Object __eq__(org.python.Object other) {
        if (other instanceof org.python.types.Int) {
            return new org.python.types.Bool((((org.python.types.Bool) this).value ? 1 : 0) == ((org.python.types.Int) other).value);
<<<<<<< HEAD
        } else if (other instanceof org.python.types.Bool) {
            return new org.python.types.Bool((((org.python.types.Bool) this).value ? 1 : 0) == (((org.python.types.Bool) other).value ? 1 : 0));
        } else if (other instanceof org.python.types.Float) {
            return new org.python.types.Bool((((org.python.types.Bool) this).value ? 1.0 : 0.0) == (((org.python.types.Float) other).value));
        }
        return new org.python.types.Bool(false);
    }

    @org.python.Method(
            __doc__ = ""
    )
    public org.python.Object __ne__(org.python.Object other) {
        if (other instanceof org.python.types.Int) {
            return new org.python.types.Bool((((org.python.types.Bool) this).value ? 1 : 0) != ((org.python.types.Int) other).value);
        } else if (other instanceof org.python.types.Bool) {
            return new org.python.types.Bool((((org.python.types.Bool) this).value ? 1 : 0) != (((org.python.types.Bool) other).value ? 1 : 0));
        } else if (other instanceof org.python.types.Float) {
            return new org.python.types.Bool((((org.python.types.Bool) this).value ? 1.0 : 0.0) != (((org.python.types.Float) other).value));
=======
        } else if (other instanceof org.python.types.Bool) {
            return new org.python.types.Bool((((org.python.types.Bool) this).value ? 1 : 0) == (((org.python.types.Bool) other).value ? 1 : 0));
>>>>>>> 18ccb19c
        }
        return org.python.types.NotImplementedType.NOT_IMPLEMENTED;
    }

    @org.python.Method(
<<<<<<< HEAD
            __doc__ = ""
=======
        __doc__ = "",
        args = {"other"}
>>>>>>> 18ccb19c
    )
    public org.python.Object __gt__(org.python.Object other) {
        if (other instanceof org.python.types.Int) {
            return new org.python.types.Bool((((org.python.types.Bool) this).value ? 1 : 0) > ((org.python.types.Int) other).value);
        } else if (other instanceof org.python.types.Bool) {
            return new org.python.types.Bool((((org.python.types.Bool) this).value ? 1 : 0) > (((org.python.types.Bool) other).value ? 1 : 0));
<<<<<<< HEAD
        } else if (other instanceof org.python.types.Float) {
            return new org.python.types.Bool((((org.python.types.Bool) this).value ? 1.0 : 0.0) > (((org.python.types.Float) other).value));
        }

        if (org.Python.VERSION < 0x03060000) {
            throw new org.python.exceptions.TypeError("unorderable types: bool() > " + other.typeName() + "()");
        } else {
            throw new org.python.exceptions.TypeError("'>' not supported between instances of 'bool' and '" + other.typeName() + "'");
=======
>>>>>>> 18ccb19c
        }
        return org.python.types.NotImplementedType.NOT_IMPLEMENTED;
    }

    @org.python.Method(
<<<<<<< HEAD
            __doc__ = ""
=======
        __doc__ = "",
        args = {"other"}
>>>>>>> 18ccb19c
    )
    public org.python.Object __ge__(org.python.Object other) {
        if (other instanceof org.python.types.Int) {
            return new org.python.types.Bool((((org.python.types.Bool) this).value ? 1 : 0) >= ((org.python.types.Int) other).value);
        } else if (other instanceof org.python.types.Bool) {
            return new org.python.types.Bool((((org.python.types.Bool) this).value ? 1 : 0) >= (((org.python.types.Bool) other).value ? 1 : 0));
<<<<<<< HEAD
        } else if (other instanceof org.python.types.Float) {
            return new org.python.types.Bool((((org.python.types.Bool) this).value ? 1.0 : 0.0) >= (((org.python.types.Float) other).value));
        }
        if (org.Python.VERSION < 0x03060000) {
            throw new org.python.exceptions.TypeError("unorderable types: bool() >= " + other.typeName() + "()");
        } else {
            throw new org.python.exceptions.TypeError("'>=' not supported between instances of 'bool' and '" + other.typeName() + "'");
=======
>>>>>>> 18ccb19c
        }
        return org.python.types.NotImplementedType.NOT_IMPLEMENTED;
    }

    @org.python.Method(
            __doc__ = ""
    )
    public org.python.types.Bool __bool__() {
        return new org.python.types.Bool(this.value);
    }

    public boolean __setattr_null(java.lang.String name, org.python.Object value) {
        // Builtin types can't have attributes set on them.
        return false;
    }

    @org.python.Method(
            __doc__ = ""
    )
    public org.python.types.List __dir__() {
        throw new org.python.exceptions.NotImplementedError("bool.__dir__() has not been implemented.");
    }

    @org.python.Method(
            __doc__ = ""
    )

    public org.python.Object __add__(org.python.Object other) {
        if (other instanceof org.python.types.Bool) {
            return new org.python.types.Int((((org.python.types.Bool) this).value ? 1 : 0) + (((org.python.types.Bool) other).value ? 1 : 0));
        } else if (other instanceof org.python.types.Int) {
            return new org.python.types.Int((((org.python.types.Bool) this).value ? 1 : 0) + ((org.python.types.Int) other).value);
        } else if (other instanceof org.python.types.Float) {
            return new org.python.types.Float((((org.python.types.Bool) this).value ? 1 : 0) + ((org.python.types.Float) other).value);
        }
        throw new org.python.exceptions.TypeError("unsupported operand type(s) for +: 'bool' and '" + other.typeName() + "'");
    }

    @org.python.Method(
            __doc__ = ""
    )
    public org.python.Object __sub__(org.python.Object other) {
        if (other instanceof org.python.types.Int) {
            return new org.python.types.Int((((org.python.types.Bool) this).value ? 1 : 0) - ((org.python.types.Int) other).value);
        } else if (other instanceof org.python.types.Bool) {
            return new org.python.types.Int((((org.python.types.Bool) this).value ? 1 : 0) - (((org.python.types.Bool) other).value ? 1 : 0));
        } else if (other instanceof org.python.types.Float) {
            return new org.python.types.Float((((org.python.types.Bool) this).value ? 1.0 : 0.0) - (((org.python.types.Float) other).value));
        }
        throw new org.python.exceptions.TypeError("unsupported operand type(s) for -: 'bool' and '" + other.typeName() + "'");
    }

    @org.python.Method(
            __doc__ = ""
    )
    public org.python.Object __mul__(org.python.Object other) {
        if (other instanceof org.python.types.Int) {
            return new org.python.types.Int((((org.python.types.Bool) this).value ? 1 : 0) * ((org.python.types.Int) other).value);
        } else if (other instanceof org.python.types.Bool) {
            return new org.python.types.Int((((org.python.types.Bool) this).value ? 1 : 0) * (((org.python.types.Bool) other).value ? 1 : 0));
        } else if (other instanceof org.python.types.Float) {
            return new org.python.types.Float((((org.python.types.Bool) this).value ? 1.0 : 0.0) * (((org.python.types.Float) other).value));
        } else if (other instanceof org.python.types.Str) {
            if (((org.python.types.Bool) this).value) {
                return new org.python.types.Str(((org.python.types.Str) other).value);
            } else {
                return new org.python.types.Str("");
            }
        } else if (other instanceof org.python.types.List) {
            return other.__mul__(this);
        } else if (other instanceof org.python.types.Tuple) {
            return other.__mul__(this);
        } else if (other instanceof org.python.types.ByteArray) {
            return other.__mul__(this);
        } else if (other instanceof org.python.types.Bytes) {
            return other.__mul__(this);
        }
        throw new org.python.exceptions.TypeError("unsupported operand type(s) for *: 'bool' and '" + other.typeName() + "'");
    }

    @org.python.Method(
            __doc__ = ""
    )
    public org.python.Object __truediv__(org.python.Object other) {
        try {
            return new org.python.types.Int(this.value ? 1 : 0).__truediv__(other);
        } catch (org.python.exceptions.TypeError ae) {
            throw new org.python.exceptions.TypeError("unsupported operand type(s) for //: 'bool' and '" + other.typeName() + "'");
        }
        // throw new org.python.exceptions.NotImplementedError("bool.__truediv__() has not been implemented.");
    }

    @org.python.Method(
            __doc__ = ""
    )
    public org.python.Object __floordiv__(org.python.Object other) {
        try {
            return new org.python.types.Int(this.value ? 1 : 0).__floordiv__(other);
        } catch (org.python.exceptions.TypeError ae) {
            throw new org.python.exceptions.TypeError("unsupported operand type(s) for //: 'bool' and '" + other.typeName() + "'");
        }
    }

    @org.python.Method(
            __doc__ = ""
    )
    public org.python.Object __mod__(org.python.Object other) {
        if (other instanceof org.python.types.Bool) {
            boolean other_val = ((org.python.types.Bool) other).value;
            if (!other_val) {
                throw new org.python.exceptions.ZeroDivisionError("integer division or modulo by zero");
            }
            if (this.value) {
                return new org.python.types.Int(0);
            } else {
                if (org.Python.VERSION < 0x03060000) {
                    return new org.python.types.Bool(false);
                } else {
                    return new org.python.types.Int(0);
                }
            }
        } else if (other instanceof org.python.types.Int) {
            long other_val = ((org.python.types.Int) other).value;
            if (other_val == 0) {
                throw new org.python.exceptions.ZeroDivisionError("integer division or modulo by zero");
            }

            if (!this.value) {
                if (org.Python.VERSION < 0x03060000) {
                    return new org.python.types.Bool(false);
                } else {
                    return new org.python.types.Int(0);
                }
            } else if (other_val > 1) {
                if (org.Python.VERSION < 0x03060000) {
                    return new org.python.types.Bool(this.value);
                } else {
                    return new org.python.types.Int(1);
                }
            }
        }
        try {
            return new org.python.types.Int(this.value ? 1 : 0).__mod__(other);
        } catch (org.python.exceptions.TypeError ae) {
            throw new org.python.exceptions.TypeError("unsupported operand type(s) for %: 'bool' and '" + other.typeName() + "'");
        }
    }

    @org.python.Method(
            __doc__ = ""
    )
    public org.python.Object __divmod__(org.python.Object other) {
        try {
            java.util.List<org.python.Object> data = new java.util.ArrayList<org.python.Object>();
            data.add(this.__floordiv__(other));
            data.add(this.__mod__(other));
            return new org.python.types.Tuple(data);
        } catch (org.python.exceptions.TypeError ae) {
            throw new org.python.exceptions.TypeError("unsupported operand type(s) for divmod(): 'bool' and '" + other.typeName() + "'");
        }
    }

    @org.python.Method(
            __doc__ = ""
    )
    public org.python.Object __pow__(org.python.Object other, org.python.Object modulo) {
        try {
            return new org.python.types.Int(this.value ? 1 : 0).__pow__(other, modulo);
        } catch (org.python.exceptions.TypeError e) {
            throw new org.python.exceptions.TypeError("unsupported operand type(s) for ** or pow(): 'bool' and '" + other.typeName() + "'");
        }
    }

    @org.python.Method(
            __doc__ = ""
    )
    public org.python.Object __lshift__(org.python.Object other) {
        if (other instanceof org.python.types.Bool) {
            return new org.python.types.Int((((org.python.types.Bool) this).value ? 1 : 0) << (((org.python.types.Bool) other).value ? 1 : 0));
        } else if (other instanceof org.python.types.Int) {
            long other_val = ((org.python.types.Int) other).value;
            if (other_val < 0) {
                throw new org.python.exceptions.ValueError("negative shift count");
            }
            return new org.python.types.Int((((org.python.types.Bool) this).value ? 1 : 0) << other_val);
        }
        throw new org.python.exceptions.TypeError("unsupported operand type(s) for <<: 'bool' and '" + other.typeName() + "'");
    }

    @org.python.Method(
            __doc__ = ""
    )
    public org.python.Object __rshift__(org.python.Object other) {
        if (other instanceof org.python.types.Bool) {
            return new org.python.types.Int((((org.python.types.Bool) this).value ? 1 : 0) >> (((org.python.types.Bool) other).value ? 1 : 0));
        } else if (other instanceof org.python.types.Int) {
            long other_val = ((org.python.types.Int) other).value;
            if (other_val < 0) {
                throw new org.python.exceptions.ValueError("negative shift count");
            }
            return new org.python.types.Int((((org.python.types.Bool) this).value ? 1 : 0) >> other_val);
        }
        throw new org.python.exceptions.TypeError("unsupported operand type(s) for >>: 'bool' and '" + other.typeName() + "'");
    }

    @org.python.Method(
            __doc__ = ""
    )
    public org.python.Object __and__(org.python.Object other) {
        if (other instanceof org.python.types.Bool) {
            return new org.python.types.Bool(
                    (((org.python.types.Bool) this).value ? 1 : 0) &
                            (((org.python.types.Bool) other).value ? 1 : 0)
            );
        }

        if (other instanceof org.python.types.Int) {
            return new org.python.types.Int(
                    (((org.python.types.Bool) this).value ? 1 : 0) &
                            ((org.python.types.Int) other).value
            );
        }

        throw new org.python.exceptions.TypeError("unsupported operand type(s) for &: 'bool' and '" + other.typeName() + "'");
    }

    @org.python.Method(
            __doc__ = ""
    )
    public org.python.Object __xor__(org.python.Object other) {
        if (other instanceof org.python.types.Bool) {
            return new org.python.types.Bool((((org.python.types.Bool) this).value ? 1 : 0) ^ (((org.python.types.Bool) other).value ? 1 : 0));
        }
        throw new org.python.exceptions.TypeError("unsupported operand type(s) for ^: 'bool' and '" + other.typeName() + "'");
    }

    @org.python.Method(
            __doc__ = ""
    )
    public org.python.Object __or__(org.python.Object other) {
        if (other instanceof org.python.types.Bool) {
            return new org.python.types.Bool((((org.python.types.Bool) this).value ? 1 : 0) | (((org.python.types.Bool) other).value ? 1 : 0));
        }
        if (other instanceof org.python.types.Int) {
            return new org.python.types.Int((((org.python.types.Bool) this).value ? 1 : 0) | ((org.python.types.Int) other).value);
        }
        throw new org.python.exceptions.TypeError("unsupported operand type(s) for |: 'bool' and '" + other.typeName() + "'");
    }

    @org.python.Method(
            __doc__ = ""
    )
    public org.python.Object __radd__(org.python.Object other) {
        throw new org.python.exceptions.NotImplementedError("bool.__radd__() has not been implemented.");
    }

    @org.python.Method(
            __doc__ = ""
    )
    public org.python.Object __rsub__(org.python.Object other) {
        throw new org.python.exceptions.NotImplementedError("bool.__rsub__() has not been implemented.");
    }

    @org.python.Method(
            __doc__ = ""
    )
    public org.python.Object __rmul__(org.python.Object other) {
        throw new org.python.exceptions.NotImplementedError("bool.__rmul__() has not been implemented.");
    }

    @org.python.Method(
            __doc__ = ""
    )
    public org.python.Object __rtruediv__(org.python.Object other) {
        throw new org.python.exceptions.NotImplementedError("bool.__rtruediv__() has not been implemented.");
    }

    @org.python.Method(
            __doc__ = ""
    )
    public org.python.Object __rfloordiv__(org.python.Object other) {
        throw new org.python.exceptions.NotImplementedError("bool.__rfloordiv__() has not been implemented.");
    }

    @org.python.Method(
            __doc__ = ""
    )
    public org.python.Object __rmod__(org.python.Object other) {
        throw new org.python.exceptions.NotImplementedError("bool.__rmod__() has not been implemented.");
    }

    @org.python.Method(
            __doc__ = ""
    )
    public org.python.Object __rdivmod__(org.python.Object other) {
        throw new org.python.exceptions.NotImplementedError("bool.__rdivmod__() has not been implemented.");
    }

    @org.python.Method(
            __doc__ = ""
    )
    public org.python.Object __rpow__(org.python.Object other) {
        throw new org.python.exceptions.NotImplementedError("bool.__rpow__() has not been implemented.");
    }

    @org.python.Method(
            __doc__ = ""
    )
    public org.python.Object __rlshift__(org.python.Object other) {
        throw new org.python.exceptions.NotImplementedError("bool.__rlshift__() has not been implemented.");
    }

    @org.python.Method(
            __doc__ = ""
    )
    public org.python.Object __rrshift__(org.python.Object other) {
        throw new org.python.exceptions.NotImplementedError("bool.__rrshift__() has not been implemented.");
    }

    @org.python.Method(
            __doc__ = ""
    )
    public org.python.Object __rand__(org.python.Object other) {
        throw new org.python.exceptions.NotImplementedError("bool.__rand__() has not been implemented.");
    }

    @org.python.Method(
            __doc__ = ""
    )
    public org.python.Object __rxor__(org.python.Object other) {
        throw new org.python.exceptions.NotImplementedError("bool.__rxor__() has not been implemented.");
    }

    @org.python.Method(
            __doc__ = ""
    )
    public org.python.Object __ror__(org.python.Object other) {
        throw new org.python.exceptions.NotImplementedError("bool.__ror__() has not been implemented.");

    }

    @org.python.Method(
            __doc__ = ""
    )
    public org.python.Object __iadd__(org.python.Object other) {
        int this_val = (((org.python.types.Bool) this).value ? 1 : 0);
        if (other instanceof org.python.types.Bool) {
            this_val += (((org.python.types.Bool) other).value ? 1 : 0);
            return new org.python.types.Int(this_val);
        } else if (other instanceof org.python.types.Int) {
            this_val += ((org.python.types.Int) other).value;
            return new org.python.types.Int(this_val);
        } else if (other instanceof org.python.types.Float) {
            this_val += ((org.python.types.Float) other).value;
            return new org.python.types.Float(this_val);
        }
        throw new org.python.exceptions.TypeError("unsupported operand type(s) for +=: 'bool' and '" + other.typeName() + "'");
    }

    @org.python.Method(
            __doc__ = ""
    )
    public org.python.Object __ilshift__(org.python.Object other) {
        int this_val = (((org.python.types.Bool) this).value ? 1 : 0);
        if (other instanceof org.python.types.Bool) {
            this_val <<= (((org.python.types.Bool) other).value ? 1 : 0);
            return new org.python.types.Int(this_val);
        } else if (other instanceof org.python.types.Int) {
            long other_val = ((org.python.types.Int) other).value;
            if (other_val < 0) {
                throw new org.python.exceptions.ValueError("negative shift count");
            }
            this_val <<= other_val;
            return new org.python.types.Int(this_val);
        }
        throw new org.python.exceptions.TypeError("unsupported operand type(s) for <<=: 'bool' and '" + other.typeName() + "'");
    }

    @org.python.Method(
            __doc__ = ""
    )
    public org.python.Object __irshift__(org.python.Object other) {
        int this_val = (((org.python.types.Bool) this).value ? 1 : 0);
        if (other instanceof org.python.types.Bool) {
            this_val >>= (((org.python.types.Bool) other).value ? 1 : 0);
            return new org.python.types.Int(this_val);
        } else if (other instanceof org.python.types.Int) {
            long other_val = ((org.python.types.Int) other).value;
            if (other_val < 0) {
                throw new org.python.exceptions.ValueError("negative shift count");
            }
            this_val >>= other_val;
            return new org.python.types.Int(this_val);
        }
        throw new org.python.exceptions.TypeError("unsupported operand type(s) for >>=: 'bool' and '" + other.typeName() + "'");
    }

    @org.python.Method(
            __doc__ = ""
    )
    public org.python.Object __neg__() {
        return new org.python.types.Int(this.value ? -1 : 0);
    }

    @org.python.Method(
            __doc__ = ""
    )
    public org.python.Object __pos__() {
        return new org.python.types.Int(this.value ? 1 : 0);
    }

    @org.python.Method(
            __doc__ = ""
    )
    public org.python.Object __abs__() {
        return new org.python.types.Int(this.value ? 1 : 0);
    }

    @org.python.Method(
            __doc__ = ""
    )
    public org.python.Object __invert__() {
        return new org.python.types.Int(this.value ? -2 : -1);
    }

    @org.python.Method(
            __doc__ = ""
    )
    public org.python.types.Int __int__() {
        return new org.python.types.Int(this.value ? 1 : 0);
    }

    @org.python.Method(
            __doc__ = ""
    )
    public org.python.types.Float __float__() {
        return new org.python.types.Float(this.value ? 1 : 0);
    }

    @org.python.Method(
            __doc__ = ""
    )
    public org.python.Object __round__(org.python.Object ndigits) {
        if (ndigits instanceof org.python.types.Int) {
            return new org.python.types.Int(this.value ? 1 : 0);
        }
        throw new org.python.exceptions.TypeError("'" + ndigits.typeName() + "' object cannot be interpreted as an integer");
    }

    @org.python.Method(
            __doc__ = ""
    )
    public org.python.Object __index__() {
        return new org.python.types.Int(this.value ? 1 : 0);
    }
}<|MERGE_RESOLUTION|>--- conflicted
+++ resolved
@@ -87,148 +87,66 @@
     }
 
     @org.python.Method(
-<<<<<<< HEAD
-            __doc__ = ""
-=======
         __doc__ = "",
         args = {"other"}
->>>>>>> 18ccb19c
     )
     public org.python.Object __lt__(org.python.Object other) {
         if (other instanceof org.python.types.Int) {
             return new org.python.types.Bool((((org.python.types.Bool) this).value ? 1 : 0) < ((org.python.types.Int) other).value);
         } else if (other instanceof org.python.types.Bool) {
             return new org.python.types.Bool((((org.python.types.Bool) this).value ? 1 : 0) < (((org.python.types.Bool) other).value ? 1 : 0));
-<<<<<<< HEAD
-        } else if (other instanceof org.python.types.Float) {
-            return new org.python.types.Bool((((org.python.types.Bool) this).value ? 1.0 : 0.0) < (((org.python.types.Float) other).value));
-        }
-        if (org.Python.VERSION < 0x03060000) {
-            throw new org.python.exceptions.TypeError("unorderable types: bool() < " + other.typeName() + "()");
-        } else {
-            throw new org.python.exceptions.TypeError("'<' not supported between instances of 'bool' and '" + other.typeName() + "'");
-=======
->>>>>>> 18ccb19c
         }
         return org.python.types.NotImplementedType.NOT_IMPLEMENTED;
     }
 
     @org.python.Method(
-<<<<<<< HEAD
-            __doc__ = ""
-=======
         __doc__ = "",
         args = {"other"}
->>>>>>> 18ccb19c
     )
     public org.python.Object __le__(org.python.Object other) {
         if (other instanceof org.python.types.Int) {
             return new org.python.types.Bool((((org.python.types.Bool) this).value ? 1 : 0) <= ((org.python.types.Int) other).value);
         } else if (other instanceof org.python.types.Bool) {
             return new org.python.types.Bool((((org.python.types.Bool) this).value ? 1 : 0) <= (((org.python.types.Bool) other).value ? 1 : 0));
-<<<<<<< HEAD
-        } else if (other instanceof org.python.types.Float) {
-            return new org.python.types.Bool((((org.python.types.Bool) this).value ? 1.0 : 0.0) <= (((org.python.types.Float) other).value));
-        }
-        if (org.Python.VERSION < 0x03060000) {
-            throw new org.python.exceptions.TypeError("unorderable types: bool() <= " + other.typeName() + "()");
-        } else {
-            throw new org.python.exceptions.TypeError("'<=' not supported between instances of 'bool' and '" + other.typeName() + "'");
-=======
->>>>>>> 18ccb19c
         }
         return org.python.types.NotImplementedType.NOT_IMPLEMENTED;
     }
 
     @org.python.Method(
-<<<<<<< HEAD
-            __doc__ = ""
-=======
         __doc__ = "",
         args = {"other"}
->>>>>>> 18ccb19c
     )
     public org.python.Object __eq__(org.python.Object other) {
         if (other instanceof org.python.types.Int) {
             return new org.python.types.Bool((((org.python.types.Bool) this).value ? 1 : 0) == ((org.python.types.Int) other).value);
-<<<<<<< HEAD
         } else if (other instanceof org.python.types.Bool) {
             return new org.python.types.Bool((((org.python.types.Bool) this).value ? 1 : 0) == (((org.python.types.Bool) other).value ? 1 : 0));
-        } else if (other instanceof org.python.types.Float) {
-            return new org.python.types.Bool((((org.python.types.Bool) this).value ? 1.0 : 0.0) == (((org.python.types.Float) other).value));
-        }
-        return new org.python.types.Bool(false);
-    }
-
-    @org.python.Method(
-            __doc__ = ""
-    )
-    public org.python.Object __ne__(org.python.Object other) {
-        if (other instanceof org.python.types.Int) {
-            return new org.python.types.Bool((((org.python.types.Bool) this).value ? 1 : 0) != ((org.python.types.Int) other).value);
-        } else if (other instanceof org.python.types.Bool) {
-            return new org.python.types.Bool((((org.python.types.Bool) this).value ? 1 : 0) != (((org.python.types.Bool) other).value ? 1 : 0));
-        } else if (other instanceof org.python.types.Float) {
-            return new org.python.types.Bool((((org.python.types.Bool) this).value ? 1.0 : 0.0) != (((org.python.types.Float) other).value));
-=======
-        } else if (other instanceof org.python.types.Bool) {
-            return new org.python.types.Bool((((org.python.types.Bool) this).value ? 1 : 0) == (((org.python.types.Bool) other).value ? 1 : 0));
->>>>>>> 18ccb19c
         }
         return org.python.types.NotImplementedType.NOT_IMPLEMENTED;
     }
 
     @org.python.Method(
-<<<<<<< HEAD
-            __doc__ = ""
-=======
         __doc__ = "",
         args = {"other"}
->>>>>>> 18ccb19c
     )
     public org.python.Object __gt__(org.python.Object other) {
         if (other instanceof org.python.types.Int) {
             return new org.python.types.Bool((((org.python.types.Bool) this).value ? 1 : 0) > ((org.python.types.Int) other).value);
         } else if (other instanceof org.python.types.Bool) {
             return new org.python.types.Bool((((org.python.types.Bool) this).value ? 1 : 0) > (((org.python.types.Bool) other).value ? 1 : 0));
-<<<<<<< HEAD
-        } else if (other instanceof org.python.types.Float) {
-            return new org.python.types.Bool((((org.python.types.Bool) this).value ? 1.0 : 0.0) > (((org.python.types.Float) other).value));
-        }
-
-        if (org.Python.VERSION < 0x03060000) {
-            throw new org.python.exceptions.TypeError("unorderable types: bool() > " + other.typeName() + "()");
-        } else {
-            throw new org.python.exceptions.TypeError("'>' not supported between instances of 'bool' and '" + other.typeName() + "'");
-=======
->>>>>>> 18ccb19c
         }
         return org.python.types.NotImplementedType.NOT_IMPLEMENTED;
     }
 
     @org.python.Method(
-<<<<<<< HEAD
-            __doc__ = ""
-=======
         __doc__ = "",
         args = {"other"}
->>>>>>> 18ccb19c
     )
     public org.python.Object __ge__(org.python.Object other) {
         if (other instanceof org.python.types.Int) {
             return new org.python.types.Bool((((org.python.types.Bool) this).value ? 1 : 0) >= ((org.python.types.Int) other).value);
         } else if (other instanceof org.python.types.Bool) {
             return new org.python.types.Bool((((org.python.types.Bool) this).value ? 1 : 0) >= (((org.python.types.Bool) other).value ? 1 : 0));
-<<<<<<< HEAD
-        } else if (other instanceof org.python.types.Float) {
-            return new org.python.types.Bool((((org.python.types.Bool) this).value ? 1.0 : 0.0) >= (((org.python.types.Float) other).value));
-        }
-        if (org.Python.VERSION < 0x03060000) {
-            throw new org.python.exceptions.TypeError("unorderable types: bool() >= " + other.typeName() + "()");
-        } else {
-            throw new org.python.exceptions.TypeError("'>=' not supported between instances of 'bool' and '" + other.typeName() + "'");
-=======
->>>>>>> 18ccb19c
         }
         return org.python.types.NotImplementedType.NOT_IMPLEMENTED;
     }
