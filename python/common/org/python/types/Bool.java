package org.python.types;

public class Bool extends org.python.types.Object {
    public boolean value;
    public static org.python.Object TRUE = new org.python.types.Bool(true);
    public static org.python.Object FALSE = new org.python.types.Bool(false);

    /**
     * A utility method to update the internal value of this object.
     *
     * Used by __i*__ operations to do an in-place operation.
     * obj must be of type org.python.types.Bool
     */
    void setValue(org.python.Object obj) {
        this.value = ((org.python.types.Bool) obj).value;
    }

    public java.lang.Object toJava() {
        return this.value;
    }

    public org.python.Object byValue() {
        return new org.python.types.Bool(this.value);
    }

    public int hashCode() {
        return new java.lang.Boolean(this.value).hashCode();
    }

    public Bool(boolean bool) {
        super();
        this.value = bool;
    }

    public Bool(long int_val) {
        super();
        this.value = int_val != 0;
    }

    @org.python.Method(
        __doc__ = "bool(x) -> bool" +
            "\n" +
            "Returns True when the argument x is true, False otherwise.\n" +
            "The builtins True and False are the only two instances of the class bool.\n" +
            "The class bool is a subclass of the class int, and cannot be subclassed.\n",
        default_args = {"x"}
    )
    public Bool(org.python.Object [] args, java.util.Map<java.lang.String, org.python.Object> kwargs) {
        if (args[0] == null) {
            this.value = false;
        } else {
            try {
                this.value = ((org.python.types.Bool) args[0].__bool__()).value;
            } catch (org.python.exceptions.AttributeError ae) {
                try {
                    this.value = ((org.python.types.Int) args[0].__len__()).value != 0;
                } catch (org.python.exceptions.AttributeError ae2) {
                    this.value = true;
                }
            }
        }
    }
    // public org.python.Object __new__() {
    //     throw new org.python.exceptions.NotImplementedError("bool.__new__() has not been implemented.");
    // }

    // public org.python.Object __init__() {
    //     throw new org.python.exceptions.NotImplementedError("bool.__init__() has not been implemented.");
    // }

    @org.python.Method(
        __doc__ = ""
    )
    public org.python.types.Str __repr__() {
        if (this.value) {
            return new org.python.types.Str("True");
        } else {
            return new org.python.types.Str("False");
        }
    }

    @org.python.Method(
        __doc__ = ""
    )
    public org.python.types.Str __format__(org.python.Object format_string) {
        throw new org.python.exceptions.NotImplementedError("bool.__format__ has not been implemented.");
    }

    @org.python.Method(
        __doc__ = "",
        args = {"other"}
    )
    public org.python.Object __lt__(org.python.Object other) {
        if (other instanceof org.python.types.Int) {
            return new org.python.types.Bool((((org.python.types.Bool) this).value ? 1 : 0) < ((org.python.types.Int) other).value);
        } else if (other instanceof org.python.types.Bool) {
            return new org.python.types.Bool((((org.python.types.Bool) this).value ? 1 : 0) < (((org.python.types.Bool) other).value ? 1 : 0));
        }
<<<<<<< HEAD
        return org.python.types.NotImplementedType.NOT_IMPLEMENTED;
=======
        if (org.Python.VERSION < 0x03060000) {
            throw new org.python.exceptions.TypeError("unorderable types: bool() < " + other.typeName() + "()");
        } else {
            throw new org.python.exceptions.TypeError("'<' not supported between instances of 'bool' and '" + other.typeName() + "'");
        }
>>>>>>> 0c2509c1
    }

    @org.python.Method(
        __doc__ = "",
        args = {"other"}
    )
    public org.python.Object __le__(org.python.Object other) {
        if (other instanceof org.python.types.Int) {
            return new org.python.types.Bool((((org.python.types.Bool) this).value ? 1 : 0) <= ((org.python.types.Int) other).value);
        } else if (other instanceof org.python.types.Bool) {
            return new org.python.types.Bool((((org.python.types.Bool) this).value ? 1 : 0) <= (((org.python.types.Bool) other).value ? 1 : 0));
        }
<<<<<<< HEAD
        return org.python.types.NotImplementedType.NOT_IMPLEMENTED;
=======
        if (org.Python.VERSION < 0x03060000) {
            throw new org.python.exceptions.TypeError("unorderable types: bool() <= " + other.typeName() + "()");
        } else {
            throw new org.python.exceptions.TypeError("'<=' not supported between instances of 'bool' and '" + other.typeName() + "'");
        }
>>>>>>> 0c2509c1
    }

    @org.python.Method(
        __doc__ = "",
        args = {"other"}
    )
    public org.python.Object __eq__(org.python.Object other) {
        if (other instanceof org.python.types.Int) {
            return new org.python.types.Bool((((org.python.types.Bool) this).value ? 1 : 0) == ((org.python.types.Int) other).value);
        } else if (other instanceof org.python.types.Bool) {
            return new org.python.types.Bool((((org.python.types.Bool) this).value ? 1 : 0) == (((org.python.types.Bool) other).value ? 1 : 0));
        }
        return org.python.types.NotImplementedType.NOT_IMPLEMENTED;
    }

    @org.python.Method(
        __doc__ = "",
        args = {"other"}
    )
    public org.python.Object __ne__(org.python.Object other) {
        if (other instanceof org.python.types.Int) {
            return new org.python.types.Bool((((org.python.types.Bool) this).value ? 1 : 0) != ((org.python.types.Int) other).value);
        } else if (other instanceof org.python.types.Bool) {
            return new org.python.types.Bool((((org.python.types.Bool) this).value ? 1 : 0) != (((org.python.types.Bool) other).value ? 1 : 0));
        }
        return org.python.types.NotImplementedType.NOT_IMPLEMENTED;
    }

    @org.python.Method(
        __doc__ = "",
        args = {"other"}
    )
    public org.python.Object __gt__(org.python.Object other) {
        if (other instanceof org.python.types.Int) {
            return new org.python.types.Bool((((org.python.types.Bool) this).value ? 1 : 0) > ((org.python.types.Int) other).value);
        } else if (other instanceof org.python.types.Bool) {
            return new org.python.types.Bool((((org.python.types.Bool) this).value ? 1 : 0) > (((org.python.types.Bool) other).value ? 1 : 0));
        }

<<<<<<< HEAD
        return org.python.types.NotImplementedType.NOT_IMPLEMENTED;
=======
        if (org.Python.VERSION < 0x03060000) {
            throw new org.python.exceptions.TypeError("unorderable types: bool() > " + other.typeName() + "()");
        } else {
            throw new org.python.exceptions.TypeError("'>' not supported between instances of 'bool' and '" + other.typeName() + "'");
        }
>>>>>>> 0c2509c1
    }

    @org.python.Method(
        __doc__ = "",
        args = {"other"}
    )
    public org.python.Object __ge__(org.python.Object other) {
        if (other instanceof org.python.types.Int) {
            return new org.python.types.Bool((((org.python.types.Bool) this).value ? 1 : 0) >= ((org.python.types.Int) other).value);
        } else if (other instanceof org.python.types.Bool) {
            return new org.python.types.Bool((((org.python.types.Bool) this).value ? 1 : 0) >= (((org.python.types.Bool) other).value ? 1 : 0));
        }
<<<<<<< HEAD
        return org.python.types.NotImplementedType.NOT_IMPLEMENTED;
=======
        if (org.Python.VERSION < 0x03060000) {
            throw new org.python.exceptions.TypeError("unorderable types: bool() >= " + other.typeName() + "()");
        } else {
            throw new org.python.exceptions.TypeError("'>=' not supported between instances of 'bool' and '" + other.typeName() + "'");
        }
>>>>>>> 0c2509c1
    }

    @org.python.Method(
        __doc__ = ""
    )
    public org.python.types.Bool __bool__() {
        return new org.python.types.Bool(this.value);
    }

    public boolean __setattr_null(java.lang.String name, org.python.Object value) {
        // Builtin types can't have attributes set on them.
        return false;
    }

    @org.python.Method(
        __doc__ = ""
    )
    public org.python.types.List __dir__() {
        throw new org.python.exceptions.NotImplementedError("bool.__dir__() has not been implemented.");
    }

    @org.python.Method(
        __doc__ = ""
    )

    public org.python.Object __add__(org.python.Object other) {
        if (other instanceof org.python.types.Bool) {
            return new org.python.types.Int( (((org.python.types.Bool) this).value ? 1 : 0) + (((org.python.types.Bool) other).value ? 1 : 0) );
        } else if (other instanceof org.python.types.Int) {
            return new org.python.types.Int((((org.python.types.Bool) this).value ? 1 : 0) + ((org.python.types.Int) other).value);
        } else if (other instanceof org.python.types.Float) {
            return new org.python.types.Float((((org.python.types.Bool) this).value ? 1 : 0) + ((org.python.types.Float) other).value);
        }
        throw new org.python.exceptions.TypeError("unsupported operand type(s) for +: 'bool' and '" + other.typeName() + "'");
    }

    @org.python.Method(
        __doc__ = ""
    )
    public org.python.Object __sub__(org.python.Object other) {
        if (other instanceof org.python.types.Int) {
            return new org.python.types.Int( (((org.python.types.Bool) this).value ? 1 : 0) - ((org.python.types.Int) other).value);
        } else if (other instanceof org.python.types.Bool) {
            return new org.python.types.Int( (((org.python.types.Bool) this).value ? 1 : 0) - (((org.python.types.Bool) other).value ? 1 : 0));
        } else if (other instanceof org.python.types.Float) {
            return new org.python.types.Float( (((org.python.types.Bool) this).value ? 1.0 : 0.0) - (((org.python.types.Float) other).value));
        }
        throw new org.python.exceptions.TypeError("unsupported operand type(s) for -: 'bool' and '" + other.typeName() + "'");
    }

    @org.python.Method(
        __doc__ = ""
    )
    public org.python.Object __mul__(org.python.Object other) {
        if (other instanceof org.python.types.Int) {
            return new org.python.types.Int( (((org.python.types.Bool) this).value ? 1 : 0)*((org.python.types.Int) other).value);
        } else if (other instanceof org.python.types.Bool) {
            return new org.python.types.Int( (((org.python.types.Bool) this).value ? 1 : 0)*(((org.python.types.Bool) other).value ? 1 : 0));
        } else if (other instanceof org.python.types.Float) {
            return new org.python.types.Float( (((org.python.types.Bool) this).value ? 1.0 : 0.0)*(((org.python.types.Float) other).value));
        } else if (other instanceof org.python.types.Str) {
            if (((org.python.types.Bool) this).value) {
                return new org.python.types.Str(((org.python.types.Str) other).value);
            } else {
                return new org.python.types.Str("");
            }
        } else if (other instanceof org.python.types.List) {
            return other.__mul__(this);
        } else if (other instanceof org.python.types.Tuple) {
            return other.__mul__(this);
        } else if (other instanceof org.python.types.ByteArray) {
            return other.__mul__(this);
        } else if (other instanceof org.python.types.Bytes) {
            return other.__mul__(this);
        }
        throw new org.python.exceptions.TypeError("unsupported operand type(s) for *: 'bool' and '" + other.typeName() + "'");
    }

    @org.python.Method(
        __doc__ = ""
    )
    public org.python.Object __truediv__(org.python.Object other) {
        try {
            return new org.python.types.Int(this.value ? 1 : 0).__truediv__(other);
        } catch (org.python.exceptions.TypeError ae) {
            throw new org.python.exceptions.TypeError("unsupported operand type(s) for //: 'bool' and '" + other.typeName() + "'");
        }
        // throw new org.python.exceptions.NotImplementedError("bool.__truediv__() has not been implemented.");
    }

    @org.python.Method(
        __doc__ = ""
    )
    public org.python.Object __floordiv__(org.python.Object other) {
        try {
            return new org.python.types.Int(this.value ? 1 : 0).__floordiv__(other);
        } catch (org.python.exceptions.TypeError ae) {
            throw new org.python.exceptions.TypeError("unsupported operand type(s) for //: 'bool' and '" + other.typeName() + "'");
        }
    }

    @org.python.Method(
        __doc__ = ""
    )
    public org.python.Object __mod__(org.python.Object other) {
        if (other instanceof org.python.types.Bool) {
            boolean other_val = ((org.python.types.Bool) other).value;
            if (!other_val) {
                throw new org.python.exceptions.ZeroDivisionError("integer division or modulo by zero");
            }
            if (this.value) {
                return new org.python.types.Int(0);
            } else {
                if (org.Python.VERSION < 0x03060000) {
                    return new org.python.types.Bool(false);
                } else {
                    return new org.python.types.Int(0);
                }

            }
        } else if (other instanceof org.python.types.Int) {
            long other_val = ((org.python.types.Int) other).value;
            if (other_val == 0) {
                throw new org.python.exceptions.ZeroDivisionError("integer division or modulo by zero");
            }

            if (!this.value) {
                if (org.Python.VERSION < 0x03060000) {
                    return new org.python.types.Bool(false);
                } else {
                    return new org.python.types.Int(0);
                }
            } else if (other_val > 1) {
                if (org.Python.VERSION < 0x03060000) {
                    return new org.python.types.Bool(this.value);
                } else {
                    return new org.python.types.Int(1);
                }
            }
        }
        try {
            return new org.python.types.Int(this.value ? 1 : 0).__mod__(other);
        } catch (org.python.exceptions.TypeError ae) {
            throw new org.python.exceptions.TypeError("unsupported operand type(s) for %: 'bool' and '" + other.typeName() + "'");
        }
    }

    @org.python.Method(
        __doc__ = ""
    )
    public org.python.Object __divmod__(org.python.Object other) {
        try {
            java.util.List<org.python.Object> data = new java.util.ArrayList<org.python.Object>();
            data.add(this.__floordiv__(other));
            data.add(this.__mod__(other));
            return new org.python.types.Tuple(data);
        } catch (org.python.exceptions.TypeError ae) {
            throw new org.python.exceptions.TypeError("unsupported operand type(s) for divmod(): 'bool' and '" + other.typeName() + "'");
        }
    }

    @org.python.Method(
        __doc__ = ""
    )
    public org.python.Object __pow__(org.python.Object other, org.python.Object modulo) {
        try {
            return new org.python.types.Int(this.value ? 1 : 0).__pow__(other, modulo);
        } catch (org.python.exceptions.TypeError e) {
            throw new org.python.exceptions.TypeError("unsupported operand type(s) for ** or pow(): 'bool' and '" + other.typeName() + "'");
        }
    }

    @org.python.Method(
        __doc__ = ""
    )
    public org.python.Object __lshift__(org.python.Object other) {
        if (other instanceof org.python.types.Bool) {
            return new org.python.types.Int((((org.python.types.Bool) this).value ? 1 : 0) << (((org.python.types.Bool) other).value ? 1 : 0));
        } else if (other instanceof org.python.types.Int) {
            long other_val = ((org.python.types.Int) other).value;
            if (other_val < 0) {
                throw new org.python.exceptions.ValueError("negative shift count");
            }
            return new org.python.types.Int((((org.python.types.Bool) this).value ? 1 : 0) << other_val);
        }
        throw new org.python.exceptions.TypeError("unsupported operand type(s) for <<: 'bool' and '" + other.typeName() + "'");
    }

    @org.python.Method(
        __doc__ = ""
    )
    public org.python.Object __rshift__(org.python.Object other) {
        if (other instanceof org.python.types.Bool) {
            return new org.python.types.Int((((org.python.types.Bool) this).value ? 1 : 0) >> (((org.python.types.Bool) other).value ? 1 : 0));
        } else if (other instanceof org.python.types.Int) {
            long other_val = ((org.python.types.Int) other).value;
            if (other_val < 0) {
                throw new org.python.exceptions.ValueError("negative shift count");
            }
            return new org.python.types.Int((((org.python.types.Bool) this).value ? 1 : 0) >> other_val);
        }
        throw new org.python.exceptions.TypeError("unsupported operand type(s) for >>: 'bool' and '" + other.typeName() + "'");
    }

    @org.python.Method(
        __doc__ = ""
    )
    public org.python.Object __and__(org.python.Object other) {
        if (other instanceof org.python.types.Bool) {
            return new org.python.types.Bool(
                (((org.python.types.Bool) this).value ? 1 : 0) &
                (((org.python.types.Bool) other).value ? 1 : 0)
            );
        }

        if (other instanceof org.python.types.Int) {
            return new org.python.types.Int(
                (((org.python.types.Bool) this).value ? 1 : 0) &
                ((org.python.types.Int) other).value
            );
        }

        throw new org.python.exceptions.TypeError("unsupported operand type(s) for &: 'bool' and '" + other.typeName() + "'");
    }

    @org.python.Method(
        __doc__ = ""
    )
    public org.python.Object __xor__(org.python.Object other) {
        if (other instanceof org.python.types.Bool) {
            return new org.python.types.Bool( (((org.python.types.Bool) this).value ? 1 : 0) ^ (((org.python.types.Bool) other).value ? 1 : 0));
        }
        throw new org.python.exceptions.TypeError("unsupported operand type(s) for ^: 'bool' and '" + other.typeName() + "'");
    }

    @org.python.Method(
        __doc__ = ""
    )
    public org.python.Object __or__(org.python.Object other) {
        if (other instanceof org.python.types.Bool) {
            return new org.python.types.Bool( (((org.python.types.Bool) this).value ? 1 : 0) | (((org.python.types.Bool) other).value ? 1 : 0));
        }
        if (other instanceof org.python.types.Int){
            return new org.python.types.Int( (((org.python.types.Bool) this).value ? 1 : 0) | ((org.python.types.Int) other).value);
        }
        throw new org.python.exceptions.TypeError("unsupported operand type(s) for |: 'bool' and '" + other.typeName() + "'");
    }

    @org.python.Method(
        __doc__ = ""
    )
    public org.python.Object __radd__(org.python.Object other) {
        throw new org.python.exceptions.NotImplementedError("bool.__radd__() has not been implemented.");
    }

    @org.python.Method(
        __doc__ = ""
    )
    public org.python.Object __rsub__(org.python.Object other) {
        throw new org.python.exceptions.NotImplementedError("bool.__rsub__() has not been implemented.");
    }

    @org.python.Method(
        __doc__ = ""
    )
    public org.python.Object __rmul__(org.python.Object other) {
        throw new org.python.exceptions.NotImplementedError("bool.__rmul__() has not been implemented.");
    }

    @org.python.Method(
        __doc__ = ""
    )
    public org.python.Object __rtruediv__(org.python.Object other) {
        throw new org.python.exceptions.NotImplementedError("bool.__rtruediv__() has not been implemented.");
    }

    @org.python.Method(
        __doc__ = ""
    )
    public org.python.Object __rfloordiv__(org.python.Object other) {
        throw new org.python.exceptions.NotImplementedError("bool.__rfloordiv__() has not been implemented.");
    }

    @org.python.Method(
        __doc__ = ""
    )
    public org.python.Object __rmod__(org.python.Object other) {
        throw new org.python.exceptions.NotImplementedError("bool.__rmod__() has not been implemented.");
    }

    @org.python.Method(
        __doc__ = ""
    )
    public org.python.Object __rdivmod__(org.python.Object other) {
        throw new org.python.exceptions.NotImplementedError("bool.__rdivmod__() has not been implemented.");
    }

    @org.python.Method(
        __doc__ = ""
    )
    public org.python.Object __rpow__(org.python.Object other) {
        throw new org.python.exceptions.NotImplementedError("bool.__rpow__() has not been implemented.");
    }

    @org.python.Method(
        __doc__ = ""
    )
    public org.python.Object __rlshift__(org.python.Object other) {
        throw new org.python.exceptions.NotImplementedError("bool.__rlshift__() has not been implemented.");
    }

    @org.python.Method(
        __doc__ = ""
    )
    public org.python.Object __rrshift__(org.python.Object other) {
        throw new org.python.exceptions.NotImplementedError("bool.__rrshift__() has not been implemented.");
    }

    @org.python.Method(
        __doc__ = ""
    )
    public org.python.Object __rand__(org.python.Object other) {
        throw new org.python.exceptions.NotImplementedError("bool.__rand__() has not been implemented.");
    }

    @org.python.Method(
        __doc__ = ""
    )
    public org.python.Object __rxor__(org.python.Object other) {
        throw new org.python.exceptions.NotImplementedError("bool.__rxor__() has not been implemented.");
    }

    @org.python.Method(
        __doc__ = ""
    )
    public org.python.Object __ror__(org.python.Object other) {
        throw new org.python.exceptions.NotImplementedError("bool.__ror__() has not been implemented.");

    }

    @org.python.Method(
        __doc__ = ""
    )
    public org.python.Object __iadd__(org.python.Object other) {
        int this_val = (((org.python.types.Bool) this).value ? 1 : 0);
        if (other instanceof org.python.types.Bool) {
            return new org.python.types.Int( this_val += (((org.python.types.Bool) other).value ? 1 : 0) );
        } else if (other instanceof org.python.types.Int) {
            return new org.python.types.Int( this_val += ((org.python.types.Int) other).value);
        } else if (other instanceof org.python.types.Float) {
            return new org.python.types.Float(this_val += ((org.python.types.Float) other).value);
        }
        throw new org.python.exceptions.TypeError("unsupported operand type(s) for +=: 'bool' and '" + other.typeName() + "'");
    }

    @org.python.Method(
        __doc__ = ""
    )
    public org.python.Object __ilshift__(org.python.Object other) {
        int this_val = (((org.python.types.Bool) this).value ? 1 : 0);
        if (other instanceof org.python.types.Bool) {
            return new org.python.types.Int(this_val <<= (((org.python.types.Bool) other).value ? 1 : 0));
        } else if (other instanceof org.python.types.Int) {
            long other_val = ((org.python.types.Int) other).value;
            if (other_val < 0) {
                throw new org.python.exceptions.ValueError("negative shift count");
            }
            return new org.python.types.Int(this_val <<= other_val);
        }
        throw new org.python.exceptions.TypeError("unsupported operand type(s) for <<=: 'bool' and '" + other.typeName() + "'");
    }

    @org.python.Method(
        __doc__ = ""
    )
    public org.python.Object __irshift__(org.python.Object other) {
        int this_val = (((org.python.types.Bool) this).value ? 1 : 0);
        if (other instanceof org.python.types.Bool) {
            return new org.python.types.Int(this_val >>= (((org.python.types.Bool) other).value ? 1 : 0));
        } else if (other instanceof org.python.types.Int) {
            long other_val = ((org.python.types.Int) other).value;
            if (other_val < 0) {
                throw new org.python.exceptions.ValueError("negative shift count");
            }
            return new org.python.types.Int(this_val >>= other_val);
        }
        throw new org.python.exceptions.TypeError("unsupported operand type(s) for >>=: 'bool' and '" + other.typeName() + "'");
    }

    @org.python.Method(
        __doc__ = ""
    )
    public org.python.Object __neg__() {
        return new org.python.types.Int(this.value ? -1 : 0);
    }

    @org.python.Method(
        __doc__ = ""
    )
    public org.python.Object __pos__() {
        return new org.python.types.Int(this.value ? 1 : 0);
    }

    @org.python.Method(
        __doc__ = ""
    )
    public org.python.Object __abs__() {
        return new org.python.types.Int(this.value ? 1 : 0);
    }

    @org.python.Method(
        __doc__ = ""
    )
    public org.python.Object __invert__() {
        return new org.python.types.Int(this.value ? -2 : -1);
    }

    @org.python.Method(
        __doc__ = ""
    )
    public org.python.types.Int __int__() {
        return new org.python.types.Int(this.value ? 1 : 0);
    }

    @org.python.Method(
        __doc__ = ""
    )
    public org.python.types.Float __float__() {
        return new org.python.types.Float(this.value ? 1 : 0);
    }

    @org.python.Method(
        __doc__ = ""
    )
    public org.python.Object __round__(org.python.Object ndigits) {
        if (ndigits instanceof org.python.types.Int){
               return new org.python.types.Int(this.value? 1:0);
        }
         throw new org.python.exceptions.TypeError("'"+ndigits.typeName()+"' object cannot be interpreted as an integer");
    }

    @org.python.Method(
        __doc__ = ""
    )
    public org.python.Object __index__() {
        return new org.python.types.Int(this.value ? 1 : 0);
    }

}<|MERGE_RESOLUTION|>--- conflicted
+++ resolved
@@ -96,15 +96,7 @@
         } else if (other instanceof org.python.types.Bool) {
             return new org.python.types.Bool((((org.python.types.Bool) this).value ? 1 : 0) < (((org.python.types.Bool) other).value ? 1 : 0));
         }
-<<<<<<< HEAD
         return org.python.types.NotImplementedType.NOT_IMPLEMENTED;
-=======
-        if (org.Python.VERSION < 0x03060000) {
-            throw new org.python.exceptions.TypeError("unorderable types: bool() < " + other.typeName() + "()");
-        } else {
-            throw new org.python.exceptions.TypeError("'<' not supported between instances of 'bool' and '" + other.typeName() + "'");
-        }
->>>>>>> 0c2509c1
     }
 
     @org.python.Method(
@@ -117,15 +109,7 @@
         } else if (other instanceof org.python.types.Bool) {
             return new org.python.types.Bool((((org.python.types.Bool) this).value ? 1 : 0) <= (((org.python.types.Bool) other).value ? 1 : 0));
         }
-<<<<<<< HEAD
         return org.python.types.NotImplementedType.NOT_IMPLEMENTED;
-=======
-        if (org.Python.VERSION < 0x03060000) {
-            throw new org.python.exceptions.TypeError("unorderable types: bool() <= " + other.typeName() + "()");
-        } else {
-            throw new org.python.exceptions.TypeError("'<=' not supported between instances of 'bool' and '" + other.typeName() + "'");
-        }
->>>>>>> 0c2509c1
     }
 
     @org.python.Method(
@@ -164,16 +148,7 @@
         } else if (other instanceof org.python.types.Bool) {
             return new org.python.types.Bool((((org.python.types.Bool) this).value ? 1 : 0) > (((org.python.types.Bool) other).value ? 1 : 0));
         }
-
-<<<<<<< HEAD
         return org.python.types.NotImplementedType.NOT_IMPLEMENTED;
-=======
-        if (org.Python.VERSION < 0x03060000) {
-            throw new org.python.exceptions.TypeError("unorderable types: bool() > " + other.typeName() + "()");
-        } else {
-            throw new org.python.exceptions.TypeError("'>' not supported between instances of 'bool' and '" + other.typeName() + "'");
-        }
->>>>>>> 0c2509c1
     }
 
     @org.python.Method(
@@ -186,15 +161,7 @@
         } else if (other instanceof org.python.types.Bool) {
             return new org.python.types.Bool((((org.python.types.Bool) this).value ? 1 : 0) >= (((org.python.types.Bool) other).value ? 1 : 0));
         }
-<<<<<<< HEAD
         return org.python.types.NotImplementedType.NOT_IMPLEMENTED;
-=======
-        if (org.Python.VERSION < 0x03060000) {
-            throw new org.python.exceptions.TypeError("unorderable types: bool() >= " + other.typeName() + "()");
-        } else {
-            throw new org.python.exceptions.TypeError("'>=' not supported between instances of 'bool' and '" + other.typeName() + "'");
-        }
->>>>>>> 0c2509c1
     }
 
     @org.python.Method(
