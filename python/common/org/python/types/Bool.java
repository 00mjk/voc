--- conflicted
+++ resolved
@@ -205,22 +205,18 @@
         } else if (other instanceof org.python.types.Float) {
             return new org.python.types.Float( (((org.python.types.Bool) this).value ? 1.0 : 0.0)*(((org.python.types.Float) other).value));
         } else if (other instanceof org.python.types.Str) {
-            if(((org.python.types.Bool) this).value){
+            if (((org.python.types.Bool) this).value) {
                 return new org.python.types.Str(((org.python.types.Str) other).value);
-            }
-            else{
+            } else {
                 return new org.python.types.Str("");
-
             }
         } else if (other instanceof org.python.types.List) {
             return other.__mul__(this);
         } else if (other instanceof org.python.types.Tuple) {
             return other.__mul__(this);
-<<<<<<< HEAD
         } else if (other instanceof org.python.types.ByteArray) {
-=======
+            return other.__mul__(this);
         } else if (other instanceof org.python.types.Bytes) {
->>>>>>> e20d96f2
             return other.__mul__(this);
         }
         throw new org.python.exceptions.TypeError("unsupported operand type(s) for *: 'bool' and '" + other.typeName() + "'");
