package org.python.types;

public class Bool extends org.python.types.Object {
    public boolean value;

    /**
     * A utility method to update the internal value of this object.
     *
     * Used by __i*__ operations to do an in-place operation.
     * obj must be of type org.python.types.Bool
     */
    void setValue(org.python.Object obj) {
        this.value = ((org.python.types.Bool) obj).value;
    }

    public java.lang.Object toJava() {
        return this.value;
    }

    public org.python.Object byValue() {
        return new org.python.types.Bool(this.value);
    }

    public int hashCode() {
        return new java.lang.Boolean(this.value).hashCode();
    }

    public Bool(boolean bool) {
        super();
        this.value = bool;
    }

    public Bool(long int_val) {
        super();
        this.value = int_val != 0;
    }

    // public org.python.Object __new__() {
    //     throw new org.python.exceptions.NotImplementedError("bool.__new__() has not been implemented.");
    // }

    // public org.python.Object __init__() {
    //     throw new org.python.exceptions.NotImplementedError("bool.__init__() has not been implemented.");
    // }

    @org.python.Method(
        __doc__ = ""
    )
    public org.python.types.Str __repr__() {
        if (this.value) {
            return new org.python.types.Str("True");
        } else {
            return new org.python.types.Str("False");
        }
    }

    @org.python.Method(
        __doc__ = ""
    )
    public org.python.types.Str __format__(org.python.Object format_string) {
        throw new org.python.exceptions.NotImplementedError("bool.__format__ has not been implemented.");
    }

    @org.python.Method(
        __doc__ = "",
        args = {"other"}
    )
    public org.python.Object __lt__(org.python.Object other) {
        if (other instanceof org.python.types.Int) {
            return new org.python.types.Bool((((org.python.types.Bool) this).value ? 1 : 0) < ((org.python.types.Int) other).value);
        } else if (other instanceof org.python.types.Bool) {
            return new org.python.types.Bool((((org.python.types.Bool) this).value ? 1 : 0) < (((org.python.types.Bool) other).value ? 1 : 0));
        }
        return org.python.types.NotImplementedType.NOT_IMPLEMENTED;
    }

    @org.python.Method(
        __doc__ = "",
        args = {"other"}
    )
    public org.python.Object __le__(org.python.Object other) {
        if (other instanceof org.python.types.Int) {
            return new org.python.types.Bool((((org.python.types.Bool) this).value ? 1 : 0) <= ((org.python.types.Int) other).value);
        } else if (other instanceof org.python.types.Bool) {
            return new org.python.types.Bool((((org.python.types.Bool) this).value ? 1 : 0) <= (((org.python.types.Bool) other).value ? 1 : 0));
        }
        return org.python.types.NotImplementedType.NOT_IMPLEMENTED;
    }

    @org.python.Method(
        __doc__ = "",
        args = {"other"}
    )
    public org.python.Object __eq__(org.python.Object other) {
        if (other instanceof org.python.types.Int) {
            return new org.python.types.Bool((((org.python.types.Bool) this).value ? 1 : 0) == ((org.python.types.Int) other).value);
        } else if (other instanceof org.python.types.Bool) {
            return new org.python.types.Bool((((org.python.types.Bool) this).value ? 1 : 0) == (((org.python.types.Bool) other).value ? 1 : 0));
        }
        return org.python.types.NotImplementedType.NOT_IMPLEMENTED;
    }

    @org.python.Method(
        __doc__ = "",
        args = {"other"}
    )
    public org.python.Object __ne__(org.python.Object other) {
        if (other instanceof org.python.types.Int) {
            return new org.python.types.Bool((((org.python.types.Bool) this).value ? 1 : 0) != ((org.python.types.Int) other).value);
        } else if (other instanceof org.python.types.Bool) {
            return new org.python.types.Bool((((org.python.types.Bool) this).value ? 1 : 0) != (((org.python.types.Bool) other).value ? 1 : 0));
        }
        return org.python.types.NotImplementedType.NOT_IMPLEMENTED;
    }

    @org.python.Method(
        __doc__ = "",
        args = {"other"}
    )
    public org.python.Object __gt__(org.python.Object other) {
        if (other instanceof org.python.types.Int) {
            return new org.python.types.Bool((((org.python.types.Bool) this).value ? 1 : 0) > ((org.python.types.Int) other).value);
        } else if (other instanceof org.python.types.Bool) {
            return new org.python.types.Bool((((org.python.types.Bool) this).value ? 1 : 0) > (((org.python.types.Bool) other).value ? 1 : 0));
        }
<<<<<<< HEAD
        return org.python.types.NotImplementedType.NOT_IMPLEMENTED;
=======

        throw new org.python.exceptions.TypeError("unorderable types: bool() > " + other.typeName() + "()");
>>>>>>> 8d0a9bbe
    }

    @org.python.Method(
        __doc__ = "",
        args = {"other"}
    )
    public org.python.Object __ge__(org.python.Object other) {
        if (other instanceof org.python.types.Int) {
            return new org.python.types.Bool((((org.python.types.Bool) this).value ? 1 : 0) >= ((org.python.types.Int) other).value);
        } else if (other instanceof org.python.types.Bool) {
            return new org.python.types.Bool((((org.python.types.Bool) this).value ? 1 : 0) >= (((org.python.types.Bool) other).value ? 1 : 0));
        }
        return org.python.types.NotImplementedType.NOT_IMPLEMENTED;
    }

    @org.python.Method(
        __doc__ = ""
    )
    public org.python.types.Bool __bool__() {
        return new org.python.types.Bool(this.value);
    }

    public boolean __setattr_null(java.lang.String name, org.python.Object value) {
        // Builtin types can't have attributes set on them.
        return false;
    }

    @org.python.Method(
        __doc__ = ""
    )
    public org.python.types.List __dir__() {
        throw new org.python.exceptions.NotImplementedError("bool.__dir__() has not been implemented.");
    }

    @org.python.Method(
        __doc__ = ""
    )

    public org.python.Object __add__(org.python.Object other) {
        if (other instanceof org.python.types.Bool) {
            return new org.python.types.Int( (((org.python.types.Bool) this).value ? 1 : 0) + (((org.python.types.Bool) other).value ? 1 : 0) );
        } else if (other instanceof org.python.types.Int) {
            return new org.python.types.Int((((org.python.types.Bool) this).value ? 1 : 0) + ((org.python.types.Int) other).value);
        } else if (other instanceof org.python.types.Float) {
            return new org.python.types.Float((((org.python.types.Bool) this).value ? 1 : 0) + ((org.python.types.Float) other).value);
        }
        throw new org.python.exceptions.TypeError("unsupported operand type(s) for +: 'bool' and '" + other.typeName() + "'");
    }

    @org.python.Method(
        __doc__ = ""
    )
    public org.python.Object __sub__(org.python.Object other) {
        if (other instanceof org.python.types.Int) {
            return new org.python.types.Int( (((org.python.types.Bool) this).value ? 1 : 0) - ((org.python.types.Int) other).value);
        } else if (other instanceof org.python.types.Bool) {
            return new org.python.types.Int( (((org.python.types.Bool) this).value ? 1 : 0) - (((org.python.types.Bool) other).value ? 1 : 0));
        } else if (other instanceof org.python.types.Float) {
            return new org.python.types.Float( (((org.python.types.Bool) this).value ? 1.0 : 0.0) - (((org.python.types.Float) other).value));
        }
        throw new org.python.exceptions.TypeError("unsupported operand type(s) for -: 'bool' and '" + other.typeName() + "'");
    }

    @org.python.Method(
        __doc__ = ""
    )
    public org.python.Object __mul__(org.python.Object other) {
        if (other instanceof org.python.types.Int) {
            return new org.python.types.Int( (((org.python.types.Bool) this).value ? 1 : 0)*((org.python.types.Int) other).value);
        } else if (other instanceof org.python.types.Bool) {
            return new org.python.types.Int( (((org.python.types.Bool) this).value ? 1 : 0)*(((org.python.types.Bool) other).value ? 1 : 0));
        } else if (other instanceof org.python.types.Float) {
            return new org.python.types.Float( (((org.python.types.Bool) this).value ? 1.0 : 0.0)*(((org.python.types.Float) other).value));
        } else if (other instanceof org.python.types.Str) {
            if(((org.python.types.Bool) this).value){
                return new org.python.types.Str(((org.python.types.Str) other).value);
            }
            else{
                return new org.python.types.Str("");

            }
        } else if (other instanceof org.python.types.List) {
            return other.__mul__(this);
        } else if (other instanceof org.python.types.Tuple) {
            return other.__mul__(this);
        }
        throw new org.python.exceptions.TypeError("unsupported operand type(s) for *: 'bool' and '" + other.typeName() + "'");
    }

    @org.python.Method(
        __doc__ = ""
    )
    public org.python.Object __truediv__(org.python.Object other) {
        throw new org.python.exceptions.NotImplementedError("bool.__truediv__() has not been implemented.");
    }

    @org.python.Method(
        __doc__ = ""
    )
    public org.python.Object __floordiv__(org.python.Object other) {
        try {
            return new org.python.types.Int(this.value ? 1 : 0).__floordiv__(other);
        } catch (org.python.exceptions.TypeError ae) {
            throw new org.python.exceptions.TypeError("unsupported operand type(s) for //: 'bool' and '" + other.typeName() + "'");
        }
    }

    @org.python.Method(
        __doc__ = ""
    )
    public org.python.Object __mod__(org.python.Object other) {
        if (other instanceof org.python.types.Bool) {
            boolean other_val = ((org.python.types.Bool) other).value;
            if (!other_val) {
                throw new org.python.exceptions.ZeroDivisionError("integer division or modulo by zero");
            }
            if (this.value) {
                return new org.python.types.Int(0);
            } else {
                return new org.python.types.Bool(false);
            }
        } else if (other instanceof org.python.types.Int) {
            long other_val = ((org.python.types.Int) other).value;
            if (other_val == 0) {
                throw new org.python.exceptions.ZeroDivisionError("integer division or modulo by zero");
            }

            if (!this.value) {
                return new org.python.types.Bool(false);
            } else if (other_val > 1) {
                return new org.python.types.Bool(this.value);
            }
        }
        try {
            return new org.python.types.Int(this.value ? 1 : 0).__mod__(other);
        } catch (org.python.exceptions.TypeError ae) {
            throw new org.python.exceptions.TypeError("unsupported operand type(s) for %: 'bool' and '" + other.typeName() + "'");
        }
    }

    @org.python.Method(
        __doc__ = ""
    )
    public org.python.Object __divmod__(org.python.Object other) {
        try {
            java.util.List<org.python.Object> data = new java.util.ArrayList<org.python.Object>();
            data.add(this.__floordiv__(other));
            data.add(this.__mod__(other));
            return new org.python.types.Tuple(data);
        } catch (org.python.exceptions.TypeError ae) {
            throw new org.python.exceptions.TypeError("unsupported operand type(s) for divmod(): 'bool' and '" + other.typeName() + "'");
        }
    }

    @org.python.Method(
        __doc__ = ""
    )
    public org.python.Object __pow__(org.python.Object other, org.python.Object modulo) {
        try {
            return new org.python.types.Int(this.value ? 1 : 0).__pow__(other, modulo);
        } catch (org.python.exceptions.TypeError e) {
            throw new org.python.exceptions.TypeError("unsupported operand type(s) for ** or pow(): 'bool' and '" + other.typeName() + "'");
        }
    }

    @org.python.Method(
        __doc__ = ""
    )
    public org.python.Object __lshift__(org.python.Object other) {
        if (other instanceof org.python.types.Bool) {
            return new org.python.types.Int((((org.python.types.Bool) this).value ? 1 : 0) << (((org.python.types.Bool) other).value ? 1 : 0));
        } else if (other instanceof org.python.types.Int) {
            long other_val = ((org.python.types.Int) other).value;
            if (other_val < 0) {
                throw new org.python.exceptions.ValueError("negative shift count");
            }
            return new org.python.types.Int((((org.python.types.Bool) this).value ? 1 : 0) << other_val);
        }
        throw new org.python.exceptions.TypeError("unsupported operand type(s) for <<: 'bool' and '" + other.typeName() + "'");
    }

    @org.python.Method(
        __doc__ = ""
    )
    public org.python.Object __rshift__(org.python.Object other) {
        if (other instanceof org.python.types.Bool) {
            return new org.python.types.Int((((org.python.types.Bool) this).value ? 1 : 0) >> (((org.python.types.Bool) other).value ? 1 : 0));
        } else if (other instanceof org.python.types.Int) {
            long other_val = ((org.python.types.Int) other).value;
            if (other_val < 0) {
                throw new org.python.exceptions.ValueError("negative shift count");
            }
            return new org.python.types.Int((((org.python.types.Bool) this).value ? 1 : 0) >> other_val);
        }
        throw new org.python.exceptions.TypeError("unsupported operand type(s) for >>: 'bool' and '" + other.typeName() + "'");
    }

    @org.python.Method(
        __doc__ = ""
    )
    public org.python.Object __and__(org.python.Object other) {
        if (other instanceof org.python.types.Bool) {
            return new org.python.types.Bool( (((org.python.types.Bool) this).value ? 1 : 0) & (((org.python.types.Bool) other).value ? 1 : 0));
        }
        throw new org.python.exceptions.TypeError("unsupported operand type(s) for &: 'bool' and '" + other.typeName() + "'");
    }

    @org.python.Method(
        __doc__ = ""
    )
    public org.python.Object __xor__(org.python.Object other) {
        if (other instanceof org.python.types.Bool) {
            return new org.python.types.Bool( (((org.python.types.Bool) this).value ? 1 : 0) ^ (((org.python.types.Bool) other).value ? 1 : 0));
        }
        throw new org.python.exceptions.TypeError("unsupported operand type(s) for ^: 'bool' and '" + other.typeName() + "'");
    }

    @org.python.Method(
        __doc__ = ""
    )
    public org.python.Object __or__(org.python.Object other) {
        if (other instanceof org.python.types.Bool) {
            return new org.python.types.Bool( (((org.python.types.Bool) this).value ? 1 : 0) | (((org.python.types.Bool) other).value ? 1 : 0));
        }
        throw new org.python.exceptions.TypeError("unsupported operand type(s) for |: 'bool' and '" + other.typeName() + "'");
    }

    @org.python.Method(
        __doc__ = ""
    )
    public org.python.Object __radd__(org.python.Object other) {
        throw new org.python.exceptions.NotImplementedError("bool.__radd__() has not been implemented.");
    }

    @org.python.Method(
        __doc__ = ""
    )
    public org.python.Object __rsub__(org.python.Object other) {
        throw new org.python.exceptions.NotImplementedError("bool.__rsub__() has not been implemented.");
    }

    @org.python.Method(
        __doc__ = ""
    )
    public org.python.Object __rmul__(org.python.Object other) {
        throw new org.python.exceptions.NotImplementedError("bool.__rmul__() has not been implemented.");
    }

    @org.python.Method(
        __doc__ = ""
    )
    public org.python.Object __rtruediv__(org.python.Object other) {
        throw new org.python.exceptions.NotImplementedError("bool.__rtruediv__() has not been implemented.");
    }

    @org.python.Method(
        __doc__ = ""
    )
    public org.python.Object __rfloordiv__(org.python.Object other) {
        throw new org.python.exceptions.NotImplementedError("bool.__rfloordiv__() has not been implemented.");
    }

    @org.python.Method(
        __doc__ = ""
    )
    public org.python.Object __rmod__(org.python.Object other) {
        throw new org.python.exceptions.NotImplementedError("bool.__rmod__() has not been implemented.");
    }

    @org.python.Method(
        __doc__ = ""
    )
    public org.python.Object __rdivmod__(org.python.Object other) {
        throw new org.python.exceptions.NotImplementedError("bool.__rdivmod__() has not been implemented.");
    }

    @org.python.Method(
        __doc__ = ""
    )
    public org.python.Object __rpow__(org.python.Object other) {
        throw new org.python.exceptions.NotImplementedError("bool.__rpow__() has not been implemented.");
    }

    @org.python.Method(
        __doc__ = ""
    )
    public org.python.Object __rlshift__(org.python.Object other) {
        throw new org.python.exceptions.NotImplementedError("bool.__rlshift__() has not been implemented.");
    }

    @org.python.Method(
        __doc__ = ""
    )
    public org.python.Object __rrshift__(org.python.Object other) {
        throw new org.python.exceptions.NotImplementedError("bool.__rrshift__() has not been implemented.");
    }

    @org.python.Method(
        __doc__ = ""
    )
    public org.python.Object __rand__(org.python.Object other) {
        throw new org.python.exceptions.NotImplementedError("bool.__rand__() has not been implemented.");
    }

    @org.python.Method(
        __doc__ = ""
    )
    public org.python.Object __rxor__(org.python.Object other) {
        throw new org.python.exceptions.NotImplementedError("bool.__rxor__() has not been implemented.");
    }

    @org.python.Method(
        __doc__ = ""
    )
    public org.python.Object __ror__(org.python.Object other) {
        throw new org.python.exceptions.NotImplementedError("bool.__ror__() has not been implemented.");
    }

    @org.python.Method(
        __doc__ = ""
    )

    public org.python.Object __iadd__(org.python.Object other) {
        int this_val = (((org.python.types.Bool) this).value ? 1 : 0);
        if (other instanceof org.python.types.Bool) {
            return new org.python.types.Int( this_val += (((org.python.types.Bool) other).value ? 1 : 0) );
        } else if (other instanceof org.python.types.Int) {
            return new org.python.types.Int( this_val += ((org.python.types.Int) other).value);
        } else if (other instanceof org.python.types.Float) {
            return new org.python.types.Float(this_val += ((org.python.types.Float) other).value);
        }
        throw new org.python.exceptions.TypeError("unsupported operand type(s) for +=: 'bool' and '" + other.typeName() + "'");
    }

    @org.python.Method(
        __doc__ = ""
    )
    public org.python.Object __ilshift__(org.python.Object other) {
        int this_val = (((org.python.types.Bool) this).value ? 1 : 0);
        if (other instanceof org.python.types.Bool) {
            return new org.python.types.Int(this_val <<= (((org.python.types.Bool) other).value ? 1 : 0));
        } else if (other instanceof org.python.types.Int) {
            long other_val = ((org.python.types.Int) other).value;
            if (other_val < 0) {
                throw new org.python.exceptions.ValueError("negative shift count");
            }
            return new org.python.types.Int(this_val <<= other_val);
        }
        throw new org.python.exceptions.TypeError("unsupported operand type(s) for <<=: 'bool' and '" + other.typeName() + "'");
    }

    @org.python.Method(
        __doc__ = ""
    )
    public org.python.Object __irshift__(org.python.Object other) {
        int this_val = (((org.python.types.Bool) this).value ? 1 : 0);
        if (other instanceof org.python.types.Bool) {
            return new org.python.types.Int(this_val >>= (((org.python.types.Bool) other).value ? 1 : 0));
        } else if (other instanceof org.python.types.Int) {
            long other_val = ((org.python.types.Int) other).value;
            if (other_val < 0) {
                throw new org.python.exceptions.ValueError("negative shift count");
            }
            return new org.python.types.Int(this_val >>= other_val);
        }
        throw new org.python.exceptions.TypeError("unsupported operand type(s) for >>=: 'bool' and '" + other.typeName() + "'");
    }

    @org.python.Method(
        __doc__ = ""
    )
    public org.python.Object __neg__() {
        return new org.python.types.Int(this.value ? -1 : 0);
    }

    @org.python.Method(
        __doc__ = ""
    )
    public org.python.Object __pos__() {
        return new org.python.types.Int(this.value ? 1 : 0);
    }

    @org.python.Method(
        __doc__ = ""
    )
    public org.python.Object __abs__() {
        return new org.python.types.Int(this.value ? 1 : 0);
    }

    @org.python.Method(
        __doc__ = ""
    )
    public org.python.Object __invert__() {
        return new org.python.types.Int(this.value ? -2 : -1);
    }

    @org.python.Method(
        __doc__ = ""
    )
    public org.python.types.Int __int__() {
        return new org.python.types.Int(this.value ? 1 : 0);
    }

    @org.python.Method(
        __doc__ = ""
    )
    public org.python.types.Float __float__() {
        return new org.python.types.Float(this.value ? 1 : 0);
    }

    @org.python.Method(
        __doc__ = ""
    )
    public org.python.Object __round__(org.python.Object ndigits) {
        if (ndigits instanceof org.python.types.Int){
               return new org.python.types.Int(this.value? 1:0);
        }
         throw new org.python.exceptions.TypeError("'"+ndigits.typeName()+"' object cannot be interpreted as an integer");
    }

    @org.python.Method(
        __doc__ = ""
    )
    public org.python.Object __index__() {
        return new org.python.types.Int(this.value ? 1 : 0);
    }

}<|MERGE_RESOLUTION|>--- conflicted
+++ resolved
@@ -123,12 +123,8 @@
         } else if (other instanceof org.python.types.Bool) {
             return new org.python.types.Bool((((org.python.types.Bool) this).value ? 1 : 0) > (((org.python.types.Bool) other).value ? 1 : 0));
         }
-<<<<<<< HEAD
+
         return org.python.types.NotImplementedType.NOT_IMPLEMENTED;
-=======
-
-        throw new org.python.exceptions.TypeError("unorderable types: bool() > " + other.typeName() + "()");
->>>>>>> 8d0a9bbe
     }
 
     @org.python.Method(
@@ -445,12 +441,12 @@
     )
     public org.python.Object __ror__(org.python.Object other) {
         throw new org.python.exceptions.NotImplementedError("bool.__ror__() has not been implemented.");
-    }
-
-    @org.python.Method(
-        __doc__ = ""
-    )
-
+
+    }
+
+    @org.python.Method(
+        __doc__ = ""
+    )
     public org.python.Object __iadd__(org.python.Object other) {
         int this_val = (((org.python.types.Bool) this).value ? 1 : 0);
         if (other instanceof org.python.types.Bool) {
