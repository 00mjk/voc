--- conflicted
+++ resolved
@@ -208,12 +208,8 @@
     }
 
     @org.python.Method(
-<<<<<<< HEAD
-            __doc__ = ""
-=======
         __doc__ = "",
         args = {"other"}
->>>>>>> 18ccb19c
     )
     public org.python.Object __eq__(org.python.Object other) {
         if (other instanceof org.python.types.Bytes) {
@@ -223,17 +219,7 @@
             byte[] other_value = ((org.python.types.ByteArray) other).value;
             return new org.python.types.Bool(Arrays.equals(this.value, other_value));
         }
-<<<<<<< HEAD
-    }
-
-    @org.python.Method(
-            __doc__ = ""
-    )
-    public org.python.Object __ne__(org.python.Object other) {
-        return new org.python.types.Bool(((org.python.types.Bool) this.__eq__(other)).value ? 0 : 1);
-=======
         return org.python.types.NotImplementedType.NOT_IMPLEMENTED;
->>>>>>> 18ccb19c
     }
 
     @org.python.Method(
@@ -399,12 +385,8 @@
     }
 
     @org.python.Method(
-<<<<<<< HEAD
-            __doc__ = ""
-=======
         __doc__ = "",
         args = {"other"}
->>>>>>> 18ccb19c
     )
     public org.python.Object __ge__(org.python.Object other) {
         if (other instanceof org.python.types.Bytes) {
@@ -443,12 +425,8 @@
     }
 
     @org.python.Method(
-<<<<<<< HEAD
-            __doc__ = ""
-=======
         __doc__ = "",
         args = {"other"}
->>>>>>> 18ccb19c
     )
     public org.python.Object __gt__(org.python.Object other) {
         if (other instanceof org.python.types.Bytes) {
@@ -487,12 +465,8 @@
     }
 
     @org.python.Method(
-<<<<<<< HEAD
-            __doc__ = ""
-=======
         __doc__ = "",
         args = {"other"}
->>>>>>> 18ccb19c
     )
     public org.python.Object __le__(org.python.Object other) {
         if (other instanceof org.python.types.Bytes) {
@@ -531,12 +505,8 @@
     }
 
     @org.python.Method(
-<<<<<<< HEAD
-            __doc__ = ""
-=======
         __doc__ = "",
         args = {"other"}
->>>>>>> 18ccb19c
     )
     public org.python.Object __lt__(org.python.Object other) {
         if (other instanceof org.python.types.Bytes) {
