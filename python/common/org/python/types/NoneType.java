package org.python.types;

import org.Python;

public class NoneType extends org.python.types.Object {
    public static org.python.Object NONE = new org.python.types.NoneType();
    public static final java.lang.String PYTHON_TYPE_NAME = "NoneType";

    NoneType() {
    }

    @org.python.Method(
            __doc__ = ""
    )
    public org.python.Object __pos__() {
        throw new org.python.exceptions.TypeError("bad operand type for unary +: 'NoneType'");
    }

    @org.python.Method(
            __doc__ = ""
    )
    public org.python.Object __iadd__(org.python.Object other) {
        throw new org.python.exceptions.TypeError("unsupported operand type(s) for +=: 'NoneType' and '" + other.typeName() + "'");
    }

    @org.python.Method(
            __doc__ = ""
    )
    public org.python.Object __ilshift__(org.python.Object other) {
        throw new org.python.exceptions.TypeError("unsupported operand type(s) for <<=: 'NoneType' and '" + other.typeName() + "'");
    }

    @org.python.Method(
            __doc__ = ""
    )
    public org.python.Object __irshift__(org.python.Object other) {
        throw new org.python.exceptions.TypeError("unsupported operand type(s) for >>=: 'NoneType' and '" + other.typeName() + "'");
    }

    @org.python.Method(
            __doc__ = ""
    )
    public org.python.Object __neg__() {
        throw new org.python.exceptions.TypeError("bad operand type for unary -: 'NoneType'");
    }

    @org.python.Method(
            __doc__ = ""
    )
    public org.python.Object __invert__() {
        throw new org.python.exceptions.TypeError("bad operand type for unary ~: 'NoneType'");
    }

    @org.python.Method(
            __doc__ = ""
    )
    public org.python.Object __bool__() {
        return new org.python.types.Bool(false);
    }

    @org.python.Method(
<<<<<<< HEAD
            __doc__ = ""
=======
        __doc__ = "",
        args = {"other"}
>>>>>>> 18ccb19c
    )
    public org.python.Object __ge__(org.python.Object other) {
        return org.python.types.NotImplementedType.NOT_IMPLEMENTED;
    }

    @org.python.Method(
<<<<<<< HEAD
            __doc__ = ""
=======
        __doc__ = "",
        args = {"other"}
>>>>>>> 18ccb19c
    )
    public org.python.Object __gt__(org.python.Object other) {
        return org.python.types.NotImplementedType.NOT_IMPLEMENTED;
    }

    @org.python.Method(
        __doc__ = "",
        args = {"other"}
    )
    public org.python.Object __eq__(org.python.Object other) {
        if (other instanceof org.python.types.NoneType) {
            return new org.python.types.Bool(true);
        }
        return org.python.types.NotImplementedType.NOT_IMPLEMENTED;
    }

    @org.python.Method(
<<<<<<< HEAD
            __doc__ = ""
=======
        __doc__ = "",
        args = {"other"}
>>>>>>> 18ccb19c
    )
    public org.python.Object __lt__(org.python.Object other) {
        return org.python.types.NotImplementedType.NOT_IMPLEMENTED;
    }

    @org.python.Method(
<<<<<<< HEAD
            __doc__ = ""
=======
        __doc__ = "",
        args = {"other"}
>>>>>>> 18ccb19c
    )
    public org.python.Object __le__(org.python.Object other) {
        return org.python.types.NotImplementedType.NOT_IMPLEMENTED;
    }

    @org.python.Method(
            __doc__ = ""
    )
    public org.python.Object __mul__(org.python.Object other) {
        if (other instanceof org.python.types.Str || other instanceof org.python.types.List || other instanceof org.python.types.Tuple) {
            throw new org.python.exceptions.TypeError("can't multiply sequence by non-int of type 'NoneType'");
        } else {
            throw new org.python.exceptions.TypeError(
                    String.format("unsupported operand type(s) for *: 'NoneType' and '%s'",
                            Python.typeName(other.getClass())));
        }
    }

    @org.python.Method(
            __doc__ = ""
    )
    public org.python.Object __getitem__(org.python.Object other) {
        throw new org.python.exceptions.TypeError("'NoneType' object is not subscriptable");
    }

    public java.lang.Object toJava() {
        return null;
    }

    @org.python.Method(
            __doc__ = ""
    )
    public org.python.types.Str __repr__() {
        return new org.python.types.Str("None");
    }

    public boolean __setattr_null(java.lang.String name, org.python.Object value) {
        return false;
    }

    @org.python.Method(
            __doc__ = ""
    )
    public org.python.Object __round__(org.python.Object ndigits) {

        throw new org.python.exceptions.TypeError("type NoneType doesn't define __round__ method");
    }
}<|MERGE_RESOLUTION|>--- conflicted
+++ resolved
@@ -59,24 +59,16 @@
     }
 
     @org.python.Method(
-<<<<<<< HEAD
-            __doc__ = ""
-=======
         __doc__ = "",
         args = {"other"}
->>>>>>> 18ccb19c
     )
     public org.python.Object __ge__(org.python.Object other) {
         return org.python.types.NotImplementedType.NOT_IMPLEMENTED;
     }
 
     @org.python.Method(
-<<<<<<< HEAD
-            __doc__ = ""
-=======
         __doc__ = "",
         args = {"other"}
->>>>>>> 18ccb19c
     )
     public org.python.Object __gt__(org.python.Object other) {
         return org.python.types.NotImplementedType.NOT_IMPLEMENTED;
@@ -94,24 +86,16 @@
     }
 
     @org.python.Method(
-<<<<<<< HEAD
-            __doc__ = ""
-=======
         __doc__ = "",
         args = {"other"}
->>>>>>> 18ccb19c
     )
     public org.python.Object __lt__(org.python.Object other) {
         return org.python.types.NotImplementedType.NOT_IMPLEMENTED;
     }
 
     @org.python.Method(
-<<<<<<< HEAD
-            __doc__ = ""
-=======
         __doc__ = "",
         args = {"other"}
->>>>>>> 18ccb19c
     )
     public org.python.Object __le__(org.python.Object other) {
         return org.python.types.NotImplementedType.NOT_IMPLEMENTED;
