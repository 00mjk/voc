package org.python.types;

import org.Python;

public class NoneType extends org.python.types.Object {
    public static org.python.Object NONE = new org.python.types.NoneType();
    public static final java.lang.String PYTHON_TYPE_NAME = "NoneType";

    NoneType() {}

    @org.python.Method(
        __doc__=""
    )
    public org.python.Object __pos__() {
        throw new org.python.exceptions.TypeError("bad operand type for unary +: 'NoneType'");
    }

    @org.python.Method(
        __doc__ = ""
    )
    public org.python.Object __iadd__(org.python.Object other) {
        throw new org.python.exceptions.TypeError("unsupported operand type(s) for +=: 'NoneType' and '" + other.typeName() + "'");
    }
    @org.python.Method(
        __doc__ = ""
    )
    public org.python.Object __ilshift__(org.python.Object other) {
        throw new org.python.exceptions.TypeError("unsupported operand type(s) for <<=: 'NoneType' and '" + other.typeName() + "'");
    }
    @org.python.Method(
        __doc__ = ""
    )
    public org.python.Object __irshift__(org.python.Object other) {
        throw new org.python.exceptions.TypeError("unsupported operand type(s) for >>=: 'NoneType' and '" + other.typeName() + "'");
    }

    @org.python.Method(
        __doc__=""
    )
    public org.python.Object __neg__() {
        throw new org.python.exceptions.TypeError("bad operand type for unary -: 'NoneType'");
    }

    @org.python.Method(
        __doc__=""
    )
    public org.python.Object __invert__() {
        throw new org.python.exceptions.TypeError("bad operand type for unary ~: 'NoneType'");
    }


    @org.python.Method(
        __doc__=""
    )
    public org.python.Object __bool__() {
        return new org.python.types.Bool(false);
    }

    @org.python.Method(
        __doc__ = "",
        args = {"other"}
    )
    public org.python.Object __ge__(org.python.Object other) {
<<<<<<< HEAD
        return org.python.types.NotImplementedType.NOT_IMPLEMENTED;
=======
        if (org.Python.VERSION < 0x03060000) {
            throw new org.python.exceptions.TypeError("unorderable types: NoneType() >= " + other.typeName() + "()");
        } else {
            throw new org.python.exceptions.TypeError("'>=' not supported between instances of 'NoneType' and '" + other.typeName() + "'");
        }
>>>>>>> 0c2509c1
    }

    @org.python.Method(
        __doc__ = "",
        args = {"other"}
    )
    public org.python.Object __gt__(org.python.Object other) {
<<<<<<< HEAD
        return org.python.types.NotImplementedType.NOT_IMPLEMENTED;
=======
        if (org.Python.VERSION < 0x03060000) {
            throw new org.python.exceptions.TypeError("unorderable types: NoneType() > " + other.typeName() + "()");
        } else {
            throw new org.python.exceptions.TypeError("'>' not supported between instances of 'NoneType' and '" + other.typeName() + "'");
        }
>>>>>>> 0c2509c1
    }

    @org.python.Method(
        __doc__ = "",
        args = {"other"}
    )
    public org.python.Object __eq__(org.python.Object other) {
        if (other instanceof org.python.types.NoneType) {
            return new org.python.types.Bool(true);
        }
        return org.python.types.NotImplementedType.NOT_IMPLEMENTED;
    }

    @org.python.Method(
        __doc__ = "",
        args = {"other"}
    )
    public org.python.Object __ne__(org.python.Object other) {
        org.python.Object result = this.__eq__(other);
        if (result instanceof org.python.types.NotImplementedType) {
            return new org.python.types.Bool(true);
        } else {
            return new org.python.types.Bool(!((org.python.types.Bool) result).value);
        }
    }

    @org.python.Method(
        __doc__ = "",
        args = {"other"}
    )
    public org.python.Object __lt__(org.python.Object other) {
<<<<<<< HEAD
        return org.python.types.NotImplementedType.NOT_IMPLEMENTED;
=======
        if (org.Python.VERSION < 0x03060000) {
            throw new org.python.exceptions.TypeError("unorderable types: NoneType() < " + other.typeName() + "()");
        } else {
            throw new org.python.exceptions.TypeError("'<' not supported between instances of 'NoneType' and '" + other.typeName() + "'");
        }
>>>>>>> 0c2509c1
    }

    @org.python.Method(
        __doc__ = "",
        args = {"other"}
    )
    public org.python.Object __le__(org.python.Object other) {
<<<<<<< HEAD
        return org.python.types.NotImplementedType.NOT_IMPLEMENTED;
=======
        if (org.Python.VERSION < 0x03060000) {
            throw new org.python.exceptions.TypeError("unorderable types: NoneType() <= " + other.typeName() + "()");
        } else {
            throw new org.python.exceptions.TypeError("'<=' not supported between instances of 'NoneType' and '" + other.typeName() + "'");
        }
>>>>>>> 0c2509c1
    }

    @org.python.Method(
        __doc__ = ""
    )
    public org.python.Object __mul__(org.python.Object other) {
        if (other instanceof org.python.types.Str || other instanceof org.python.types.List || other instanceof org.python.types.Tuple) {
            throw new org.python.exceptions.TypeError("can't multiply sequence by non-int of type 'NoneType'");
        } else {
            throw new org.python.exceptions.TypeError(
                String.format("unsupported operand type(s) for *: 'NoneType' and '%s'",
                    Python.typeName(other.getClass())));
        }
    }

    @org.python.Method(
        __doc__ = ""
    )
    public org.python.Object __getitem__(org.python.Object other) {
        throw new org.python.exceptions.TypeError("'NoneType' object is not subscriptable");
    }

    public java.lang.Object toJava() {
        return null;
    }

    @org.python.Method(
        __doc__ = ""
    )
    public org.python.types.Str __repr__() {
        return new org.python.types.Str("None");
    }

    public boolean __setattr_null(java.lang.String name, org.python.Object value) {
        return false;
    }
    @org.python.Method(
        __doc__ = ""
    )
    public org.python.Object __round__(org.python.Object ndigits) {

      throw new org.python.exceptions.TypeError("type NoneType doesn't define __round__ method");
    }
}<|MERGE_RESOLUTION|>--- conflicted
+++ resolved
@@ -61,15 +61,7 @@
         args = {"other"}
     )
     public org.python.Object __ge__(org.python.Object other) {
-<<<<<<< HEAD
         return org.python.types.NotImplementedType.NOT_IMPLEMENTED;
-=======
-        if (org.Python.VERSION < 0x03060000) {
-            throw new org.python.exceptions.TypeError("unorderable types: NoneType() >= " + other.typeName() + "()");
-        } else {
-            throw new org.python.exceptions.TypeError("'>=' not supported between instances of 'NoneType' and '" + other.typeName() + "'");
-        }
->>>>>>> 0c2509c1
     }
 
     @org.python.Method(
@@ -77,15 +69,7 @@
         args = {"other"}
     )
     public org.python.Object __gt__(org.python.Object other) {
-<<<<<<< HEAD
         return org.python.types.NotImplementedType.NOT_IMPLEMENTED;
-=======
-        if (org.Python.VERSION < 0x03060000) {
-            throw new org.python.exceptions.TypeError("unorderable types: NoneType() > " + other.typeName() + "()");
-        } else {
-            throw new org.python.exceptions.TypeError("'>' not supported between instances of 'NoneType' and '" + other.typeName() + "'");
-        }
->>>>>>> 0c2509c1
     }
 
     @org.python.Method(
@@ -105,11 +89,10 @@
     )
     public org.python.Object __ne__(org.python.Object other) {
         org.python.Object result = this.__eq__(other);
-        if (result instanceof org.python.types.NotImplementedType) {
-            return new org.python.types.Bool(true);
-        } else {
+        if (result instanceof org.python.types.Bool) {
             return new org.python.types.Bool(!((org.python.types.Bool) result).value);
         }
+        return org.python.types.NotImplementedType.NOT_IMPLEMENTED;
     }
 
     @org.python.Method(
@@ -117,15 +100,7 @@
         args = {"other"}
     )
     public org.python.Object __lt__(org.python.Object other) {
-<<<<<<< HEAD
         return org.python.types.NotImplementedType.NOT_IMPLEMENTED;
-=======
-        if (org.Python.VERSION < 0x03060000) {
-            throw new org.python.exceptions.TypeError("unorderable types: NoneType() < " + other.typeName() + "()");
-        } else {
-            throw new org.python.exceptions.TypeError("'<' not supported between instances of 'NoneType' and '" + other.typeName() + "'");
-        }
->>>>>>> 0c2509c1
     }
 
     @org.python.Method(
@@ -133,15 +108,7 @@
         args = {"other"}
     )
     public org.python.Object __le__(org.python.Object other) {
-<<<<<<< HEAD
         return org.python.types.NotImplementedType.NOT_IMPLEMENTED;
-=======
-        if (org.Python.VERSION < 0x03060000) {
-            throw new org.python.exceptions.TypeError("unorderable types: NoneType() <= " + other.typeName() + "()");
-        } else {
-            throw new org.python.exceptions.TypeError("'<=' not supported between instances of 'NoneType' and '" + other.typeName() + "'");
-        }
->>>>>>> 0c2509c1
     }
 
     @org.python.Method(
