--- conflicted
+++ resolved
@@ -126,12 +126,12 @@
     }
 
     @org.python.Method(
-<<<<<<< HEAD
             __doc__ = "Return a shallow copy of a FrozenSet."
     )
     public org.python.Object copy() {
         return this;
-=======
+
+    @org.python.Method(
             __doc__ = "",
             args = {"other"}
     )
@@ -204,6 +204,5 @@
             return new org.python.types.Bool(this.value.containsAll(otherSet.value));
         }
         return org.python.types.NotImplementedType.NOT_IMPLEMENTED;
->>>>>>> bd6c9ab5
     }
 }