package org.python.types;

public class Tuple extends org.python.types.Object {
    public java.util.List<org.python.Object> value;

    /**
     * A utility method to update the internal value of this object.
     * <p>
     * Used by __i*__ operations to do an in-place operation.
     * obj must be of type org.python.types.Tuple
     */
    void setValue(org.python.Object obj) {
        this.value = ((org.python.types.Tuple) obj).value;
    }

    public java.lang.Object toJava() {
        return this.value;
    }

    public int hashCode() {
        return this.value.hashCode();
    }

    public Tuple() {
        super();
        this.value = new java.util.ArrayList<org.python.Object>();
    }

    public Tuple(java.util.List<org.python.Object> tuple) {
        super();
        this.value = tuple;
    }

    @org.python.Method(
            __doc__ = "tuple() -> empty tuple" +
                    "tuple(iterable) -> tuple initialized from iterable's items\n" +
                    "\n" +
                    "If the argument is a tuple, the return value is the same object.\n"
    )
    public Tuple(org.python.Object[] args, java.util.Map<java.lang.String, org.python.Object> kwargs) {
        throw new org.python.exceptions.NotImplementedError("Builtin function 'tuple' not implemented");
    }

    // public org.python.Object __new__() {
    //     throw new org.python.exceptions.NotImplementedError("__new__() has not been implemented.");
    // }

    // public org.python.Object __init__() {
    //     throw new org.python.exceptions.NotImplementedError("__init__() has not been implemented.");
    // }

    @org.python.Method(
            __doc__ = ""
    )
    public org.python.types.Str __repr__() {
        java.lang.StringBuilder buffer = new java.lang.StringBuilder("(");
        boolean first = true;
        for (org.python.Object obj : this.value) {
            if (first) {
                first = false;
            } else {
                buffer.append(", ");
            }
            buffer.append(obj.__repr__());
        }
        if (this.value.size() == 1) {
            buffer.append(",");
        }
        buffer.append(")");
        return new org.python.types.Str(buffer.toString());
    }

    @org.python.Method(
            __doc__ = ""
    )
    public org.python.types.Str __format__(org.python.Object format_string) {
        throw new org.python.exceptions.NotImplementedError("__format__() has not been implemented.");
    }

    @org.python.Method(
            __doc__ = ""
    )
    public org.python.Object __pos__() {
        throw new org.python.exceptions.TypeError("bad operand type for unary +: 'tuple'");
    }

    @org.python.Method(
            __doc__ = ""
    )
    public org.python.Object __neg__() {
        throw new org.python.exceptions.TypeError("bad operand type for unary -: 'tuple'");
    }

    @org.python.Method(
            __doc__ = ""
    )
    public org.python.Object __invert__() {
        throw new org.python.exceptions.TypeError("bad operand type for unary ~: 'tuple'");
    }

    @org.python.Method(
            __doc__ = ""
    )
    public org.python.Object __bool__() {
        return new org.python.types.Bool(!this.value.isEmpty());
    }

    @org.python.Method(
<<<<<<< HEAD
            __doc__ = ""
=======
        __doc__ = "",
        args = {"other"}
>>>>>>> 18ccb19c
    )
    public org.python.Object __lt__(org.python.Object other) {
        if (other instanceof org.python.types.Tuple) {
            org.python.types.Tuple otherTuple = (org.python.types.Tuple) other;
            int size = this.value.size();
            int otherSize = otherTuple.value.size();
            int count = Math.min(size, otherSize);

<<<<<<< HEAD
            for (int i = 0; i < count; i++) {
                org.python.types.Bool b =
                        (org.python.types.Bool) this.value.get(i).__lt__(otherTuple.value.get(i));
                org.python.types.Bool b2 =
                        (org.python.types.Bool) otherTuple.value.get(i).__lt__(this.value.get(i));
                if (b.value) {
                    return new org.python.types.Bool(true);
                } else if (b2.value) {
                    return new org.python.types.Bool(false);
=======
            // check how many items are identical on the lists
            int i = 0;
            for (i = 0; i < count; i++) {
                org.python.types.Bool result = (org.python.types.Bool) org.python.types.Object.__cmp_bool__(
                        this.value.get(i), otherTuple.value.get(i), org.python.types.Object.CMP_OP.EQ);
                if (!result.value) {
                    break;
>>>>>>> 18ccb19c
                }
            }

            // not all items were identical, result is that of the first non-identical item
            if (i < count) {
                return org.python.types.Object.__cmp_bool__(this.value.get(i), otherTuple.value.get(i),
                        org.python.types.Object.CMP_OP.LT);
            }
<<<<<<< HEAD
=======

            // all items were identical, break tie by size
            return new org.python.types.Bool(size < otherSize);
>>>>>>> 18ccb19c
        } else {
            return org.python.types.NotImplementedType.NOT_IMPLEMENTED;
        }
    }

    @org.python.Method(
<<<<<<< HEAD
            __doc__ = ""
=======
        __doc__ = "",
        args = {"other"}
>>>>>>> 18ccb19c
    )
    public org.python.Object __le__(org.python.Object other) {
        if (other instanceof org.python.types.Tuple) {
            org.python.types.Tuple otherTuple = (org.python.types.Tuple) other;
            int size = this.value.size();
            int otherSize = otherTuple.value.size();
            int count = Math.min(size, otherSize);

<<<<<<< HEAD
            boolean cmp = false;
            for (int i = 0; i < count; i++) {
                org.python.types.Bool b =
                        (org.python.types.Bool) this.value.get(i).__le__(otherTuple.value.get(i));

                cmp = cmp & b.value;
=======
            // check how many items are identical on the lists
            int i = 0;
            for (i = 0; i < count; i++) {
                org.python.types.Bool result = (org.python.types.Bool) org.python.types.Object.__cmp_bool__(
                        this.value.get(i), otherTuple.value.get(i), org.python.types.Object.CMP_OP.EQ);
                if (!result.value) {
                    break;
                }
>>>>>>> 18ccb19c
            }

            // not all items were identical, result is that of the first non-identical item
            if (i < count) {
                return org.python.types.Object.__cmp_bool__(this.value.get(i), otherTuple.value.get(i),
                        org.python.types.Object.CMP_OP.LE);
            }

            // all items were identical, break tie by size
            return new org.python.types.Bool(size <= otherSize);
        } else {
            return org.python.types.NotImplementedType.NOT_IMPLEMENTED;
        }
    }

    @org.python.Method(
<<<<<<< HEAD
            __doc__ = ""
=======
        __doc__ = "",
        args = {"other"}
>>>>>>> 18ccb19c
    )
    public org.python.Object __eq__(org.python.Object other) {
        if (other instanceof org.python.types.Tuple) {
            org.python.types.Tuple otherTuple = (org.python.types.Tuple) other;
            return new org.python.types.Bool(this.value.equals(otherTuple.value));
        }
        return org.python.types.NotImplementedType.NOT_IMPLEMENTED;
    }

    @org.python.Method(
<<<<<<< HEAD
            __doc__ = ""
    )
    public org.python.Object __ne__(org.python.Object other) {
        return new org.python.types.Bool(!((org.python.types.Bool) this.__eq__(other)).value);
    }

    @org.python.Method(
            __doc__ = ""
=======
        __doc__ = "",
        args = {"other"}
>>>>>>> 18ccb19c
    )
    public org.python.Object __gt__(org.python.Object other) {
        if (other instanceof org.python.types.Tuple) {
            org.python.types.Tuple otherTuple = (org.python.types.Tuple) other;
            int size = this.value.size();
            int otherSize = otherTuple.value.size();
            int count = Math.min(size, otherSize);

<<<<<<< HEAD
            boolean cmp = true;
            for (int i = 0; i < count; i++) {
                org.python.types.Bool b =
                        (org.python.types.Bool) this.value.get(i).__gt__(otherTuple.value.get(i));

                cmp = cmp & b.value;
=======
            // check how many items are identical on the lists
            int i = 0;
            for (i = 0; i < count; i++) {
                org.python.types.Bool result = (org.python.types.Bool) org.python.types.Object.__cmp_bool__(
                        this.value.get(i), otherTuple.value.get(i), org.python.types.Object.CMP_OP.EQ);
                if (!result.value) {
                    break;
                }
>>>>>>> 18ccb19c
            }

            // not all items were identical, result is that of the first non-identical item
            if (i < count) {
                return org.python.types.Object.__cmp_bool__(this.value.get(i), otherTuple.value.get(i),
                        org.python.types.Object.CMP_OP.GT);
            }

            // all items were identical, break tie by size
            return new org.python.types.Bool(size > otherSize);
        } else {
            return org.python.types.NotImplementedType.NOT_IMPLEMENTED;
        }
    }

    @org.python.Method(
<<<<<<< HEAD
            __doc__ = ""
=======
        __doc__ = "",
        args = {"other"}
>>>>>>> 18ccb19c
    )
    public org.python.Object __ge__(org.python.Object other) {
        if (other instanceof org.python.types.Tuple) {
            org.python.types.Tuple otherTuple = (org.python.types.Tuple) other;
            int size = this.value.size();
            int otherSize = otherTuple.value.size();
            int count = Math.min(size, otherSize);

<<<<<<< HEAD
            boolean cmp = true;
            for (int i = 0; i < count; i++) {
                org.python.types.Bool b =
                        (org.python.types.Bool) this.value.get(i).__ge__(otherTuple.value.get(i));

                cmp = cmp & b.value;
=======
            // check how many items are identical on the lists
            int i = 0;
            for (i = 0; i < count; i++) {
                org.python.types.Bool result = (org.python.types.Bool) org.python.types.Object.__cmp_bool__(
                        this.value.get(i), otherTuple.value.get(i), org.python.types.Object.CMP_OP.EQ);
                if (!result.value) {
                    break;
                }
>>>>>>> 18ccb19c
            }

            // not all items were identical, result is that of the first non-identical item
            if (i < count) {
                return org.python.types.Object.__cmp_bool__(this.value.get(i), otherTuple.value.get(i),
                        org.python.types.Object.CMP_OP.GE);
            }

            // all items were identical, break tie by size
            return new org.python.types.Bool(size >= otherSize);
        } else {
            return org.python.types.NotImplementedType.NOT_IMPLEMENTED;
        }
    }

    public boolean __setattr_null(java.lang.String name, org.python.Object value) {
        // Builtin types can't have attributes set on them.
        return false;
    }

    @org.python.Method(
            __doc__ = ""
    )
    public org.python.types.List __dir__() {
        throw new org.python.exceptions.NotImplementedError("__dir__() has not been implemented.");
    }

    @org.python.Method(
            __doc__ = ""
    )
    public org.python.types.Int __len__() {
        return new org.python.types.Int(this.value.size());
    }

    @org.python.Method(
            __doc__ = ""
    )
    public org.python.Object __getitem__(org.python.Object index) {
        try {
            if (index instanceof org.python.types.Slice) {
                org.python.types.Slice slice = (org.python.types.Slice) index;
                java.util.List<org.python.Object> sliced = new java.util.ArrayList<org.python.Object>();

                if (slice.start == null && slice.stop == null && slice.step == null) {
                    sliced.addAll(this.value);
                } else {
                    long start;
                    if (slice.start != null) {
                        start = slice.start.value;
                    } else {
                        start = 0;
                    }

                    long stop;
                    if (slice.stop != null) {
                        stop = slice.stop.value;
                    } else {
                        stop = this.value.size();
                    }

                    long step;
                    if (slice.step != null) {
                        step = slice.step.value;
                    } else {
                        step = 1;
                    }

                    for (long i = start; i < stop; i += step) {
                        sliced.add(this.value.get((int) i));
                    }
                }
                return new org.python.types.Tuple(sliced);
            } else {
                int idx = (int) ((org.python.types.Int) index).value;
                if (idx < 0) {
                    if (-idx > this.value.size()) {
                        throw new org.python.exceptions.IndexError("tuple index out of range");
                    } else {
                        return this.value.get(this.value.size() + idx);
                    }
                } else {
                    if (idx >= this.value.size()) {
                        throw new org.python.exceptions.IndexError("tuple index out of range");
                    } else {
                        return this.value.get(idx);
                    }
                }
            }
        } catch (ClassCastException e) {
            if (org.Python.VERSION < 0x03050000) {
                throw new org.python.exceptions.TypeError(
                        "tuple indices must be integers, not " + index.typeName()
                );
            } else {
                throw new org.python.exceptions.TypeError(
                        "tuple indices must be integers or slices, not " + index.typeName()
                );
            }
        }
    }

    @org.python.Method(
            __doc__ = ""
    )
    public void __setitem__(org.python.Object index, org.python.Object value) {
        throw new org.python.exceptions.TypeError(
                "'tuple' object does not support item assignment"
        );
    }

    @org.python.Method(
            __doc__ = ""
    )
    public void __delitem__(org.python.Object item) {
        throw new org.python.exceptions.TypeError("'tuple' object doesn't support item deletion");
    }

    @org.python.Method(
            __doc__ = ""
    )
    public org.python.Iterable __iter__() {
        return new org.python.types.Iterator(this);
    }

    @org.python.Method(
            __doc__ = ""
    )
    public org.python.Object __contains__(org.python.Object item) {
        return new org.python.types.Bool(this.value.contains(item));
    }

    @org.python.Method(
            __doc__ = ""
    )
    public org.python.Object __add__(org.python.Object other) {
        if (other instanceof org.python.types.Tuple) {
            org.python.types.Tuple result = new org.python.types.Tuple();
            result.value.addAll(this.value);
            result.value.addAll(((org.python.types.Tuple) other).value);
            return result;
        } else {
            throw new org.python.exceptions.TypeError(
                    String.format("can only concatenate tuple (not \"%s\") to tuple", org.Python.typeName(other.getClass())));
        }
    }

    @org.python.Method(
            __doc__ = ""
    )
    public org.python.Object __mul__(org.python.Object other) {
        if (other instanceof org.python.types.Int) {
            long count = ((org.python.types.Int) other).value;
            org.python.types.Tuple result = new org.python.types.Tuple();
            for (long i = 0; i < count; i++) {
                result.value.addAll(this.value);
            }
            return result;
        } else if (other instanceof org.python.types.Bool) {
            boolean count = ((org.python.types.Bool) other).value;
            org.python.types.Tuple result = new org.python.types.Tuple();
            if (count) {
                result.value.addAll(this.value);
            }
            return result;
        }
        throw new org.python.exceptions.TypeError("can't multiply sequence by non-int of type '" + other.typeName() + "'");
    }

    @org.python.Method(
            __doc__ = ""
    )
    public org.python.Object __rmul__(org.python.Object other) {
        throw new org.python.exceptions.NotImplementedError("__rmul__() has not been implemented.");
    }

    @org.python.Method(
            __doc__ = ""
    )
    public org.python.Object count() {
        return new org.python.types.Int(this.value.size());
    }

    @org.python.Method(
            __doc__ = ""
    )
    public org.python.Object __iadd__(org.python.Object other) {
        if (other instanceof org.python.types.Tuple) {
            this.value.addAll(((org.python.types.Tuple) other).value);
            return this;
        } else {
            throw new org.python.exceptions.TypeError(
                    String.format("can only concatenate tuple (not \"%s\") to tuple", org.Python.typeName(other.getClass())));
        }
    }

    @org.python.Method(
            __doc__ = ""
    )
    public org.python.Object index(org.python.Object item, org.python.Object start, org.python.Object end) {
        throw new org.python.exceptions.NotImplementedError("tuple.index() has not been implemented.");
    }

    @org.python.Method(
            __doc__ = ""
    )
    public org.python.Object __round__(org.python.Object ndigits) {

        throw new org.python.exceptions.TypeError("type tuple doesn't define __round__ method");
    }
}<|MERGE_RESOLUTION|>--- conflicted
+++ resolved
@@ -106,12 +106,8 @@
     }
 
     @org.python.Method(
-<<<<<<< HEAD
-            __doc__ = ""
-=======
         __doc__ = "",
         args = {"other"}
->>>>>>> 18ccb19c
     )
     public org.python.Object __lt__(org.python.Object other) {
         if (other instanceof org.python.types.Tuple) {
@@ -120,17 +116,6 @@
             int otherSize = otherTuple.value.size();
             int count = Math.min(size, otherSize);
 
-<<<<<<< HEAD
-            for (int i = 0; i < count; i++) {
-                org.python.types.Bool b =
-                        (org.python.types.Bool) this.value.get(i).__lt__(otherTuple.value.get(i));
-                org.python.types.Bool b2 =
-                        (org.python.types.Bool) otherTuple.value.get(i).__lt__(this.value.get(i));
-                if (b.value) {
-                    return new org.python.types.Bool(true);
-                } else if (b2.value) {
-                    return new org.python.types.Bool(false);
-=======
             // check how many items are identical on the lists
             int i = 0;
             for (i = 0; i < count; i++) {
@@ -138,7 +123,6 @@
                         this.value.get(i), otherTuple.value.get(i), org.python.types.Object.CMP_OP.EQ);
                 if (!result.value) {
                     break;
->>>>>>> 18ccb19c
                 }
             }
 
@@ -147,24 +131,17 @@
                 return org.python.types.Object.__cmp_bool__(this.value.get(i), otherTuple.value.get(i),
                         org.python.types.Object.CMP_OP.LT);
             }
-<<<<<<< HEAD
-=======
 
             // all items were identical, break tie by size
             return new org.python.types.Bool(size < otherSize);
->>>>>>> 18ccb19c
         } else {
             return org.python.types.NotImplementedType.NOT_IMPLEMENTED;
         }
     }
 
     @org.python.Method(
-<<<<<<< HEAD
-            __doc__ = ""
-=======
         __doc__ = "",
         args = {"other"}
->>>>>>> 18ccb19c
     )
     public org.python.Object __le__(org.python.Object other) {
         if (other instanceof org.python.types.Tuple) {
@@ -173,14 +150,6 @@
             int otherSize = otherTuple.value.size();
             int count = Math.min(size, otherSize);
 
-<<<<<<< HEAD
-            boolean cmp = false;
-            for (int i = 0; i < count; i++) {
-                org.python.types.Bool b =
-                        (org.python.types.Bool) this.value.get(i).__le__(otherTuple.value.get(i));
-
-                cmp = cmp & b.value;
-=======
             // check how many items are identical on the lists
             int i = 0;
             for (i = 0; i < count; i++) {
@@ -189,7 +158,6 @@
                 if (!result.value) {
                     break;
                 }
->>>>>>> 18ccb19c
             }
 
             // not all items were identical, result is that of the first non-identical item
@@ -206,12 +174,8 @@
     }
 
     @org.python.Method(
-<<<<<<< HEAD
-            __doc__ = ""
-=======
         __doc__ = "",
         args = {"other"}
->>>>>>> 18ccb19c
     )
     public org.python.Object __eq__(org.python.Object other) {
         if (other instanceof org.python.types.Tuple) {
@@ -222,19 +186,8 @@
     }
 
     @org.python.Method(
-<<<<<<< HEAD
-            __doc__ = ""
-    )
-    public org.python.Object __ne__(org.python.Object other) {
-        return new org.python.types.Bool(!((org.python.types.Bool) this.__eq__(other)).value);
-    }
-
-    @org.python.Method(
-            __doc__ = ""
-=======
         __doc__ = "",
         args = {"other"}
->>>>>>> 18ccb19c
     )
     public org.python.Object __gt__(org.python.Object other) {
         if (other instanceof org.python.types.Tuple) {
@@ -243,14 +196,6 @@
             int otherSize = otherTuple.value.size();
             int count = Math.min(size, otherSize);
 
-<<<<<<< HEAD
-            boolean cmp = true;
-            for (int i = 0; i < count; i++) {
-                org.python.types.Bool b =
-                        (org.python.types.Bool) this.value.get(i).__gt__(otherTuple.value.get(i));
-
-                cmp = cmp & b.value;
-=======
             // check how many items are identical on the lists
             int i = 0;
             for (i = 0; i < count; i++) {
@@ -259,7 +204,6 @@
                 if (!result.value) {
                     break;
                 }
->>>>>>> 18ccb19c
             }
 
             // not all items were identical, result is that of the first non-identical item
@@ -276,12 +220,8 @@
     }
 
     @org.python.Method(
-<<<<<<< HEAD
-            __doc__ = ""
-=======
         __doc__ = "",
         args = {"other"}
->>>>>>> 18ccb19c
     )
     public org.python.Object __ge__(org.python.Object other) {
         if (other instanceof org.python.types.Tuple) {
@@ -290,14 +230,6 @@
             int otherSize = otherTuple.value.size();
             int count = Math.min(size, otherSize);
 
-<<<<<<< HEAD
-            boolean cmp = true;
-            for (int i = 0; i < count; i++) {
-                org.python.types.Bool b =
-                        (org.python.types.Bool) this.value.get(i).__ge__(otherTuple.value.get(i));
-
-                cmp = cmp & b.value;
-=======
             // check how many items are identical on the lists
             int i = 0;
             for (i = 0; i < count; i++) {
@@ -306,7 +238,6 @@
                 if (!result.value) {
                     break;
                 }
->>>>>>> 18ccb19c
             }
 
             // not all items were identical, result is that of the first non-identical item
