package org.python.types;

import org.Python;

import java.util.Collections;
import java.util.Comparator;

public class List extends org.python.types.Object {
    public java.util.List<org.python.Object> value;

    /**
     * A utility method to update the internal value of this object.
     * <p>
     * Used by __i*__ operations to do an in-place operation.
     * obj must be of type org.python.types.List
     */
    void setValue(org.python.Object obj) {
        this.value = ((org.python.types.List) obj).value;
    }

    public java.lang.Object toJava() {
        return this.value;
    }

    public int hashCode() {
        return this.value.hashCode();
    }

    @Override
    public org.python.Object __hash__() {
        throw new org.python.exceptions.AttributeError(this, "__hash__");
    }

    public List() {
        super();
        this.value = new java.util.ArrayList<org.python.Object>();
    }

    public List(java.util.List<org.python.Object> list) {
        super();
        this.value = list;
    }

    @org.python.Method(
            __doc__ = "list() -> new empty list" +
                    "list(iterable) -> new list initialized from iterable's items\n",
            default_args = {"iterable"}
    )
    public List(org.python.Object[] args, java.util.Map<java.lang.String, org.python.Object> kwargs) {
        super();
        if (args[0] == null) {
            this.value = new java.util.ArrayList<org.python.Object>();
        } else {
            if (args[0] instanceof org.python.types.List) {
                this.value = new java.util.ArrayList<org.python.Object>(
                        ((org.python.types.List) args[0]).value
                );
            } else if (args[0] instanceof org.python.types.Set) {
                this.value = new java.util.ArrayList<org.python.Object>(
                        ((org.python.types.Set) args[0]).value
                );
            } else if (args[0] instanceof org.python.types.Tuple) {
                this.value = new java.util.ArrayList<org.python.Object>(
                        ((org.python.types.Tuple) args[0]).value
                );
            } else {
                org.python.Iterable iterator = org.Python.iter(args[0]);
                java.util.List<org.python.Object> generated = new java.util.ArrayList<org.python.Object>();
                try {
                    while (true) {
                        org.python.Object next = iterator.__next__();
                        generated.add(next);
                    }
                } catch (org.python.exceptions.StopIteration si) {
                }
                this.value = generated;
            }
        }
    }

    // public org.python.Object __new__() {
    //     throw new org.python.exceptions.NotImplementedError("list.__new__() has not been implemented.");
    // }

    // public org.python.Object __init__() {
    //     throw new org.python.exceptions.NotImplementedError("list.__init__() has not been implemented.");
    // }

    @org.python.Method(
            __doc__ = ""
    )
    public org.python.Object __pos__() {
        throw new org.python.exceptions.TypeError("bad operand type for unary +: 'list'");
    }

    @org.python.Method(
            __doc__ = ""
    )
    public org.python.Object __neg__() {
        throw new org.python.exceptions.TypeError("bad operand type for unary -: 'list'");
    }

    @org.python.Method(
            __doc__ = ""
    )
    public org.python.Object __iadd__(org.python.Object other) {
        if (other instanceof org.python.types.List) {
            this.value.addAll(((org.python.types.List) other).value);
            return this;
        } else if (other instanceof org.python.types.Tuple) {
            this.value.addAll(((org.python.types.Tuple) other).value);
            return this;
        } else {
            throw new org.python.exceptions.TypeError(
                    String.format("'%s' object is not iterable", Python.typeName(other.getClass())));
        }
    }

    @org.python.Method(
            __doc__ = ""
    )
    public org.python.Object __invert__() {
        throw new org.python.exceptions.TypeError("bad operand type for unary ~: 'list'");
    }

    @org.python.Method(
            __doc__ = ""
    )
    public org.python.Object __bool__() {
        return new org.python.types.Bool(!this.value.isEmpty());
    }

    @org.python.Method(
            __doc__ = ""
    )
    public org.python.types.Str __repr__() {
        java.lang.StringBuilder buffer = new java.lang.StringBuilder("[");
        boolean first = true;
        for (org.python.Object obj : this.value) {
            if (first) {
                first = false;
            } else {
                buffer.append(", ");
            }
            buffer.append(obj.__repr__());
        }
        buffer.append("]");
        return new org.python.types.Str(buffer.toString());
    }

    @org.python.Method(
            __doc__ = ""
    )
    public org.python.types.Str __format__() {
        throw new org.python.exceptions.NotImplementedError("list.__format__() has not been implemented.");
    }

    @org.python.Method(
<<<<<<< HEAD
            __doc__ = ""
=======
        __doc__ = "",
        args = {"other"}
>>>>>>> 18ccb19c
    )
    public org.python.Object __lt__(org.python.Object other) {
        if (other instanceof org.python.types.List) {
            org.python.types.List otherList = (org.python.types.List) other;
            int size = this.value.size();
            int otherSize = otherList.value.size();
            int count = Math.min(size, otherSize);

<<<<<<< HEAD
            for (int i = 0; i < count; i++) {
                org.python.types.Bool b =
                        (org.python.types.Bool) this.value.get(i).__lt__(otherList.value.get(i));

                if (b.value) {
                    return b;
                }
            }

            // At this point the lists are different sizes or every comparison is true.
=======
            // check how many items are identical on the lists
            int i = 0;
            for (i = 0; i < count; i++) {
                org.python.types.Bool result = (org.python.types.Bool) org.python.types.Object.__cmp_bool__(
                        this.value.get(i), otherList.value.get(i), org.python.types.Object.CMP_OP.EQ);
                if (!result.value) {
                    break;
                }
            }

            // not all items were identical, result is that of the first non-identical item
            if (i < count) {
                return org.python.types.Object.__cmp_bool__(this.value.get(i), otherList.value.get(i),
                        org.python.types.Object.CMP_OP.LT);
            }

            // all items were identical, break tie by size
>>>>>>> 18ccb19c
            return new org.python.types.Bool(size < otherSize);
        } else {
            return org.python.types.NotImplementedType.NOT_IMPLEMENTED;
        }
    }

    @org.python.Method(
<<<<<<< HEAD
            __doc__ = ""
=======
        __doc__ = "",
        args = {"other"}
>>>>>>> 18ccb19c
    )
    public org.python.Object __le__(org.python.Object other) {
        if (other instanceof org.python.types.List) {
            org.python.types.List otherList = (org.python.types.List) other;
            int size = this.value.size();
            int otherSize = otherList.value.size();
            int count = Math.min(size, otherSize);

<<<<<<< HEAD
            for (int i = 0; i < count; i++) {
                org.python.types.Bool b =
                        (org.python.types.Bool) this.value.get(i).__le__(otherList.value.get(i));

                if (b.value) {
                    return b;
                }
            }

            // At this point the lists are different sizes or every comparison is true.
=======
            // check how many items are identical on the lists
            int i = 0;
            for (i = 0; i < count; i++) {
                org.python.types.Bool result = (org.python.types.Bool) org.python.types.Object.__cmp_bool__(
                        this.value.get(i), otherList.value.get(i), org.python.types.Object.CMP_OP.EQ);
                if (!result.value) {
                    break;
                }
            }

            // not all items were identical, result is that of the first non-identical item
            if (i < count) {
                return org.python.types.Object.__cmp_bool__(this.value.get(i), otherList.value.get(i),
                        org.python.types.Object.CMP_OP.LE);
            }

            // all items were identical, break tie by size
>>>>>>> 18ccb19c
            return new org.python.types.Bool(size <= otherSize);
        } else {
            return org.python.types.NotImplementedType.NOT_IMPLEMENTED;
        }
    }

    @org.python.Method(
<<<<<<< HEAD
            __doc__ = ""
=======
        __doc__ = "",
        args = {"other"}
>>>>>>> 18ccb19c
    )
    public org.python.Object __eq__(org.python.Object other) {
        if (other instanceof org.python.types.List) {
            org.python.types.List otherList = (org.python.types.List) other;
            return new org.python.types.Bool(this.value.equals(otherList.value));
        }
        return org.python.types.NotImplementedType.NOT_IMPLEMENTED;
    }

    @org.python.Method(
<<<<<<< HEAD
            __doc__ = ""
    )
    public org.python.Object __ne__(org.python.Object other) {
        return new org.python.types.Bool(!((org.python.types.Bool) this.__eq__(other)).value);
    }

    @org.python.Method(
            __doc__ = ""
=======
        __doc__ = "",
        args = {"other"}
>>>>>>> 18ccb19c
    )
    public org.python.Object __gt__(org.python.Object other) {
        if (other instanceof org.python.types.List) {
            org.python.types.List otherList = (org.python.types.List) other;
            int size = this.value.size();
            int otherSize = otherList.value.size();
            int count = Math.min(size, otherSize);

<<<<<<< HEAD
            for (int i = 0; i < count; i++) {
                org.python.types.Bool b =
                        (org.python.types.Bool) this.value.get(i).__gt__(otherList.value.get(i));

                if (!b.value) {
                    return b;
                }
            }

            // At this point the lists are different sizes or every comparison is true.
=======
            // check how many items are identical on the lists
            int i = 0;
            for (i = 0; i < count; i++) {
                org.python.types.Bool result = (org.python.types.Bool) org.python.types.Object.__cmp_bool__(
                        this.value.get(i), otherList.value.get(i), org.python.types.Object.CMP_OP.EQ);
                if (!result.value) {
                    break;
                }
            }

            // not all items were identical, result is that of the first non-identical item
            if (i < count) {
                return org.python.types.Object.__cmp_bool__(this.value.get(i), otherList.value.get(i),
                        org.python.types.Object.CMP_OP.GT);
            }

            // all items were identical, break tie by size
>>>>>>> 18ccb19c
            return new org.python.types.Bool(size > otherSize);
        } else {
            return org.python.types.NotImplementedType.NOT_IMPLEMENTED;
        }
    }

    @org.python.Method(
<<<<<<< HEAD
            __doc__ = ""
=======
        __doc__ = "",
        args = {"other"}
>>>>>>> 18ccb19c
    )
    public org.python.Object __ge__(org.python.Object other) {
        if (other instanceof org.python.types.List) {
            org.python.types.List otherList = (org.python.types.List) other;
            int size = this.value.size();
            int otherSize = otherList.value.size();
            int count = Math.min(size, otherSize);

<<<<<<< HEAD
            for (int i = 0; i < count; i++) {
                org.python.types.Bool b =
                        (org.python.types.Bool) this.value.get(i).__ge__(otherList.value.get(i));

                if (!b.value) {
                    return b;
                }
            }

            // At this point the lists are different sizes or every comparison is true.
=======
            // check how many items are identical on the lists
            int i = 0;
            for (i = 0; i < count; i++) {
                org.python.types.Bool result = (org.python.types.Bool) org.python.types.Object.__cmp_bool__(
                        this.value.get(i), otherList.value.get(i), org.python.types.Object.CMP_OP.EQ);
                if (!result.value) {
                    break;
                }
            }

            // not all items were identical, result is that of the first non-identical item
            if (i < count) {
                return org.python.types.Object.__cmp_bool__(this.value.get(i), otherList.value.get(i),
                        org.python.types.Object.CMP_OP.GE);
            }

            // all items were identical, break tie by size
>>>>>>> 18ccb19c
            return new org.python.types.Bool(size >= otherSize);
        } else {
            return org.python.types.NotImplementedType.NOT_IMPLEMENTED;
        }
    }

    public boolean __setattr_null(java.lang.String name, org.python.Object value) {
        // Builtin types can't have attributes set on them.
        return false;
    }

    @org.python.Method(
            __doc__ = ""
    )
    public org.python.types.Int __len__() {
        return new org.python.types.Int(this.value.size());
    }

    @org.python.Method(
            __doc__ = ""
    )
    public org.python.Object __getitem__(org.python.Object index) {
        try {
            if (index instanceof org.python.types.Slice) {
                org.python.types.Slice slice = (org.python.types.Slice) index;
                java.util.List<org.python.Object> sliced = new java.util.ArrayList<org.python.Object>();

                if (slice.start == null && slice.stop == null && slice.step == null) {
                    sliced.addAll(this.value);
                } else {
                    long start;
                    if (slice.start != null) {
                        start = Math.min(slice.start.value, this.value.size());
                    } else {
                        start = 0;
                    }

                    long stop;
                    if (slice.stop != null) {
                        stop = Math.min(slice.stop.value, this.value.size());
                    } else {
                        stop = this.value.size();
                    }

                    long step;
                    if (slice.step != null) {
                        step = slice.step.value;
                    } else {
                        step = 1;
                    }

                    for (long i = start; i < stop; i += step) {
                        sliced.add(this.value.get((int) i));
                    }
                }
                return new org.python.types.List(sliced);
            } else {
                int idx = (int) ((org.python.types.Int) index).value;
                if (idx < 0) {
                    if (-idx > this.value.size()) {
                        throw new org.python.exceptions.IndexError("list index out of range");
                    } else {
                        return this.value.get(this.value.size() + idx);
                    }
                } else {
                    if (idx >= this.value.size()) {
                        throw new org.python.exceptions.IndexError("list index out of range");
                    } else {
                        return this.value.get(idx);
                    }
                }
            }
        } catch (ClassCastException e) {
            if (org.Python.VERSION < 0x03050000) {
                throw new org.python.exceptions.TypeError(
                        "list indices must be integers, not " + index.typeName()
                );
            } else {
                throw new org.python.exceptions.TypeError(
                        "list indices must be integers or slices, not " + index.typeName()
                );
            }
        }
    }

    @org.python.Method(
            __doc__ = ""
    )
    public void __setitem__(org.python.Object index, org.python.Object value) {
        try {
            int idx = (int) ((org.python.types.Int) index).value;
            if (idx < 0) {
                if (-idx > this.value.size()) {
                    throw new org.python.exceptions.IndexError("list assignment index out of range");
                } else {
                    this.value.set(this.value.size() + idx, value);
                }
            } else {
                if (idx >= this.value.size()) {
                    throw new org.python.exceptions.IndexError("list assignment index out of range");
                } else {
                    this.value.set(idx, value);
                }
            }
        } catch (ClassCastException e) {
            if (org.Python.VERSION < 0x03050000) {
                throw new org.python.exceptions.TypeError(
                        "list indices must be integers, not " + index.typeName()
                );
            } else {
                throw new org.python.exceptions.TypeError(
                        "list indices must be integers or slices, not " + index.typeName()
                );
            }
        }
    }

    @org.python.Method(
            __doc__ = ""
    )
    public void __delitem__(org.python.Object index) {
        try {
            int idx = (int) ((org.python.types.Int) index).value;
            if (idx < 0) {
                if (-idx > this.value.size()) {
                    throw new org.python.exceptions.IndexError("list index out of range");
                } else {
                    this.value.remove(this.value.size() + idx);
                }
            } else {
                if (idx >= this.value.size()) {
                    throw new org.python.exceptions.IndexError("list index out of range");
                } else {
                    this.value.remove(idx);
                }
            }
        } catch (ClassCastException e) {
            if (org.Python.VERSION < 0x03050000) {
                throw new org.python.exceptions.TypeError(
                        "list indices must be integers, not " + index.typeName()
                );
            } else {
                throw new org.python.exceptions.TypeError(
                        "list indices must be integers or slices, not " + index.typeName()
                );
            }
        }
    }

    @org.python.Method(
            __doc__ = ""
    )
    public org.python.Iterable __iter__() {
        return new org.python.types.Iterator(this);
    }

    @org.python.Method(
            __doc__ = ""
    )
    public org.python.Iterable __reversed__() {
        throw new org.python.exceptions.NotImplementedError("list.__reversed__() has not been implemented.");
    }

    @org.python.Method(
<<<<<<< HEAD
            __doc__ = ""
    )
    public org.python.Object __contains__(org.python.Object item) {
        boolean found = false;
        int len = (int) this.__len__().value;
        for (int i = 0; i < len; i++) {
            if (((org.python.types.Bool) item.__eq__(this.value.get(i))).value) {
=======
        __doc__ = "",
        args = {"item"}
    )
    public org.python.Object __contains__(org.python.Object item) {
        boolean found = false;
        for (int i = 0; i < this.value.size(); i++) {
            if (((org.python.types.Bool) org.python.types.Object.__cmp_bool__(
                    item, this.value.get(i), org.python.types.Object.CMP_OP.EQ)).value) {
>>>>>>> 18ccb19c
                found = true;
                break;
            }
        }
        return new org.python.types.Bool(found);
    }

    @org.python.Method(
            __doc__ = ""
    )
    public org.python.Object __add__(org.python.Object other) {
        if (other instanceof org.python.types.List) {
            org.python.types.List result = new org.python.types.List();
            result.value.addAll(this.value);
            result.value.addAll(((org.python.types.List) other).value);
            return result;
        } else {
            throw new org.python.exceptions.TypeError(
                    String.format("can only concatenate list (not \"%s\") to list", Python.typeName(other.getClass())));
        }
    }

    @org.python.Method(
            __doc__ = ""
    )
    public org.python.Object __mul__(org.python.Object other) {
        if (other instanceof org.python.types.Int) {
            long count = ((org.python.types.Int) other).value;
            org.python.types.List result = new org.python.types.List();
            for (long i = 0; i < count; i++) {
                result.value.addAll(this.value);
            }
            return result;
        } else if (other instanceof org.python.types.Bool) {
            boolean count = ((org.python.types.Bool) other).value;
            org.python.types.List result = new org.python.types.List();
            if (count) {
                result.value.addAll(this.value);
            }
            return result;
        }
        throw new org.python.exceptions.TypeError("can't multiply sequence by non-int of type '" + other.typeName() + "'");
    }

    @org.python.Method(
            __doc__ = ""
    )
    public org.python.Object __imul__(org.python.Object other) {
        if (other instanceof org.python.types.Int) {
            long count = ((org.python.types.Int) other).value;
            org.python.types.List result = new org.python.types.List();
            for (long i = 0; i < count; i++) {
                result.value.addAll(this.value);
            }
            return result;
        } else if (other instanceof org.python.types.Bool) {
            boolean bool = ((org.python.types.Bool) other).value;
            if (bool) {
                return this;
            } else {
                return new org.python.types.List();
            }
        } else {
            throw new org.python.exceptions.TypeError("can't multiply sequence by non-int of type '" + other.typeName() + "'");
        }
    }

    @org.python.Method(
            __doc__ = ""
    )
    public org.python.Object __rmul__(org.python.Object other) {
        throw new org.python.exceptions.NotImplementedError("list.__rmul__() has not been implemented.");
    }

    @org.python.Method(
            __doc__ = "",
            args = {"item"}
    )
    public org.python.Object append(org.python.Object item) {
        this.value.add(item);
        return org.python.types.NoneType.NONE;
    }

    @org.python.Method(
            __doc__ = ""
    )
    public org.python.Object clear() {
        this.value.clear();
        return org.python.types.NoneType.NONE;
    }

    @org.python.Method(
            __doc__ = "L.copy() -> list -- a shallow copy of L"
    )
    public org.python.Object copy() {
        return new org.python.types.List(new java.util.ArrayList<org.python.Object>(this.value));
    }

    @org.python.Method(
            __doc__ = "",
            args = {"other"}
    )
    public org.python.Object count(org.python.Object other) {
        int count = 0;
<<<<<<< HEAD
        int len = (int) this.__len__().value;
        for (int i = 0; i < len; i++) {
            if (((org.python.types.Bool) other.__eq__(this.value.get(i))).value) {
=======
        for (int i = 0; i < this.value.size(); i++) {
            if (((org.python.types.Bool) org.python.types.Object.__cmp_bool__(
                    other, this.value.get(i), org.python.types.Object.CMP_OP.EQ)).value) {
>>>>>>> 18ccb19c
                count++;
            }
        }
        return new org.python.types.Int(count);
    }

    @org.python.Method(
            __doc__ = ""
    )
    public org.python.Object extend(org.python.Object other) {
        return org.python.types.NoneType.NONE;
    }

    private int toPositiveIndex(int index) {
        if (index < 0) {
            return this.value.size() + index;
        }
        return index;
    }

    @org.python.Method(
            __doc__ = "L.index(value, [start, [stop]]) -> integer -- return first index of value.\nRaises ValueError if the value is not present.",
            args = {"item"},
            default_args = {"start", "end"}
    )
    public org.python.Object index(org.python.Object item, org.python.Object start, org.python.Object end) {
        if (start != null && !(start instanceof org.python.types.Int)) {
            if (org.Python.VERSION < 0x03050000) {
                throw new org.python.exceptions.TypeError(
                        "list indices must be integers, not " + start.typeName()
                );
            } else {
                throw new org.python.exceptions.TypeError(
                        "list indices must be integers or slices, not " + start.typeName()
                );
            }
        }
        if (end != null && !(end instanceof org.python.types.Int)) {
            if (org.Python.VERSION < 0x03050000) {
                throw new org.python.exceptions.TypeError(
                        "list indices must be integers, not " + end.typeName()
                );
            } else {
                throw new org.python.exceptions.TypeError(
                        "list indices must be integers or slices, not " + end.typeName()
                );
            }
        }

        int iStart = 0, iEnd = this.value.size();
        if (end != null) {
            iEnd = toPositiveIndex(((Long) end.toJava()).intValue());
        }
        if (start != null) {
            iStart = toPositiveIndex(((Long) start.toJava()).intValue());
        }

        for (int i = iStart; i < Math.min(iEnd, this.value.size()); i++) {
            if (((org.python.types.Bool) org.python.types.Object.__cmp_bool__(
                    item, this.value.get(i), org.python.types.Object.CMP_OP.EQ)).value) {
                return new org.python.types.Int(i);
            }
        }
        throw new org.python.exceptions.ValueError(String.format("%d is not in list", ((org.python.types.Int) item).value));
    }

    @org.python.Method(
            __doc__ = "L.pop([index]) -> item -- remove and return item at index (default last).",
            default_args = {"item"}
    )
    public org.python.Object pop(org.python.Object item) {
        int index = this.value.size() - 1;
        if (item != null) {
            index = ((Long) ((org.python.types.Int) item).toJava()).intValue();
            if (index < 0) {
                index = this.value.size() + index;
            }
        }
        if (this.value.isEmpty()) {
            throw new org.python.exceptions.IndexError("pop from empty list");
        } else if (index < 0 || index >= this.value.size()) {
            throw new org.python.exceptions.IndexError("pop index out of range");
        }
        return this.value.remove(index);
    }

    @org.python.Method(
            __doc__ = "",
            args = {"item"}
    )
    public org.python.Object remove(org.python.Object item) {
<<<<<<< HEAD
        for (int i = 0; i < this.value.size(); i++) {
            if (((org.python.types.Bool) item.__eq__(this.value.get(i))).value) {
=======
        for(int i = 0; i < this.value.size(); i++) {
            if (((org.python.types.Bool) org.python.types.Object.__cmp_bool__(
                    item, this.value.get(i), org.python.types.Object.CMP_OP.EQ)).value) {
>>>>>>> 18ccb19c
                this.value.remove(i);
                return org.python.types.NoneType.NONE;
            }
        }
        throw new org.python.exceptions.ValueError("list.remove(x): x not in list");
    }

    @org.python.Method(
            __doc__ = "L.sort(key=None, reverse=False) -> None -- stable sort *IN PLACE*",
            args = {},
            default_args = {"key", "reverse"}
    )
    public org.python.Object sort(final org.python.Object key, org.python.Object reverse) {
        if (key == null && reverse == null) {
            Collections.sort(this.value);
        } else {
            // needs to be final in order to use inside the comparator
            final boolean shouldReverse = reverse == null ? false :
                    ((org.python.types.Bool) reverse.__bool__()).value;

            Collections.sort(this.value, new Comparator<org.python.Object>() {
                @Override
                public int compare(org.python.Object o1, org.python.Object o2) {
                    org.python.Object val1 = o1;
                    org.python.Object val2 = o2;
                    if (key != null) {
                        val1 = ((org.python.types.Function) key).invoke(o1, null, null);
                        val2 = ((org.python.types.Function) key).invoke(o2, null, null);
                    }
                    return shouldReverse ? val2.compareTo(val1) : val1.compareTo(val2);
                }
            });
        }
        return org.python.types.NoneType.NONE;
    }

    @org.python.Method(
            __doc__ = ""
    )
    public org.python.Object __round__(org.python.Object ndigits) {
        throw new org.python.exceptions.TypeError("type list doesn't define __round__ method");
    }
}<|MERGE_RESOLUTION|>--- conflicted
+++ resolved
@@ -156,12 +156,8 @@
     }
 
     @org.python.Method(
-<<<<<<< HEAD
-            __doc__ = ""
-=======
         __doc__ = "",
         args = {"other"}
->>>>>>> 18ccb19c
     )
     public org.python.Object __lt__(org.python.Object other) {
         if (other instanceof org.python.types.List) {
@@ -170,18 +166,6 @@
             int otherSize = otherList.value.size();
             int count = Math.min(size, otherSize);
 
-<<<<<<< HEAD
-            for (int i = 0; i < count; i++) {
-                org.python.types.Bool b =
-                        (org.python.types.Bool) this.value.get(i).__lt__(otherList.value.get(i));
-
-                if (b.value) {
-                    return b;
-                }
-            }
-
-            // At this point the lists are different sizes or every comparison is true.
-=======
             // check how many items are identical on the lists
             int i = 0;
             for (i = 0; i < count; i++) {
@@ -199,7 +183,6 @@
             }
 
             // all items were identical, break tie by size
->>>>>>> 18ccb19c
             return new org.python.types.Bool(size < otherSize);
         } else {
             return org.python.types.NotImplementedType.NOT_IMPLEMENTED;
@@ -207,12 +190,8 @@
     }
 
     @org.python.Method(
-<<<<<<< HEAD
-            __doc__ = ""
-=======
         __doc__ = "",
         args = {"other"}
->>>>>>> 18ccb19c
     )
     public org.python.Object __le__(org.python.Object other) {
         if (other instanceof org.python.types.List) {
@@ -221,18 +200,6 @@
             int otherSize = otherList.value.size();
             int count = Math.min(size, otherSize);
 
-<<<<<<< HEAD
-            for (int i = 0; i < count; i++) {
-                org.python.types.Bool b =
-                        (org.python.types.Bool) this.value.get(i).__le__(otherList.value.get(i));
-
-                if (b.value) {
-                    return b;
-                }
-            }
-
-            // At this point the lists are different sizes or every comparison is true.
-=======
             // check how many items are identical on the lists
             int i = 0;
             for (i = 0; i < count; i++) {
@@ -250,7 +217,6 @@
             }
 
             // all items were identical, break tie by size
->>>>>>> 18ccb19c
             return new org.python.types.Bool(size <= otherSize);
         } else {
             return org.python.types.NotImplementedType.NOT_IMPLEMENTED;
@@ -258,12 +224,8 @@
     }
 
     @org.python.Method(
-<<<<<<< HEAD
-            __doc__ = ""
-=======
         __doc__ = "",
         args = {"other"}
->>>>>>> 18ccb19c
     )
     public org.python.Object __eq__(org.python.Object other) {
         if (other instanceof org.python.types.List) {
@@ -274,19 +236,8 @@
     }
 
     @org.python.Method(
-<<<<<<< HEAD
-            __doc__ = ""
-    )
-    public org.python.Object __ne__(org.python.Object other) {
-        return new org.python.types.Bool(!((org.python.types.Bool) this.__eq__(other)).value);
-    }
-
-    @org.python.Method(
-            __doc__ = ""
-=======
         __doc__ = "",
         args = {"other"}
->>>>>>> 18ccb19c
     )
     public org.python.Object __gt__(org.python.Object other) {
         if (other instanceof org.python.types.List) {
@@ -295,18 +246,6 @@
             int otherSize = otherList.value.size();
             int count = Math.min(size, otherSize);
 
-<<<<<<< HEAD
-            for (int i = 0; i < count; i++) {
-                org.python.types.Bool b =
-                        (org.python.types.Bool) this.value.get(i).__gt__(otherList.value.get(i));
-
-                if (!b.value) {
-                    return b;
-                }
-            }
-
-            // At this point the lists are different sizes or every comparison is true.
-=======
             // check how many items are identical on the lists
             int i = 0;
             for (i = 0; i < count; i++) {
@@ -324,7 +263,6 @@
             }
 
             // all items were identical, break tie by size
->>>>>>> 18ccb19c
             return new org.python.types.Bool(size > otherSize);
         } else {
             return org.python.types.NotImplementedType.NOT_IMPLEMENTED;
@@ -332,12 +270,8 @@
     }
 
     @org.python.Method(
-<<<<<<< HEAD
-            __doc__ = ""
-=======
         __doc__ = "",
         args = {"other"}
->>>>>>> 18ccb19c
     )
     public org.python.Object __ge__(org.python.Object other) {
         if (other instanceof org.python.types.List) {
@@ -346,18 +280,6 @@
             int otherSize = otherList.value.size();
             int count = Math.min(size, otherSize);
 
-<<<<<<< HEAD
-            for (int i = 0; i < count; i++) {
-                org.python.types.Bool b =
-                        (org.python.types.Bool) this.value.get(i).__ge__(otherList.value.get(i));
-
-                if (!b.value) {
-                    return b;
-                }
-            }
-
-            // At this point the lists are different sizes or every comparison is true.
-=======
             // check how many items are identical on the lists
             int i = 0;
             for (i = 0; i < count; i++) {
@@ -375,7 +297,6 @@
             }
 
             // all items were identical, break tie by size
->>>>>>> 18ccb19c
             return new org.python.types.Bool(size >= otherSize);
         } else {
             return org.python.types.NotImplementedType.NOT_IMPLEMENTED;
@@ -540,15 +461,6 @@
     }
 
     @org.python.Method(
-<<<<<<< HEAD
-            __doc__ = ""
-    )
-    public org.python.Object __contains__(org.python.Object item) {
-        boolean found = false;
-        int len = (int) this.__len__().value;
-        for (int i = 0; i < len; i++) {
-            if (((org.python.types.Bool) item.__eq__(this.value.get(i))).value) {
-=======
         __doc__ = "",
         args = {"item"}
     )
@@ -557,7 +469,6 @@
         for (int i = 0; i < this.value.size(); i++) {
             if (((org.python.types.Bool) org.python.types.Object.__cmp_bool__(
                     item, this.value.get(i), org.python.types.Object.CMP_OP.EQ)).value) {
->>>>>>> 18ccb19c
                 found = true;
                 break;
             }
@@ -662,15 +573,9 @@
     )
     public org.python.Object count(org.python.Object other) {
         int count = 0;
-<<<<<<< HEAD
-        int len = (int) this.__len__().value;
-        for (int i = 0; i < len; i++) {
-            if (((org.python.types.Bool) other.__eq__(this.value.get(i))).value) {
-=======
         for (int i = 0; i < this.value.size(); i++) {
             if (((org.python.types.Bool) org.python.types.Object.__cmp_bool__(
                     other, this.value.get(i), org.python.types.Object.CMP_OP.EQ)).value) {
->>>>>>> 18ccb19c
                 count++;
             }
         }
@@ -762,14 +667,9 @@
             args = {"item"}
     )
     public org.python.Object remove(org.python.Object item) {
-<<<<<<< HEAD
-        for (int i = 0; i < this.value.size(); i++) {
-            if (((org.python.types.Bool) item.__eq__(this.value.get(i))).value) {
-=======
         for(int i = 0; i < this.value.size(); i++) {
             if (((org.python.types.Bool) org.python.types.Object.__cmp_bool__(
                     item, this.value.get(i), org.python.types.Object.CMP_OP.EQ)).value) {
->>>>>>> 18ccb19c
                 this.value.remove(i);
                 return org.python.types.NoneType.NONE;
             }
