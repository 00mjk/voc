package org;


public class Python {
    public static java.util.Map<java.lang.String, org.python.Object> builtins;

    static {
        // Load all the builtins into the dictionary as callables
        builtins = new java.util.HashMap<java.lang.String, org.python.Object>();
        org.Python.initializeModule(org.Python.class, builtins);

        // Add all the builtin exceptions
        builtins.put("ArithmeticError", org.python.types.Type.pythonType(org.python.exceptions.ArithmeticError.class));
        builtins.put("AssertionError", org.python.types.Type.pythonType(org.python.exceptions.AssertionError.class));
        builtins.put("AttributeError", org.python.types.Type.pythonType(org.python.exceptions.AttributeError.class));
        builtins.put("BaseException", org.python.types.Type.pythonType(org.python.exceptions.BaseException.class));
        builtins.put("BlockingIOError", org.python.types.Type.pythonType(org.python.exceptions.BlockingIOError.class));
        builtins.put("BrokenPipeError", org.python.types.Type.pythonType(org.python.exceptions.BrokenPipeError.class));
        builtins.put("BufferError", org.python.types.Type.pythonType(org.python.exceptions.BufferError.class));
        builtins.put("BytesWarning", org.python.types.Type.pythonType(org.python.exceptions.BytesWarning.class));
        builtins.put("ChildProcessError", org.python.types.Type.pythonType(org.python.exceptions.ChildProcessError.class));
        builtins.put("ConnectionAbortedError", org.python.types.Type.pythonType(org.python.exceptions.ConnectionAbortedError.class));
        builtins.put("ConnectionError", org.python.types.Type.pythonType(org.python.exceptions.ConnectionError.class));
        builtins.put("ConnectionRefusedError", org.python.types.Type.pythonType(org.python.exceptions.ConnectionRefusedError.class));
        builtins.put("ConnectionResetError", org.python.types.Type.pythonType(org.python.exceptions.ConnectionResetError.class));
        builtins.put("DeprecationWarning", org.python.types.Type.pythonType(org.python.exceptions.DeprecationWarning.class));
        builtins.put("EOFError", org.python.types.Type.pythonType(org.python.exceptions.EOFError.class));
        builtins.put("EnvironmentError", org.python.types.Type.pythonType(org.python.exceptions.EnvironmentError.class));
        builtins.put("Exception", org.python.types.Type.pythonType(org.python.exceptions.Exception.class));
        builtins.put("FileExistsError", org.python.types.Type.pythonType(org.python.exceptions.FileExistsError.class));
        builtins.put("FileNotFoundError", org.python.types.Type.pythonType(org.python.exceptions.FileNotFoundError.class));
        builtins.put("FloatingPointError", org.python.types.Type.pythonType(org.python.exceptions.FloatingPointError.class));
        builtins.put("FutureWarning", org.python.types.Type.pythonType(org.python.exceptions.FutureWarning.class));
        builtins.put("GeneratorExit", org.python.types.Type.pythonType(org.python.exceptions.GeneratorExit.class));
        builtins.put("IOError", org.python.types.Type.pythonType(org.python.exceptions.IOError.class));
        builtins.put("ImportError", org.python.types.Type.pythonType(org.python.exceptions.ImportError.class));
        builtins.put("ImportWarning", org.python.types.Type.pythonType(org.python.exceptions.ImportWarning.class));
        builtins.put("IndentationError", org.python.types.Type.pythonType(org.python.exceptions.IndentationError.class));
        builtins.put("IndexError", org.python.types.Type.pythonType(org.python.exceptions.IndexError.class));
        builtins.put("InterruptedError", org.python.types.Type.pythonType(org.python.exceptions.InterruptedError.class));
        builtins.put("IsADirectoryError", org.python.types.Type.pythonType(org.python.exceptions.IsADirectoryError.class));
        builtins.put("KeyError", org.python.types.Type.pythonType(org.python.exceptions.KeyError.class));
        builtins.put("KeyboardInterrupt", org.python.types.Type.pythonType(org.python.exceptions.KeyboardInterrupt.class));
        builtins.put("LookupError", org.python.types.Type.pythonType(org.python.exceptions.LookupError.class));
        builtins.put("MemoryError", org.python.types.Type.pythonType(org.python.exceptions.MemoryError.class));
        builtins.put("NameError", org.python.types.Type.pythonType(org.python.exceptions.NameError.class));
        builtins.put("NotADirectoryError", org.python.types.Type.pythonType(org.python.exceptions.NotADirectoryError.class));
        builtins.put("NotImplementedError", org.python.types.Type.pythonType(org.python.exceptions.NotImplementedError.class));
        builtins.put("OSError", org.python.types.Type.pythonType(org.python.exceptions.OSError.class));
        builtins.put("OverflowError", org.python.types.Type.pythonType(org.python.exceptions.OverflowError.class));
        builtins.put("PendingDeprecationWarning", org.python.types.Type.pythonType(org.python.exceptions.PendingDeprecationWarning.class));
        builtins.put("PermissionError", org.python.types.Type.pythonType(org.python.exceptions.PermissionError.class));
        builtins.put("ProcessLookupError", org.python.types.Type.pythonType(org.python.exceptions.ProcessLookupError.class));
        builtins.put("ReferenceError", org.python.types.Type.pythonType(org.python.exceptions.ReferenceError.class));
        builtins.put("ResourceWarning", org.python.types.Type.pythonType(org.python.exceptions.ResourceWarning.class));
        builtins.put("RuntimeError", org.python.types.Type.pythonType(org.python.exceptions.RuntimeError.class));
        builtins.put("RuntimeWarning", org.python.types.Type.pythonType(org.python.exceptions.RuntimeWarning.class));
        builtins.put("StopIteration", org.python.types.Type.pythonType(org.python.exceptions.StopIteration.class));
        builtins.put("SyntaxError", org.python.types.Type.pythonType(org.python.exceptions.SyntaxError.class));
        builtins.put("SyntaxWarning", org.python.types.Type.pythonType(org.python.exceptions.SyntaxWarning.class));
        builtins.put("SystemError", org.python.types.Type.pythonType(org.python.exceptions.SystemError.class));
        builtins.put("SystemExit", org.python.types.Type.pythonType(org.python.exceptions.SystemExit.class));
        builtins.put("TabError", org.python.types.Type.pythonType(org.python.exceptions.TabError.class));
        builtins.put("TimeoutError", org.python.types.Type.pythonType(org.python.exceptions.TimeoutError.class));
        builtins.put("TypeError", org.python.types.Type.pythonType(org.python.exceptions.TypeError.class));
        builtins.put("UnboundLocalError", org.python.types.Type.pythonType(org.python.exceptions.UnboundLocalError.class));
        builtins.put("UnicodeDecodeError", org.python.types.Type.pythonType(org.python.exceptions.UnicodeDecodeError.class));
        builtins.put("UnicodeEncodeError", org.python.types.Type.pythonType(org.python.exceptions.UnicodeEncodeError.class));
        builtins.put("UnicodeError", org.python.types.Type.pythonType(org.python.exceptions.UnicodeError.class));
        builtins.put("UnicodeTranslateError", org.python.types.Type.pythonType(org.python.exceptions.UnicodeTranslateError.class));
        builtins.put("UnicodeWarning", org.python.types.Type.pythonType(org.python.exceptions.UnicodeWarning.class));
        builtins.put("UserWarning", org.python.types.Type.pythonType(org.python.exceptions.UserWarning.class));
        builtins.put("ValueError", org.python.types.Type.pythonType(org.python.exceptions.ValueError.class));
        builtins.put("Warning", org.python.types.Type.pythonType(org.python.exceptions.Warning.class));
        builtins.put("ZeroDivisionError", org.python.types.Type.pythonType(org.python.exceptions.ZeroDivisionError.class));

        builtins.put("NotImplemented", org.python.types.NotImplementedType.NOT_IMPLEMENTED);
    }

    public static void debug(java.lang.String msg) {
        python.platform.__init__.impl.debug(msg);
    }

    public static void debug(java.lang.String msg, java.lang.Object obj) {
        if (obj == null) {
            python.platform.__init__.impl.debug(msg, "NULL");
        } else {
            python.platform.__init__.impl.debug(msg, obj);
        }
    }

    public static void initializeModule(java.lang.Class cls, java.util.Map<java.lang.String, org.python.Object> attrs) {
        // Iterate over every method in the class, and if the
        // method is annotated for inclusion in the Python class,
        // add a function wrapper to the type definition.
        for (java.lang.reflect.Method method: cls.getMethods()) {
            org.python.Method annotation = method.getAnnotation(org.python.Method.class);
            if (annotation != null) {
                java.lang.String method_name;
                java.lang.String varargs_name;
                java.lang.String kwargs_name;

                // Check for any explicitly set names
                if (annotation.name().equals("")) {
                    method_name = method.getName();
                } else {
                    method_name = annotation.name();
                }

                if (annotation.varargs().equals("")) {
                    varargs_name = null;
                } else {
                    varargs_name = annotation.varargs();
                }

                if (annotation.kwargs().equals("")) {
                    kwargs_name = null;
                } else {
                    kwargs_name = annotation.kwargs();
                }

                attrs.put(
                    method_name,
                    new org.python.types.Function(
                        method,
                        annotation.args(),
                        annotation.default_args(),
                        varargs_name,
                        annotation.kwonlyargs(),
                        kwargs_name
                    )
                );
            }
        }
    }

    public static java.lang.String typeName(java.lang.Class cls) {
        org.python.types.Type klass = org.python.types.Type.pythonType(cls);
        java.lang.String name = null;

        // First look to the Type for an instance variable holding a
        // cached version of the type name.
        if (klass.PYTHON_TYPE_NAME == null) {
            try {
                // If there's no pre-cached version, warm the cache.

                // Look to the class itself for a static field describing
                // the type name.
                java.lang.reflect.Field field = cls.getField("PYTHON_TYPE_NAME");

                // If a field exists, but it's not static, treat it as if
                // the field didn't exist.
                if ((field.getModifiers() & java.lang.reflect.Modifier.STATIC) != 0) {
                    name = (java.lang.String) field.get(cls);
                } else {
                    throw new java.lang.NoSuchFieldException();
                }
            } catch (java.lang.NoSuchFieldException e) {
                // No PYTHON_TYPE_NAME field found. Fall back to the default
                // behaviour for Python type naming, stripping python-specific
                // namespace prefixes.
                name = cls.getName();
                if (name.startsWith("org.python.types.")) {
                    name = name.substring(17).toLowerCase();
                } else if (name.startsWith("org.python.exceptions.")) {
                    name = name.substring(22);
                } else if (name.startsWith("python.")) {
                    name = cls.getSimpleName();
                }
            } catch (java.lang.IllegalAccessException e) {
                return "**UNKNOWABLE**";
            } catch (java.lang.SecurityException e) {
                return "**UNKNOWABLE**";
            } catch (java.lang.NullPointerException e) {
                return "**UNKNOWN**";
            }

            // Cache the name for next time.
            klass.PYTHON_TYPE_NAME = name;
        } else {
            // Use the cached version.
            name = klass.PYTHON_TYPE_NAME;
        }

        return name;
    }

    @org.python.Method(
        __doc__ = "__import__(name, globals=None, locals=None, fromlist=(), level=0) -> module" +
            "\n" +
            "Import a module. Because this function is meant for use by the Python\n" +
            "interpreter and not for general use it is better to use\n" +
            "importlib.import_module() to programmatically import a module.\n" +
            "\n" +
            "The globals argument is only used to determine the context;\n" +
            "they are not modified.  The locals argument is unused.  The fromlist\n" +
            "should be a list of names to emulate ``from name import ...'', or an\n" +
            "empty list to emulate ``import name''.\n" +
            "When importing a module from a package, note that __import__('A.B', ...)\n" +
            "returns package A when fromlist is empty, but its submodule B when\n" +
            "fromlist is not empty.  Level is used to determine whether to perform\n" +
            "absolute or relative imports. 0 is absolute while a positive number\n" +
            "is the number of parent directories to search relative to the current module.\n"
    )
    public static org.python.Object __import__() {
        throw new org.python.exceptions.NotImplementedError("Builtin function '__import__' not implemented");
    }

    @org.python.Method(
        __doc__ = "abs(number) -> number" +
            "\n" +
            "Return the absolute value of the argument.\n",
        args = {"number"}
    )
    public static org.python.Object abs(org.python.Object number) {
        try {
            return number.__abs__();
        } catch (org.python.exceptions.AttributeError ae) {
            throw new org.python.exceptions.TypeError("bad operand type for abs(): '" + number.typeName() + "'");
        }
    }

    @org.python.Method(
        __doc__ = "all(iterable) -> bool" +
            "\n" +
            "Return True if bool(x) is True for all values x in the iterable.\n" +
            "If the iterable is empty, return True.\n",
        args = {"iterable"}
    )
    public static org.python.types.Bool all(org.python.Object iterable) {
        org.python.Iterable iter = org.Python.iter(iterable);
        try {
            while (true) {
                org.python.Object next = iter.__next__();
                if (!((org.python.types.Bool) next.__bool__()).value) {
                    return new org.python.types.Bool(false);
                }
            }
        } catch (org.python.exceptions.StopIteration si) {
        }
        return new org.python.types.Bool(true);
    }

    @org.python.Method(
        __doc__ = "any(iterable) -> bool" +
            "\n" +
            "Return True if bool(x) is True for any x in the iterable.\n" +
            "If the iterable is empty, return False.\n",
        args = {"iterable"}
    )
    public static org.python.types.Bool any(org.python.Object iterable) {
        org.python.Iterable iter = org.Python.iter(iterable);
        try {
            while (true) {
                org.python.Object next = iter.__next__();
                if (((org.python.types.Bool) next.__bool__()).value) {
                    return new org.python.types.Bool(true);
                }
            }
        } catch (org.python.exceptions.StopIteration si) {
        }
        return new org.python.types.Bool(false);
    }

    @org.python.Method(
        __doc__ = "ascii(object) -> string" +
            "\n" +
            "As repr(), return a string containing a printable representation of an\n" +
            "object, but escape the non-ASCII characters in the string returned by\n" +
            "repr() using \\x, \\u or \\U escapes.  This generates a string similar\n" +
            "to that returned by repr() in Python 2.\n"
    )
    public static org.python.types.Str ascii() {
        throw new org.python.exceptions.NotImplementedError("Builtin function 'ascii' not implemented");
    }

    @org.python.Method(
        __doc__ = "bin(number) -> string" +
            "\n" +
            "Return the binary representation of an integer.\n" +
            "\n" +
            "  >>> bin(2796202)\n" +
            "  '0b1010101010101010101010'\n",
        args = {"number"}
    )
    public static org.python.types.Str bin(org.python.Object number) {
        try {
            if (!(number instanceof org.python.types.Int)) {
                number.__index__();
            }

            String s = Long.toString(int_cast(number, null).value, 2);
            if (s.charAt(0) == '-') {
                s = "-0b" + s.substring(1);
            } else {
                s = "0b" + s;
            }
            return new org.python.types.Str(s);
        } catch (org.python.exceptions.AttributeError ae) {
            throw new org.python.exceptions.TypeError("'" + number.typeName() + "' object cannot be interpreted as an integer");
        }
    }

    @org.python.Method(
        __doc__ = "bool(x) -> bool" +
            "\n" +
            "Returns True when the argument x is true, False otherwise.\n" +
            "The builtins True and False are the only two instances of the class bool.\n" +
            "The class bool is a subclass of the class int, and cannot be subclassed.\n",
        default_args = {"x"}
    )
    public static org.python.types.Bool bool(org.python.Object x) {
        if (x == null) {
            return new org.python.types.Bool(false);
        }
        try {
            return (org.python.types.Bool) x.__bool__();
        } catch (org.python.exceptions.AttributeError ae) {
            try {
                return new org.python.types.Bool(((org.python.types.Int) x.__len__()).value != 0);
            } catch (org.python.exceptions.AttributeError ae2) {
                return new org.python.types.Bool(true);
            }
        }
    }

    @org.python.Method(
        __doc__ = "bytearray(iterable_of_ints) -> bytearray" +
            "bytearray(string, encoding[, errors]) -> bytearray\n" +
            "bytearray(bytes_or_buffer) -> mutable copy of bytes_or_buffer\n" +
            "bytearray(int) -> bytes array of size given by the parameter initialized with null bytes\n" +
            "bytearray() -> empty bytes array\n" +
            "\n" +
            "Construct an mutable bytearray object from:\n" +
            " - an iterable yielding integers in range(256)\n" +
            " - a text string encoded using the specified encoding\n" +
            " - a bytes or a buffer object\n" +
            " - any object implementing the buffer API.\n" +
            " - an integer\n"
    )
    public static org.python.types.ByteArray bytearray() {
        throw new org.python.exceptions.NotImplementedError("Builtin function 'bytearray' not implemented");
    }

    @org.python.Method(
        __doc__ = "bytes(iterable_of_ints) -> bytes" +
            "bytes(string, encoding[, errors]) -> bytes\n" +
            "bytes(bytes_or_buffer) -> immutable copy of bytes_or_buffer\n" +
            "bytes(int) -> bytes object of size given by the parameter initialized with null bytes\n" +
            "bytes() -> empty bytes object\n" +
            "\n" +
            "Construct an immutable array of bytes from:\n" +
            " - an iterable yielding integers in range(256)\n" +
            " - a text string encoded using the specified encoding\n" +
            " - any object implementing the buffer API.\n" +
            " - an integer\n"
    )
    public static org.python.types.Bytes bytes() {
        throw new org.python.exceptions.NotImplementedError("Builtin function 'bytes' not implemented");
    }

    @org.python.Method(
        __doc__ = "callable(object) -> bool" +
            "\n" +
            "Return whether the object is callable (i.e., some kind of function).\n" +
            "Note that classes are callable, as are instances of classes with a\n" +
            "__call__() method.\n",
        args = {"object"}
    )
    public static org.python.types.Bool callable(org.python.Object object) {
        return new org.python.types.Bool(org.python.Callable.class.isAssignableFrom(object.getClass()));
    }

    @org.python.Method(
        __doc__ = "chr(i) -> Unicode character" +
            "\n" +
            "Return a Unicode string of one character with ordinal i; 0 <= i <= 0x10ffff.\n",
        args = {"i"}
    )
    public static org.python.types.Str chr(org.python.Object i) {
        if (i instanceof org.python.types.Float) {
            throw new org.python.exceptions.TypeError("integer argument expected, got " + i.typeName() + "");
        }

        try {
            if (!(i instanceof org.python.types.Int)) {
                i.__index__();
            }

            long value = ((org.python.types.Int) i.__int__()).value;
            if (value < 0) {
                throw new org.python.exceptions.ValueError("chr() arg not in range(" + String.format("0x%x", (int) int_cast(i, null).value) + ")");
            }

            return new org.python.types.Str(Character.toChars((int) value)[0]);
        } catch (org.python.exceptions.AttributeError ae) {
            throw new org.python.exceptions.TypeError("an integer is required (got type " + i.typeName() + ")");
        }
    }

    @org.python.Method(
        __doc__ = "classmethod(function) -> method" +
            "\n" +
            "Convert a function to be a class method.\n" +
            "\n" +
            "A class method receives the class as implicit first argument,\n" +
            "just like an instance method receives the instance.\n" +
            "To declare a class method, use this idiom:\n" +
            "\n" +
            " class C:\n" +
            "     def f(cls, arg1, arg2, ...): ...\n" +
            "     f = classmethod(f)\n" +
            "\n" +
            "It can be called either on the class (e.g. C.f()) or on an instance\n" +
            "(e.g. C().f()).  The instance is ignored except for its class.\n" +
            "If a class method is called for a derived class, the derived class\n" +
            "object is passed as the implied first argument.\n" +
            "\n" +
            "Class methods are different than C++ or Java static methods.\n" +
            "If you want those, see the staticmethod builtin.\n"
    )
    public static org.python.Object classmethod() {
        throw new org.python.exceptions.NotImplementedError("Builtin function 'classmethod' not implemented");
    }

    @org.python.Method(
        __doc__ = "compile(source, filename, mode[, flags[, dont_inherit]]) -> code object" +
            "\n" +
            "Compile the source (a Python module, statement or expression)\n" +
            "into a code object that can be executed by exec() or eval().\n" +
            "The filename will be used for run-time error messages.\n" +
            "The mode must be 'exec' to compile a module, 'single' to compile a\n" +
            "single (interactive) statement, or 'eval' to compile an expression.\n" +
            "The flags argument, if present, controls which future statements influence\n" +
            "the compilation of the code.\n" +
            "The dont_inherit argument, if non-zero, stops the compilation inheriting\n" +
            "the effects of any future statements in effect in the code calling\n" +
            "compile; if absent or zero these statements do influence the compilation,\n" +
            "in addition to any features explicitly specified.\n"
    )
    public static org.python.Object compile() {
        throw new org.python.exceptions.NotImplementedError("Builtin function 'compile' not implemented");
    }

    @org.python.Method(
        __doc__ = "complex(real[, imag]) -> complex number" +
            "\n" +
            "Create a complex number from a real part and an optional imaginary part.\n" +
            "This is equivalent to (real + imag*1j) where imag defaults to 0.\n"
    )
    public static org.python.types.Complex complex() {
        throw new org.python.exceptions.NotImplementedError("Builtin function 'complex' not implemented");
    }

    @org.python.Method(
        __doc__ = "interactive prompt objects for printing the license text, a list of" +
            "contributors and the copyright notice.\n"
    )
    public static org.python.types.Str copyright() {
        return new org.python.types.Str(
            "Copyright (c) 2015 Russell Keith-Magee.\n" +
            "All Rights Reserved.\n" +
            "\n" +
            "Copyright (c) 2001-2014 Python Software Foundation.\n" +
            "All Rights Reserved.\n" +
            "\n" +
            "Copyright (c) 2000 BeOpen.com.\n" +
            "All Rights Reserved.\n" +
            "\n" +
            "Copyright (c) 1995-2001 Corporation for National Research Initiatives.\n" +
            "All Rights Reserved.\n" +
            "\n" +
            "Copyright (c) 1991-1995 Stichting Mathematisch Centrum, Amsterdam.\n" +
            "All Rights Reserved.\n"
        );
    }

    @org.python.Method(
        __doc__ = "interactive prompt objects for printing the license text, a list of" +
            "contributors and the copyright notice.\n"
    )
    public static org.python.Object credits() {
        return new org.python.types.Str(
            "voc is a BeeWare project. See pybee.org/voc for more information.\n" +
            "\n" +
            "Thanks to CWI, CNRI, BeOpen.com, Zope Corporation and a cast of thousands\n" +
            "for supporting Python development.  See www.python.org for more information.\n"
        );
    }

    @org.python.Method(
        __doc__ = "delattr(object, name)" +
            "\n" +
            "Delete a named attribute on an object; delattr(x, 'y') is equivalent to\n" +
            "``del x.y''.\n"
    )
    public static org.python.Object delattr() {
        throw new org.python.exceptions.NotImplementedError("Builtin function 'delattr' not implemented");
    }

    @org.python.Method(
        __doc__ = "dict() -> new empty dictionary" +
            "dict(mapping) -> new dictionary initialized from a mapping object's\n" +
            "    (key, value) pairs\n" +
            "dict(iterable) -> new dictionary initialized as if via:\n" +
            "    d = {}\n" +
            "    for k, v in iterable:\n" +
            "        d[k] = v\n" +
            "dict(**kwargs) -> new dictionary initialized with the name=value pairs\n" +
            "    in the keyword argument list.  For example:  dict(one=1, two=2)\n",
        default_args = {"iterable"}
    )
    public static org.python.types.Dict dict(org.python.Object iterable) {
        if (iterable == null) {
            return new org.python.types.Dict();
        } else {
            if (iterable instanceof org.python.types.Dict) {
                return new org.python.types.Dict(
                    new java.util.HashMap<org.python.Object, org.python.Object>(
                        ((org.python.types.Dict) iterable).value
                    )
                );
            } else {
                org.python.Iterable iterator = org.Python.iter(iterable);
                java.util.Map<org.python.Object, org.python.Object> generated = new java.util.HashMap<org.python.Object, org.python.Object>();
                try {
                    while (true) {
                        org.python.Object next = iterator.__next__();
                        java.util.List<org.python.Object> data;
                        if (next instanceof org.python.types.Tuple) {
                            data = ((org.python.types.Tuple) next).value;
                        } else if (next instanceof org.python.types.List) {
                            data = ((org.python.types.List) next).value;
                        } else {
                            throw new org.python.exceptions.TypeError(
                                "cannot convert dictionary update sequence element #" + generated.size() +
                                    " to a sequence"
                            );
                        }

                        if (data.size() != 2) {
                            throw new org.python.exceptions.ValueError(
                                "dictionary update sequence element #" + generated.size() +
                                    " has length " + data.size() +
                                    "; 2 is required"
                            );
                        }

                        generated.put(data.get(0), data.get(1));
                    }
                } catch (org.python.exceptions.StopIteration si) {
                }
                return new org.python.types.Dict(generated);
            }
        }
    }

    @org.python.Method(
        __doc__ = "dir([object]) -> list of strings" +
            "\n" +
            "If called without an argument, return the names in the current scope.\n" +
            "Else, return an alphabetized list of names comprising (some of) the attributes\n" +
            "of the given object, and of attributes reachable from it.\n" +
            "If the object supplies a method named __dir__, it will be used; otherwise\n" +
            "the default dir() logic is used and returns:\n" +
            "  for a module object: the module's attributes.\n" +
            "  for a class object:  its attributes, and recursively the attributes\n" +
            "    of its bases.\n" +
            "    for any other object: its attributes, its class's attributes, and\n" +
            "    recursively the attributes of its class's base classes.\n",
        default_args = {"object"}
    )
    public static org.python.types.List dir(org.python.Object object) {
        if (object == null) {
            throw new org.python.exceptions.NotImplementedError("builting function 'dir' with no arguments not implemented");
        } else {
            return (org.python.types.List) object.__dir__();
        }
    }

    @org.python.Method(
        __doc__ = "divmod(x, y) -> (div, mod)" +
            "\n" +
            "Return the tuple ((x-x%y)/y, x%y).  Invariant: div*y + mod == x.\n",
        args = {"a", "b"}
    )
    public static org.python.types.Tuple divmod(org.python.Object a, org.python.Object b) {
        try {
            return (org.python.types.Tuple) a.__divmod__(b);
        } catch (org.python.exceptions.AttributeError ae) {
            throw new org.python.exceptions.TypeError("unsupported operand type(s) for divmod(): '" + a.typeName() + "' and '" + b.typeName() + "'");
        }
    }

    @org.python.Method(
        __doc__ = "enumerate(iterable[, start]) -> iterator for index, value of iterable" +
            "\n" +
            "Return an enumerate object.  iterable must be another object that supports\n" +
            "iteration.  The enumerate object yields pairs containing a count (from\n" +
            "start, which defaults to zero) and a value yielded by the iterable argument.\n" +
            "enumerate is useful for obtaining an indexed list:\n" +
            "       (0, seq[0]), (1, seq[1]), (2, seq[2]), ...\n"
    )
    public static org.python.Iterable enumerate() {
        throw new org.python.exceptions.NotImplementedError("Builtin function 'enumerate' not implemented");
    }

    @org.python.Method(
        __doc__ = "eval(source[, globals[, locals]]) -> value" +
            "\n" +
            "Evaluate the source in the context of globals and locals.\n" +
            "The source may be a string representing a Python expression\n" +
            "or a code object as returned by compile().\n" +
            "The globals must be a dictionary and locals can be any mapping,\n" +
            "defaulting to the current globals and locals.\n" +
            "If only globals is given, locals defaults to it.\n"
    )
    public static org.python.Object eval() {
        throw new org.python.exceptions.NotImplementedError("Builtin function 'eval' not implemented");
    }

    @org.python.Method(
        __doc__ = "exec(object[, globals[, locals]])" +
            "\n" +
            "Read and execute code from an object, which can be a string or a code\n" +
            "object.\n" +
            "The globals and locals are dictionaries, defaulting to the current\n" +
            "globals and locals.  If only globals is given, locals defaults to it.\n"
    )
    public static org.python.Object exec() {
        throw new org.python.exceptions.NotImplementedError("Builtin function 'exec' not implemented");
    }

    @org.python.Method(
        name = "filter",
        __doc__ = "filter(function or None, iterable) --> filter object" +
            "\n" +
            "Return an iterator yielding those items of iterable for which function(item)\n" +
            "is true. If function is None, return the items that are true.\n",
        args = {"function", "iterable"}
    )
    public static org.python.Object filter(org.python.Object function, org.python.Object iterable) {
        org.python.Iterable iterator = org.Python.iter(iterable);
        throw new org.python.exceptions.NotImplementedError("Builtin function 'filter' not implemented");
    }

    @org.python.Method(
        name = "float",
        __doc__ = "float(x) -> floating point number" +
            "\n" +
            "Convert a string or number to a floating point number, if possible.\n",
        args = {"x"}
    )
    public static org.python.types.Float float_cast(org.python.Object x) {
        try {
            return (org.python.types.Float) x.__float__();
        } catch (org.python.exceptions.AttributeError ae) {
            throw new org.python.exceptions.TypeError("float() argument must be a string, a bytes-like object or a number, not '" + x.typeName() + "'");
        }
    }

    @org.python.Method(
        __doc__ = "format(value[, format_spec]) -> string" +
            "\n" +
            "Returns value.__format__(format_spec)\n" +
            "format_spec defaults to ''\n",
        args = {"value"},
        default_args = {"format_spec"}
    )
    public static org.python.types.Str format(org.python.Object value, org.python.Object format_spec) {
        if (format_spec == null) {
            return (org.python.types.Str) value.__str__();
        } else {
            return (org.python.types.Str) value.__format__(format_spec);
        }
    }

    @org.python.Method(
        __doc__ = "frozenset() -> empty frozenset object" +
            "frozenset(iterable) -> frozenset object\n" +
            "\n" +
            "Build an immutable unordered collection of unique elements.\n"
    )
    public static org.python.types.FrozenSet frozenset() {
        throw new org.python.exceptions.NotImplementedError("Builtin function 'frozenset' not implemented");
    }

    @org.python.Method(
        __doc__ = "getattr(object, name[, default]) -> value" +
            "\n" +
            "Get a named attribute from an object; getattr(x, 'y') is equivalent to x.y.\n" +
            "When a default argument is given, it is returned when the attribute doesn't\n" +
            "exist; without it, an exception is raised in that case.\n"
    )
    public static org.python.Object getattr() {
        throw new org.python.exceptions.NotImplementedError("Builtin function 'getattr' not implemented");
    }

    @org.python.Method(
        __doc__ = "globals() -> dictionary" +
            "\n" +
            "Return the dictionary containing the current scope's global variables.\n"
    )
    public static org.python.types.Dict globals() {
        throw new org.python.exceptions.NotImplementedError("Builtin function 'globals' not implemented");
    }

    @org.python.Method(
        __doc__ = "hasattr(object, name) -> bool" +
            "\n" +
            "Return whether the object has an attribute with the given name.\n" +
            "(This is done by calling getattr(object, name) and catching AttributeError.)\n"
    )
    public static org.python.types.Bool hasattr() {
        throw new org.python.exceptions.NotImplementedError("Builtin function 'hasattr' not implemented");
    }

    @org.python.Method(
        __doc__ = "hash(object) -> integer" +
            "\n" +
            "Return a hash value for the object.  Two objects with the same value have\n" +
            "the same hash value.  The reverse is not necessarily true, but likely.\n",
        args = {"object"}
    )
    public static org.python.types.Int hash(org.python.Object object) {
        return (org.python.types.Int) object.__hash__();
    }

    @org.python.Method(
        __doc__ = "Define the built-in 'help'." +
            "This is a wrapper around pydoc.help (with a twist).\n"
    )
    public static org.python.Object help() {
        throw new org.python.exceptions.NotImplementedError("Builtin function 'help' not implemented");
    }

    @org.python.Method(
        __doc__ = "hex(number) -> string" +
            "\n" +
            "Return the hexadecimal representation of an integer.\n" +
            "\n" +
            "  >>> hex(3735928559)\n" +
            "  '0xdeadbeef'\n",
        args = {"number"}
    )
    public static org.python.types.Str hex(org.python.Object number) {
        try {
            if (!(number instanceof org.python.types.Int)) {
                number.__index__();
            }

            String s = Long.toString(int_cast(number, null).value, 16);
            if (s.charAt(0) == '-') {
                s = "-0x" + s.substring(1);
            } else {
                s = "0x" + s;
            }
            return new org.python.types.Str(s);
        } catch (org.python.exceptions.AttributeError ae) {
            throw new org.python.exceptions.TypeError("'" + number.typeName() + "' object cannot be interpreted as an integer");
        }
    }

    @org.python.Method(
        __doc__ = "id(object) -> integer" +
            "\n" +
            "Return the identity of an object.  This is guaranteed to be unique among\n" +
            "simultaneously existing objects.\n",
        args = {"object"}
    )
    public static org.python.types.Int id(org.python.Object object) {
        return new org.python.types.Int(System.identityHashCode(object));
    }

    @org.python.Method(
        __doc__ = "input([prompt]) -> string" +
            "\n" +
            "Read a string from standard input.  The trailing newline is stripped.\n" +
            "If the user hits EOF (Unix: Ctl-D, Windows: Ctl-Z+Return), raise EOFError.\n" +
            "The prompt string, if given,\n" +
            "is printed without a trailing newline before reading.\n",
        default_args = {"prompt"}
    )
    public static org.python.types.Str input(org.python.Object prompt) {
        java.io.BufferedReader reader = new java.io.BufferedReader(new java.io.InputStreamReader(System.in));

        if (prompt != null) {
            System.out.print(prompt);
            System.out.flush();
        }

        try {
            return new org.python.types.Str(reader.readLine());
        } catch (java.io.IOException e) {
            throw new org.python.exceptions.OSError();
        }
    }

    @org.python.Method(
        name = "int",
        __doc__ = "int(x=0) -> integer" +
            "int(x, base=10) -> integer\n" +
            "\n" +
            "Convert a number or string to an integer, or return 0 if no arguments\n" +
            "are given.  If x is a number, return x.__int__().  For floating point\n" +
            "numbers, this truncates towards zero.\n" +
            "\n" +
            "If x is not a number or if base is given, then x must be a string,\n" +
            "bytes, or bytearray instance representing an integer literal in the\n" +
            "given base.  The literal can be preceded by '+' or '-' and be surrounded\n" +
            "by whitespace.  The base defaults to 10.  Valid bases are 0 and 2-36.\n" +
            "Base 0 means to interpret the base from the string as an integer literal.\n" +
            "\n" +
            "  >>> int('0b100', base=0)\n" +
            "  4\n",
        default_args = {"x", "base"}
    )
    public static org.python.types.Int int_cast(org.python.Object x, org.python.Object base) {
        if (x == null) {
            return new org.python.types.Int(0);
        } else if (base == null) {
            try {
                return (org.python.types.Int) x.__int__();
            } catch (org.python.exceptions.AttributeError ae) {
                throw new org.python.exceptions.TypeError("int() argument must be a string, a bytes-like object or a number, not '" + x.typeName() + "'");
            }
        } else {
            throw new org.python.exceptions.NotImplementedError("int() with a base is not implemented");
        }
    }

    @org.python.Method(
        __doc__ = "isinstance(object, class-or-type-or-tuple) -> bool" +
            "\n" +
            "Return whether an object is an instance of a class or of a subclass thereof.\n" +
            "With a type as second argument, return whether that is the object's type.\n" +
            "The form using a tuple, isinstance(x, (A, B, ...)), is a shortcut for\n" +
            "isinstance(x, A) or isinstance(x, B) or ... (etc.).\n"
    )
    public static org.python.types.Bool isinstance() {
        throw new org.python.exceptions.NotImplementedError("Builtin function 'isinstance' not implemented");
    }

    @org.python.Method(
        __doc__ = "issubclass(C, B) -> bool" +
            "\n" +
            "Return whether class C is a subclass (i.e., a derived class) of class B.\n" +
            "When using a tuple as the second argument issubclass(X, (A, B, ...)),\n" +
            "is a shortcut for issubclass(X, A) or issubclass(X, B) or ... (etc.).\n"
    )
    public static org.python.types.Bool issubclass() {
        throw new org.python.exceptions.NotImplementedError("Builtin function 'issubclass' not implemented");
    }

    @org.python.Method(
        __doc__ = "iter(iterable) -> iterator" +
            "iter(callable, sentinel) -> iterator\n" +
            "\n" +
            "Get an iterator from an object.  In the first form, the argument must\n" +
            "supply its own iterator, or be a sequence.\n" +
            "In the second form, the callable is called until it returns the sentinel.\n",
        args = {"iterable"},
        default_args = {"sentinel"}
    )
    public static org.python.Iterable iter(org.python.Object iterable, org.python.Object sentinel) {
        if (sentinel == null) {
            try {
                return iterable.__iter__();
            } catch (org.python.exceptions.AttributeError e) {
                // No __iter__ == not iterable
                throw new org.python.exceptions.TypeError("'" + iterable.typeName() + "' object is not iterable");
            }
        } else {
            throw new org.python.exceptions.NotImplementedError("Builtin function 'iter' with callable/sentinel not implemented");
        }
    }
    public static org.python.Iterable iter(org.python.Object iterable) {
        return org.Python.iter(iterable, null);
    }

    @org.python.Method(
        __doc__ = "len(object)" +
            "\n" +
            "Return the number of items of a sequence or collection.\n",
        args = {"object"}
    )
    public static org.python.types.Int len(org.python.Object object) {
        try {
            return (org.python.types.Int) object.__len__();
        } catch (org.python.exceptions.AttributeError ae) {
            throw new org.python.exceptions.TypeError("object of type '" + object.typeName() + "' has no len()");
        }
    }

    @org.python.Method(
        __doc__ = "interactive prompt objects for printing the license text, a list of" +
            "contributors and the copyright notice.\n"
    )
    public static org.python.Object license() {
        throw new org.python.exceptions.NotImplementedError("Builtin function 'license' not implemented");
    }

    @org.python.Method(
        __doc__ = "list() -> new empty list" +
            "list(iterable) -> new list initialized from iterable's items\n",
        default_args = {"iterable"}
    )
    public static org.python.types.List list(org.python.Object iterable) {
        if (iterable == null) {
            return new org.python.types.List();
        } else {
            if (iterable instanceof org.python.types.List) {
                return new org.python.types.List(
                    new java.util.ArrayList<org.python.Object>(
                        ((org.python.types.List) iterable).value
                    )
                );
            } else if (iterable instanceof org.python.types.Set) {
                return new org.python.types.List(
                    new java.util.ArrayList<org.python.Object>(
                        ((org.python.types.Set) iterable).value
                    )
                );
            } else if (iterable instanceof org.python.types.Tuple) {
                return new org.python.types.List(
                    new java.util.ArrayList<org.python.Object>(
                        ((org.python.types.Tuple) iterable).value
                    )
                );
            } else {
                org.python.Iterable iterator = org.Python.iter(iterable);
                java.util.List<org.python.Object> generated = new java.util.ArrayList<org.python.Object>();
                try {
                    while (true) {
                        org.python.Object next = iterator.__next__();
                        generated.add(next);
                    }
                } catch (org.python.exceptions.StopIteration si) {
                }
                return new org.python.types.List(generated);
            }
        }
    }

    @org.python.Method(
        __doc__ = "locals() -> dictionary" +
            "\n" +
            "Update and return a dictionary containing the current scope's local variables.\n"
    )
    public static org.python.types.Dict locals() {
        throw new org.python.exceptions.NotImplementedError("Builtin function 'locals' not implemented");
    }

    @org.python.Method(
        __doc__ = "map(func, *iterables) --> map object" +
            "\n" +
            "Make an iterator that computes the function using arguments from\n" +
            "each of the iterables.  Stops when the shortest iterable is exhausted.\n"
    )
    public static org.python.Object map() {
        throw new org.python.exceptions.NotImplementedError("Builtin function 'input' not implemented");
    }

    @org.python.Method(
        __doc__ = "max(iterable, *[, default=obj, key=func]) -> value" +
            "max(arg1, arg2, *args, *[, key=func]) -> value\n" +
            "\n" +
            "With a single iterable argument, return its biggest item. The\n" +
            "default keyword-only argument specifies an object to return if\n" +
            "the provided iterable is empty.\n" +
            "With two or more arguments, return the largest argument.\n"
    )
    public static org.python.Object max() {
        throw new org.python.exceptions.NotImplementedError("Builtin function 'max' not implemented");
    }

    @org.python.Method(
        __doc__ = "memoryview(object)" +
            "\n" +
            "Create a new memoryview object which references the given object.\n"
    )
    public static org.python.types.MemoryView memoryview() {
        throw new org.python.exceptions.NotImplementedError("Builtin function 'memoryview' not implemented");
    }

    @org.python.Method(
        __doc__ = "min(iterable, *[, default=obj, key=func]) -> value" +
            "min(arg1, arg2, *args, *[, key=func]) -> value\n" +
            "\n" +
            "With a single iterable argument, return its smallest item. The\n" +
            "default keyword-only argument specifies an object to return if\n" +
            "the provided iterable is empty.\n" +
            "With two or more arguments, return the smallest argument.\n"
    )
    public static org.python.Object min() {
        throw new org.python.exceptions.NotImplementedError("Builtin function 'min' not implemented");
    }

    @org.python.Method(
        __doc__ = "next(iterator[, default])" +
            "\n" +
            "Return the next item from the iterator. If default is given and the iterator\n" +
            "is exhausted, it is returned instead of raising StopIteration.\n",
        args = {"iterator"},
        default_args = {"_default"}
    )
    public static org.python.Object next(org.python.Object iterator, org.python.Object _default) {
        if (iterator instanceof org.python.Iterable) {
            try {
                return ((org.python.Iterable) iterator).__next__();
            } catch (org.python.exceptions.StopIteration si) {
                if (_default != null) {
                    return _default;
                } else {
                    throw si;
                }
            }
        } else {
            throw new org.python.exceptions.TypeError("'" + iterator.typeName() + "' object is not an iterator");
        }
    }

    @org.python.Method(
        __doc__ = "The most base type"
    )
    public static org.python.types.Object object() {
        throw new org.python.exceptions.NotImplementedError("Builtin function 'object' not implemented");
    }

    @org.python.Method(
        __doc__ = "oct(number) -> string" +
            "\n" +
            "Return the octal representation of an integer.\n" +
            "\n" +
            "   >>> oct(342391)\n" +
            "  '0o1234567'\n",
        args = {"number"}
    )
    public static org.python.types.Str oct(org.python.Object number) {
        try {
            if (!(number instanceof org.python.types.Int)) {
                number.__index__();
            }

            String s = Long.toString(int_cast(number, null).value, 8);
            if (s.charAt(0) == '-') {
                s = "-0o" + s.substring(1);
            } else {
                s = "0o" + s;
            }
            return new org.python.types.Str(s);
        } catch (org.python.exceptions.AttributeError ae) {
            throw new org.python.exceptions.TypeError("'" + number.typeName() + "' object cannot be interpreted as an integer");
        }
    }

    @org.python.Method(
        __doc__ = "open(file, mode='r', buffering=-1, encoding=None," +
            "     errors=None, newline=None, closefd=True, opener=None) -> file object\n" +
            "\n" +
            "Open file and return a stream.  Raise IOError upon failure.\n" +
            "\n" +
            "file is either a text or byte string giving the name (and the path\n" +
            "if the file isn't in the current working directory) of the file to\n" +
            "be opened or an integer file descriptor of the file to be\n" +
            "wrapped. (If a file descriptor is given, it is closed when the\n" +
            "returned I/O object is closed, unless closefd is set to False.)\n" +
            "\n" +
            "mode is an optional string that specifies the mode in which the file\n" +
            "is opened. It defaults to 'r' which means open for reading in text\n" +
            "mode.  Other common values are 'w' for writing (truncating the file if\n" +
            "it already exists), 'x' for creating and writing to a new file, and\n" +
            "'a' for appending (which on some Unix systems, means that all writes\n" +
            "append to the end of the file regardless of the current seek position).\n" +
            "In text mode, if encoding is not specified the encoding used is platform\n" +
            "dependent: locale.getpreferredencoding(False) is called to get the\n" +
            "current locale encoding. (For reading and writing raw bytes use binary\n" +
            "mode and leave encoding unspecified.) The available modes are:\n" +
            "\n" +
            "========= ===============================================================\n" +
            "Character Meaning\n" +
            "--------- ---------------------------------------------------------------\n" +
            "'r'       open for reading (default)\n" +
            "'w'       open for writing, truncating the file first\n" +
            "'x'       create a new file and open it for writing\n" +
            "'a'       open for writing, appending to the end of the file if it exists\n" +
            "'b'       binary mode\n" +
            "'t'       text mode (default)\n" +
            "'+'       open a disk file for updating (reading and writing)\n" +
            "'U'       universal newline mode (deprecated)\n" +
            "========= ===============================================================\n" +
            "\n" +
            "The default mode is 'rt' (open for reading text). For binary random\n" +
            "access, the mode 'w+b' opens and truncates the file to 0 bytes, while\n" +
            "'r+b' opens the file without truncation. The 'x' mode implies 'w' and\n" +
            "raises an `FileExistsError` if the file already exists.\n" +
            "\n" +
            "Python distinguishes between files opened in binary and text modes,\n" +
            "even when the underlying operating system doesn't. Files opened in\n" +
            "binary mode (appending 'b' to the mode argument) return contents as\n" +
            "bytes objects without any decoding. In text mode (the default, or when\n" +
            "'t' is appended to the mode argument), the contents of the file are\n" +
            "returned as strings, the bytes having been first decoded using a\n" +
            "platform-dependent encoding or using the specified encoding if given.\n" +
            "\n" +
            "'U' mode is deprecated and will raise an exception in future versions\n" +
            "of Python.  It has no effect in Python 3.  Use newline to control\n" +
            "universal newlines mode.\n" +
            "\n" +
            "buffering is an optional integer used to set the buffering policy.\n" +
            "Pass 0 to switch buffering off (only allowed in binary mode), 1 to select\n" +
            "line buffering (only usable in text mode), and an integer > 1 to indicate\n" +
            "the size of a fixed-size chunk buffer.  When no buffering argument is\n" +
            "given, the default buffering policy works as follows:\n" +
            "\n" +
            "* Binary files are buffered in fixed-size chunks; the size of the buffer\n" +
            "  is chosen using a heuristic trying to determine the underlying device's\n" +
            "  'block size' and falling back on `io.DEFAULT_BUFFER_SIZE`.\n" +
            "  On many systems, the buffer will typically be 4096 or 8192 bytes long.\n" +
            "\n" +
            "* 'Interactive' text files (files for which isatty() returns True)\n" +
            "  use line buffering.  Other text files use the policy described above\n" +
            "  for binary files.\n" +
            "\n" +
            "encoding is the name of the encoding used to decode or encode the\n" +
            "file. This should only be used in text mode. The default encoding is\n" +
            "platform dependent, but any encoding supported by Python can be\n" +
            "passed.  See the codecs module for the list of supported encodings.\n" +
            "\n" +
            "errors is an optional string that specifies how encoding errors are to\n" +
            "be handled---this argument should not be used in binary mode. Pass\n" +
            "'strict' to raise a ValueError exception if there is an encoding error\n" +
            "(the default of None has the same effect), or pass 'ignore' to ignore\n" +
            "errors. (Note that ignoring encoding errors can lead to data loss.)\n" +
            "See the documentation for codecs.register or run 'help(codecs.Codec)'\n" +
            "for a list of the permitted encoding error strings.\n" +
            "\n" +
            "newline controls how universal newlines works (it only applies to text\n" +
            "mode). It can be None, '', '\n', '\r', and '\r\n'.  It works as\n" +
            "follows:\n" +
            "\n" +
            "* On input, if newline is None, universal newlines mode is\n" +
            "  enabled. Lines in the input can end in '\n', '\r', or '\r\n', and\n" +
            "  these are translated into '\n' before being returned to the\n" +
            "  caller. If it is '', universal newline mode is enabled, but line\n" +
            "  endings are returned to the caller untranslated. If it has any of\n" +
            "  the other legal values, input lines are only terminated by the given\n" +
            "  string, and the line ending is returned to the caller untranslated.\n" +
            "\n" +
            "* On output, if newline is None, any '\n' characters written are\n" +
            "  translated to the system default line separator, os.linesep. If\n" +
            "  newline is '' or '\n', no translation takes place. If newline is any\n" +
            "  of the other legal values, any '\n' characters written are translated\n" +
            "  to the given string.\n" +
            "\n" +
            "If closefd is False, the underlying file descriptor will be kept open\n" +
            "when the file is closed. This does not work when a file name is given\n" +
            "and must be True in that case.\n" +
            "\n" +
            "A custom opener can be used by passing a callable as *opener*. The\n" +
            "underlying file descriptor for the file object is then obtained by\n" +
            "calling *opener* with (*file*, *flags*). *opener* must return an open\n" +
            "file descriptor (passing os.open as *opener* results in functionality\n" +
            "similar to passing None).\n" +
            "\n" +
            "open() returns a file object whose type depends on the mode, and\n" +
            "through which the standard file operations such as reading and writing\n" +
            "are performed. When open() is used to open a file in a text mode ('w',\n" +
            "'r', 'wt', 'rt', etc.), it returns a TextIOWrapper. When used to open\n" +
            "a file in a binary mode, the returned class varies: in read binary\n" +
            "mode, it returns a BufferedReader; in write binary and append binary\n" +
            "modes, it returns a BufferedWriter, and in read/write mode, it returns\n" +
            "a BufferedRandom.\n" +
            "\n" +
            "It is also possible to use a string or bytearray as a file for both\n" +
            "reading and writing. For strings StringIO can be used like a file\n" +
            "opened in a text mode, and for bytes a BytesIO can be used like a file\n" +
            "opened in a binary mode.\n",
        args = {"file"},
        default_args = {"mode", "buffering", "encoding", "errors", "newline", "closefd", "opener"}
    )
    public static org.python.Object open(
                org.python.Object file,
                org.python.Object mode,
                org.python.Object buffering,
                org.python.Object encoding,
                org.python.Object errors,
                org.python.Object newline,
                org.python.Object closefd,
                org.python.Object opener) {
        throw new org.python.exceptions.NotImplementedError("Builtin function 'open' not implemented");
    }

    @org.python.Method(
        __doc__ = "ord(c) -> integer" +
            "\n" +
            "Return the integer ordinal of a one-character string.\n",
        args = {"c"}
    )
    public static org.python.types.Int ord(org.python.Object c) {
        try {
            int length = ((org.python.types.Str) c).value.length();
            if (length == 1) {
                return new org.python.types.Int((int) (org.Python.str(c).value).charAt(0));
            } else {
                throw new org.python.exceptions.TypeError("ord() expected a character, but string of length " + length + " found");
            }
        } catch (ClassCastException e) {
            throw new org.python.exceptions.TypeError("ord() expected string of length 1, but " + c.typeName() + " found");
        }
    }

    @org.python.Method(
        __doc__ = "pow(x, y[, z]) -> number" +
            "\n" +
            "With two arguments, equivalent to x**y.  With three arguments,\n" +
            "equivalent to (x**y) % z, but may be more efficient (e.g. for ints).\n",
        args = {"x", "y"},
        default_args = {"z"}
    )
    public static org.python.Object pow(org.python.Object x, org.python.Object y, org.python.Object z) {
        if (z != null && !((x instanceof org.python.types.Int) && (y instanceof org.python.types.Int))) {
            throw new org.python.exceptions.TypeError("pow() 3rd argument not allowed unless all arguments are integers");
        }
        if (z != null && ((org.python.types.Int) y).value < 0) {
            throw new org.python.exceptions.TypeError("pow() 2nd argument cannot be negative when 3rd argument specified");
        }
        return x.__pow__(y, z);
    }

    @org.python.Method(
        __doc__ = "print(value, ..., sep=' ', end='\n', file=sys.stdout, flush=False)" +
            "\n" +
            "Prints the values to a stream, or to sys.stdout by default.\n" +
            "Optional keyword arguments:\n" +
            "file:  a file-like object (stream); defaults to the current sys.stdout.\n" +
            "sep:   string inserted between values, default a space.\n" +
            "end:   string appended after the last value, default a newline.\n" +
            "flush: whether to forcibly flush the stream.\n",
        varargs="value",
        kwonlyargs={"file", "sep", "end", "flush"}
    )
    public static void print(org.python.Object [] value, org.python.Object file, org.python.Object sep, org.python.Object end, org.python.Object flush) {
        if (file == null) {
            // file = System.out;
        }

        StringBuilder buffer = new StringBuilder();

        for (int i = 0; i < value.length; i++) {
            buffer.append(value[i].__str__());

            if (i != value.length - 1) {
                if (sep == null) {
                    buffer.append(" ");
                } else {
                    buffer.append(sep);
                }
            }
        }
        if (end == null) {
            buffer.append("\n");
        } else {
            buffer.append(end);
        }
        System.out.print(buffer.toString());
        // file.write(buffer.toString());
    }

    @org.python.Method(
        __doc__ = "property(fget=None, fset=None, fdel=None, doc=None) -> property attribute" +
            "\n" +
            "fget is a function to be used for getting an attribute value, and likewise\n" +
            "fset is a function for setting, and fdel a function for del'ing, an\n" +
            "attribute.  Typical use is to define a managed attribute x:\n" +
            "\n" +
            "class C(object):\n" +
            "    def getx(self): return self._x\n" +
            "    def setx(self, value): self._x = value\n" +
            "    def delx(self): del self._x\n" +
            "    x = property(getx, setx, delx, \"I'm the 'x' property.\")\n" +
            "\n" +
            "Decorators make defining new properties or modifying existing ones easy:\n" +
            "\n" +
            "class C(object):\n" +
            "    @property\n" +
            "    def x(self):\n" +
            "        \"I am the 'x' property.\"\n" +
            "        return self._x\n" +
            "    @x.setter\n" +
            "    def x(self, value):\n" +
            "        self._x = value\n" +
            "    @x.deleter\n" +
            "    def x(self):\n" +
            "        del self._x\n"
    )
    public static org.python.Object property() {
        throw new org.python.exceptions.NotImplementedError("Builtin function 'property' not implemented");
    }

    @org.python.Method(
        __doc__ = "range(stop) -> range object" +
            "range(start, stop[, step]) -> range object\n" +
            "\n" +
            "Return a virtual sequence of numbers from start to stop by step.\n",
        args = {"start_or_stop"},
        default_args = {"stop", "step"}
    )
    public static org.python.types.Range range(org.python.Object start_or_stop, org.python.Object stop, org.python.Object step) {
        if (stop == null && step == null) {
            return new org.python.types.Range(start_or_stop);
        } else if (step == null) {
            return new org.python.types.Range(start_or_stop, stop);
        } else {
            return new org.python.types.Range(start_or_stop, stop, step);
        }
    }

    @org.python.Method(
        __doc__ = "repr(object) -> string" +
            "\n" +
            "Return the canonical string representation of the object.\n" +
            "For most object types, eval(repr(object)) == object.\n",
        args = {"object"}
    )
    public static org.python.types.Str repr(org.python.Object object) {
        return (org.python.types.Str) object.__repr__();
    }

    @org.python.Method(
        __doc__ = "reversed(sequence) -> reverse iterator over values of the sequence" +
            "\n" +
            "Return a reverse iterator\n"
    )
    public static org.python.Iterable reversed(
                java.util.List<org.python.Object> args,
                java.util.Map<java.lang.String, org.python.Object> kwargs) {
        if (kwargs != null && kwargs.size() != 0) {
            throw new org.python.exceptions.TypeError("reversed() takes no keyword arguments");
        }
        if (args == null || args.size() != 1) {
            throw new org.python.exceptions.TypeError("reversed() takes exactly one argument (" + args.size() + " given)");
        }
        return args.get(0).__reversed__();
    }

    @org.python.Method(
        __doc__ = "round(number[, ndigits]) -> number" +
            "\n" +
            "Round a number to a given precision in decimal digits (default 0 digits).\n" +
            "This returns an int when called with one argument, otherwise the\n" +
            "same type as the number. ndigits may be negative.\n",
        args = {"number"},
        default_args = {"ndigits"}
    )
    public static org.python.Object round(org.python.Object number, org.python.Object ndigits) {
        if (ndigits == null) {
            return number.__round__(new org.python.types.Int(0));
        }
        return number.__round__(ndigits);
    }

    @org.python.Method(
        __doc__ = "set() -> new empty set object" +
            "set(iterable) -> new set object\n" +
            "\n" +
            "Build an unordered collection of unique elements.\n",
        default_args = {"iterable"}
    )
    public static org.python.types.Set set(org.python.Object iterable) {
        if (iterable == null) {
            return new org.python.types.Set();
        } else {
            if (iterable instanceof org.python.types.Set) {
                return new org.python.types.Set(
                    new java.util.HashSet<org.python.Object>(
                        ((org.python.types.Set) iterable).value
                    )
                );
            } else if (iterable instanceof org.python.types.List) {
                return new org.python.types.Set(
                    new java.util.HashSet<org.python.Object>(
                        ((org.python.types.List) iterable).value
                    )
                );
            } else if (iterable instanceof org.python.types.Tuple) {
                return new org.python.types.Set(
                    new java.util.HashSet<org.python.Object>(
                        ((org.python.types.Tuple) iterable).value
                    )
                );
            } else {
                org.python.Iterable iterator = org.Python.iter(iterable);
                java.util.Set<org.python.Object> generated = new java.util.HashSet<org.python.Object>();
                try {
                    while (true) {
                        org.python.Object next = iterator.__next__();
                        generated.add(next);
                    }
                } catch (org.python.exceptions.StopIteration si) {
                }
                return new org.python.types.Set(generated);
            }
        }
    }



    @org.python.Method(
        __doc__ = "setattr(object, name, value)" +
            "\n" +
            "Set a named attribute on an object; setattr(x, 'y', v) is equivalent to\n" +
            "``x.y = v''.\n"
    )
    public static org.python.Object setattr() {
        throw new org.python.exceptions.NotImplementedError("Builtin function 'setattr' not implemented");
    }

    @org.python.Method(
        __doc__ = "slice(stop)" +
            "slice(start, stop[, step])\n" +
            "\n" +
            "Create a slice object.  This is used for extended slicing (e.g. a[0:10:2]).\n"
    )
    public static org.python.Object slice() {
        throw new org.python.exceptions.NotImplementedError("Builtin function 'input' not implemented");
    }

    @org.python.Method(
        __doc__ = "sorted(iterable, key=None, reverse=False) --> new sorted list"
    )
    public static org.python.types.List sorted() {
        throw new org.python.exceptions.NotImplementedError("Builtin function 'sorted' not implemented");
    }

    @org.python.Method(
        __doc__ = "staticmethod(function) -> method" +
            "\n" +
            "Convert a function to be a static method.\n" +
            "\n" +
            "A static method does not receive an implicit first argument.\n" +
            "To declare a static method, use this idiom:\n" +
            "\n" +
            "     class C:\n" +
            "     def f(arg1, arg2, ...): ...\n" +
            "     f = staticmethod(f)\n" +
            "\n" +
            "It can be called either on the class (e.g. C.f()) or on an instance\n" +
            "(e.g. C().f()).  The instance is ignored except for its class.\n" +
            "\n" +
            "Static methods in Python are similar to those found in Java or C++.\n" +
            "For a more advanced concept, see the classmethod builtin.\n"
    )
    public static org.python.Object staticmethod() {
        throw new org.python.exceptions.NotImplementedError("Builtin function 'staticmethod' not implemented");
    }

    @org.python.Method(
        __doc__ = "str(object='') -> str" +
            "str(bytes_or_buffer[, encoding[, errors]]) -> str\n" +
            "\n" +
            "Create a new string object from the given object. If encoding or\n" +
            "errors is specified, then the object must expose a data buffer\n" +
            "that will be decoded using the given encoding and error handler.\n" +
            "Otherwise, returns the result of object.__str__() (if defined)\n" +
            "or repr(object).\n" +
            "encoding defaults to sys.getdefaultencoding().\n" +
            "errors defaults to 'strict'.\n",
        default_args = {"object"}
    )
    public static org.python.types.Str str(org.python.Object object) {
        if (object == null) {
            return new org.python.types.Str("");
        }
        return (org.python.types.Str) object.__str__();
    }

    @org.python.Method(
        __doc__ = "sum(iterable[, start]) -> value" +
            "\n" +
            "Return the sum of an iterable of numbers (NOT strings) plus the value\n" +
            "of parameter 'start' (which defaults to 0).  When the iterable is\n" +
            "empty, return start.\n",
<<<<<<< HEAD

=======
>>>>>>> 84102167
        args = {"iterable"},
        default_args = {"start"}
    )
    public static org.python.Object sum(org.python.Object iterable, org.python.Object start) {
<<<<<<< HEAD
        try {
            org.python.Iterable iter = iterable.__iter__();
            org.python.Object result = start;
            try {
                while (true) {
                    org.python.Object next = iter.__next__();
                    if(next instanceof org.python.types.Str){
                        throw new org.python.exceptions.TypeError("sum() can't sum strings [use ''.join(seq) instead]");
                    }
                    result = result.__add__(next);
                }
            } catch (org.python.exceptions.StopIteration si) {
            }
            return result;
        } catch (org.python.exceptions.AttributeError ae) {
            throw new org.python.exceptions.TypeError("'" + iterable.typeName() + "' object is not iterable");
        }
=======
        org.python.Object value;
        if (start != null) {
            value = start;
        } else {
            value = new org.python.types.Int(0);
        }

        org.python.Iterable iterator = org.Python.iter(iterable);
        while (true) {
            org.python.Object next;
            try {
                next = iterator.__next__();
            } catch (org.python.exceptions.StopIteration si) {
                break;
            }
            value = value.__add__(next);
        }

        return value;
>>>>>>> 84102167
    }

    @org.python.Method(
        name = "super",
        __doc__ = "super() -> same as super(__class__, <first argument>)" +
            "super(type) -> unbound super object\n" +
            "super(type, obj) -> bound super object; requires isinstance(obj, type)\n" +
            "super(type, type2) -> bound super object; requires issubclass(type2, type)\n" +
            "Typical use to call a cooperative superclass method:\n" +
            "class C(B):\n" +
            "def meth(self, arg):\n" +
            "   super().meth(arg)\n" +
            "This works for class methods too:\n" +
            "class C(B):\n" +
            "@classmethod\n" +
            "def cmeth(cls, arg):\n" +
            "   super().cmeth(arg)\n"
    )
    public static org.python.Object super_call() {
        throw new org.python.exceptions.NotImplementedError("Builtin function 'super' not implemented");
    }

    @org.python.Method(
        __doc__ = "tuple() -> empty tuple" +
            "tuple(iterable) -> tuple initialized from iterable's items\n" +
            "\n" +
            "If the argument is a tuple, the return value is the same object.\n"
    )
    public static org.python.types.Tuple tuple() {
        throw new org.python.exceptions.NotImplementedError("Builtin function 'tuple' not implemented");
    }

    @org.python.Method(
        __doc__ = "type(object_or_name, bases, dict)" +
            "type(object) -> the object's type\n" +
            "type(name, bases, dict) -> a new type\n",
        args = {"object_or_name"},
        default_args = {"bases", "dict"}
    )
    public static org.python.types.Type type(org.python.Object object_or_name, org.python.Object bases, org.python.Object dict) {
        if (bases == null && dict != null) {
            throw new org.python.exceptions.TypeError("type() takes 1 or 3 arguments");
        }

        if (bases == null && dict == null) {
            return org.python.types.Type.pythonType(object_or_name.getClass());
        } else {
            throw new org.python.exceptions.NotImplementedError("3-argument form of builtin function 'type' not implemented");
        }
    }

    @org.python.Method(
        __doc__ = "vars([object]) -> dictionary" +
            "\n" +
            "Without arguments, equivalent to locals().\n" +
            "With an argument, equivalent to object.__dict__.\n"
    )
    public static org.python.types.Dict vars() {
        throw new org.python.exceptions.NotImplementedError("Builtin function 'vars' not implemented");
    }

    @org.python.Method(
        __doc__ = "zip(iter1 [,iter2 [...]]) --> zip object" +
            "\n" +
            "Return a zip object whose .__next__() method returns a tuple where\n" +
            "the i-th element comes from the i-th iterable argument.  The .__next__()\n" +
            "method continues until the shortest iterable in the argument sequence\n" +
            "is exhausted and then it raises StopIteration.\n"
    )
    public static org.python.Object zip() {
        throw new org.python.exceptions.NotImplementedError("Builtin function 'zip' not implemented");
    }
}<|MERGE_RESOLUTION|>--- conflicted
+++ resolved
@@ -1481,33 +1481,10 @@
             "Return the sum of an iterable of numbers (NOT strings) plus the value\n" +
             "of parameter 'start' (which defaults to 0).  When the iterable is\n" +
             "empty, return start.\n",
-<<<<<<< HEAD
-
-=======
->>>>>>> 84102167
         args = {"iterable"},
         default_args = {"start"}
     )
     public static org.python.Object sum(org.python.Object iterable, org.python.Object start) {
-<<<<<<< HEAD
-        try {
-            org.python.Iterable iter = iterable.__iter__();
-            org.python.Object result = start;
-            try {
-                while (true) {
-                    org.python.Object next = iter.__next__();
-                    if(next instanceof org.python.types.Str){
-                        throw new org.python.exceptions.TypeError("sum() can't sum strings [use ''.join(seq) instead]");
-                    }
-                    result = result.__add__(next);
-                }
-            } catch (org.python.exceptions.StopIteration si) {
-            }
-            return result;
-        } catch (org.python.exceptions.AttributeError ae) {
-            throw new org.python.exceptions.TypeError("'" + iterable.typeName() + "' object is not iterable");
-        }
-=======
         org.python.Object value;
         if (start != null) {
             value = start;
@@ -1527,7 +1504,6 @@
         }
 
         return value;
->>>>>>> 84102167
     }
 
     @org.python.Method(
