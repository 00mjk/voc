--- conflicted
+++ resolved
@@ -813,17 +813,7 @@
         } else if (class_or_type_or_tuple == null) {
             throw new org.python.exceptions.TypeError("isinstance expected 2 arguments, got 1");
         } else if (class_or_type_or_tuple instanceof org.python.types.Tuple) {
-<<<<<<< HEAD
-            java.util.List<org.python.Object> classes = ((org.python.types.Tuple) class_or_type_or_tuple).value;
-            for (org.python.Object klass : classes) {
-                if (((org.python.types.Bool) org.Python.isinstance(object, klass).__bool__()).value) {
-                    return new org.python.types.Bool(true);
-                }
-            }
-            return new org.python.types.Bool(false);
-=======
             return org.Python.issubclass(org.Python.type(object, null, null), class_or_type_or_tuple);
->>>>>>> 18ccb19c
         } else if (class_or_type_or_tuple instanceof org.python.types.Type) {
             return org.Python.issubclass(org.Python.type(object, null, null), class_or_type_or_tuple);
         } else {
@@ -832,20 +822,12 @@
     }
 
     @org.python.Method(
-<<<<<<< HEAD
-            __doc__ = "issubclass(C, B) -> bool" +
-                    "\n" +
-                    "Return whether class C is a subclass (i.e., a derived class) of class B.\n" +
-                    "When using a tuple as the second argument issubclass(X, (A, B, ...)),\n" +
-                    "is a shortcut for issubclass(X, A) or issubclass(X, B) or ... (etc.).\n"
-=======
         __doc__ = "issubclass(C, B) -> bool" +
             "\n" +
             "Return whether class C is a subclass (i.e., a derived class) of class B.\n" +
             "When using a tuple as the second argument issubclass(X, (A, B, ...)),\n" +
             "is a shortcut for issubclass(X, A) or issubclass(X, B) or ... (etc.).\n",
         default_args = {"class", "classinfo_or_tuple"}
->>>>>>> 18ccb19c
     )
     public static org.python.types.Bool issubclass(org.python.Object klass, org.python.Object classinfo_or_tuple) {
         if (klass == null) {
