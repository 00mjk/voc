package python;

@org.python.Module(
        __doc__ =
                "OS routines for NT or Posix depending on what system we're on.\n" +
                        "\n" +
                        "This exports:\n" +
                        "  - all functions from posix, nt or ce, e.g. unlink, stat, etc.\n" +
                        "  - os.path is either posixpath or ntpath\n" +
                        "  - os.name is either 'posix', 'nt' or 'ce'.\n" +
                        "  - os.curdir is a string representing the current directory ('.' or ':')\n" +
                        "  - os.pardir is a string representing the parent directory ('..' or '::')\n" +
                        "  - os.sep is the (or a most common) pathname separator ('/' or ':' or '\\')\n" +
                        "  - os.extsep is the extension separator (always '.')\n" +
                        "  - os.altsep is the alternate pathname separator (None or '/')\n" +
                        "  - os.pathsep is the component separator used in $PATH etc\n" +
                        "  - os.linesep is the line separator in text files ('\r' or '\n' or '\r\n')\n" +
                        "  - os.defpath is the default search path for executables\n" +
                        "  - os.devnull is the file path of the null device ('/dev/null', etc.)\n" +
                        "\n" +
                        "Programs that import and use 'os' stand a better chance of being\n" +
                        "portable between different platforms.  Of course, they must then\n" +
                        "only use functions that are defined by all platforms (e.g., unlink\n" +
                        "and opendir), and leave all pathname manipulation to os.path\n" +
                        "(e.g., split and join).\n" +
                        "\n"
)
public class os extends org.python.types.Module {
    static {
        environ = new org.python.types.Dict();
        environb = new org.python.types.Dict();
    }

    @org.python.Method(
            __doc__ = "Create and return a new object.  See help(type) for accurate signature."
    )
    public org.python.Object __new__(org.python.Object klass) {
        org.python.types.Type cls = (org.python.types.Type) super.__new__(klass);

        return cls;
    }

    @org.python.Attribute()
    public static org.python.Object CLD_CONTINUED;
    @org.python.Attribute()
    public static org.python.Object CLD_DUMPED;
    @org.python.Attribute()
    public static org.python.Object CLD_EXITED;
    @org.python.Attribute()
    public static org.python.Object CLD_TRAPPED;
    @org.python.Attribute()
    public static org.python.Object EX_CANTCREAT;
    @org.python.Attribute()
    public static org.python.Object EX_CONFIG;
    @org.python.Attribute()
    public static org.python.Object EX_DATAERR;
    @org.python.Attribute()
    public static org.python.Object EX_IOERR;
    @org.python.Attribute()
    public static org.python.Object EX_NOHOST;
    @org.python.Attribute()
    public static org.python.Object EX_NOINPUT;
    @org.python.Attribute()
    public static org.python.Object EX_NOPERM;
    @org.python.Attribute()
    public static org.python.Object EX_NOUSER;
    @org.python.Attribute()
    public static org.python.Object EX_OK;
    @org.python.Attribute()
    public static org.python.Object EX_OSERR;
    @org.python.Attribute()
    public static org.python.Object EX_OSFILE;
    @org.python.Attribute()
    public static org.python.Object EX_PROTOCOL;
    @org.python.Attribute()
    public static org.python.Object EX_SOFTWARE;
    @org.python.Attribute()
    public static org.python.Object EX_TEMPFAIL;
    @org.python.Attribute()
    public static org.python.Object EX_UNAVAILABLE;
    @org.python.Attribute()
    public static org.python.Object EX_USAGE;
    @org.python.Attribute()
    public static org.python.Object F_LOCK;
    @org.python.Attribute()
    public static org.python.Object F_OK;
    @org.python.Attribute()
    public static org.python.Object F_TEST;
    @org.python.Attribute()
    public static org.python.Object F_TLOCK;
    @org.python.Attribute()
    public static org.python.Object F_ULOCK;

    @org.python.Method(
            __doc__ = ""
    )
    public static org.python.Object MutableMapping() {
        throw new org.python.exceptions.NotImplementedError("'MutableMapping' has not been implemented");
    }

    @org.python.Attribute()
    public static org.python.Object NGROUPS_MAX;
    @org.python.Attribute()
    public static org.python.Object O_ACCMODE;
    @org.python.Attribute()
    public static org.python.Object O_APPEND;
    @org.python.Attribute()
    public static org.python.Object O_ASYNC;
    @org.python.Attribute()
    public static org.python.Object O_CLOEXEC;
    @org.python.Attribute()
    public static org.python.Object O_CREAT;
    @org.python.Attribute()
    public static org.python.Object O_DIRECTORY;
    @org.python.Attribute()
    public static org.python.Object O_DSYNC;
    @org.python.Attribute()
    public static org.python.Object O_EXCL;
    @org.python.Attribute()
    public static org.python.Object O_EXLOCK;
    @org.python.Attribute()
    public static org.python.Object O_NDELAY;
    @org.python.Attribute()
    public static org.python.Object O_NOCTTY;
    @org.python.Attribute()
    public static org.python.Object O_NOFOLLOW;
    @org.python.Attribute()
    public static org.python.Object O_NONBLOCK;
    @org.python.Attribute()
    public static org.python.Object O_RDONLY;
    @org.python.Attribute()
    public static org.python.Object O_RDWR;
    @org.python.Attribute()
    public static org.python.Object O_SHLOCK;
    @org.python.Attribute()
    public static org.python.Object O_SYNC;
    @org.python.Attribute()
    public static org.python.Object O_TRUNC;
    @org.python.Attribute()
    public static org.python.Object O_WRONLY;
    @org.python.Attribute()
    public static org.python.Object PRIO_PGRP;
    @org.python.Attribute()
    public static org.python.Object PRIO_PROCESS;
    @org.python.Attribute()
    public static org.python.Object PRIO_USER;
    @org.python.Attribute()
    public static org.python.Object P_ALL;
    @org.python.Attribute()
    public static org.python.Object P_NOWAIT;
    @org.python.Attribute()
    public static org.python.Object P_NOWAITO;
    @org.python.Attribute()
    public static org.python.Object P_PGID;
    @org.python.Attribute()
    public static org.python.Object P_PID;
    @org.python.Attribute()
    public static org.python.Object P_WAIT;
    @org.python.Attribute()
    public static org.python.Object RTLD_GLOBAL;
    @org.python.Attribute()
    public static org.python.Object RTLD_LAZY;
    @org.python.Attribute()
    public static org.python.Object RTLD_LOCAL;
    @org.python.Attribute()
    public static org.python.Object RTLD_NODELETE;
    @org.python.Attribute()
    public static org.python.Object RTLD_NOLOAD;
    @org.python.Attribute()
    public static org.python.Object RTLD_NOW;
    @org.python.Attribute()
    public static org.python.Object R_OK;
    @org.python.Attribute()
    public static org.python.Object SCHED_FIFO;
    @org.python.Attribute()
    public static org.python.Object SCHED_OTHER;
    @org.python.Attribute()
    public static org.python.Object SCHED_RR;
    @org.python.Attribute()
    public static org.python.Object SEEK_CUR;
    @org.python.Attribute()
    public static org.python.Object SEEK_END;
    @org.python.Attribute()
    public static org.python.Object SEEK_SET;
    @org.python.Attribute()
    public static org.python.Object ST_NOSUID;
    @org.python.Attribute()
    public static org.python.Object ST_RDONLY;
    @org.python.Attribute()
    public static org.python.Object TMP_MAX;
    @org.python.Attribute()
    public static org.python.Object WCONTINUED;

    @org.python.Method(
            __doc__ = ""
    )
    public static org.python.Object WCOREDUMP() {
        throw new org.python.exceptions.NotImplementedError("'WCOREDUMP' has not been implemented");
    }

    @org.python.Attribute()
    public static org.python.Object WEXITED;

    @org.python.Method(
            __doc__ = ""
    )
    public static org.python.Object WEXITSTATUS() {
        throw new org.python.exceptions.NotImplementedError("'WEXITSTATUS' has not been implemented");
    }

    @org.python.Method(
            __doc__ = ""
    )
    public static org.python.Object WIFCONTINUED() {
        throw new org.python.exceptions.NotImplementedError("'WIFCONTINUED' has not been implemented");
    }

    @org.python.Method(
            __doc__ = ""
    )
    public static org.python.Object WIFEXITED() {
        throw new org.python.exceptions.NotImplementedError("'WIFEXITED' has not been implemented");
    }

    @org.python.Method(
            __doc__ = ""
    )
    public static org.python.Object WIFSIGNALED() {
        throw new org.python.exceptions.NotImplementedError("'WIFSIGNALED' has not been implemented");
    }

    @org.python.Method(
            __doc__ = ""
    )
    public static org.python.Object WIFSTOPPED() {
        throw new org.python.exceptions.NotImplementedError("'WIFSTOPPED' has not been implemented");
    }

    @org.python.Attribute()
    public static org.python.Object WNOHANG;
    @org.python.Attribute()
    public static org.python.Object WNOWAIT;
    @org.python.Attribute()
    public static org.python.Object WSTOPPED;

    @org.python.Method(
            __doc__ = ""
    )
    public static org.python.Object WSTOPSIG() {
        throw new org.python.exceptions.NotImplementedError("'WSTOPSIG' has not been implemented");
    }

    @org.python.Method(
            __doc__ = ""
    )
    public static org.python.Object WTERMSIG() {
        throw new org.python.exceptions.NotImplementedError("'WTERMSIG' has not been implemented");
    }

    @org.python.Attribute()
    public static org.python.Object WUNTRACED;
    @org.python.Attribute()
    public static org.python.Object W_OK;
    @org.python.Attribute()
    public static org.python.Object X_OK;

    @org.python.Method(
            __doc__ = ""
    )
    public static org.python.Object _Environ() {
        throw new org.python.exceptions.NotImplementedError("'_Environ' has not been implemented");
    }

    @org.python.Attribute()
    public static org.python.Object __all__;

    // @org.python.Attribute()
    // public static org.python.Object __builtins__;
    @org.python.Attribute()
    public static org.python.Object __cached__ = org.python.types.NoneType.NONE;  // TODO;
    @org.python.Attribute()
    public static org.python.Object __file__ = new org.python.types.Str("python/common/python/os.java");
    @org.python.Attribute()
    public static org.python.Object __loader__ = org.python.types.NoneType.NONE;  // TODO
    @org.python.Attribute()
    public static org.python.Object __name__ = new org.python.types.Str("os");
    @org.python.Attribute()
    public static org.python.Object __package__ = new org.python.types.Str("");
    @org.python.Attribute()
    public static org.python.Object __spec__ = org.python.types.NoneType.NONE;  // TODO

    @org.python.Method(
            __doc__ = ""
    )
    public static org.python.Object _execvpe() {
        throw new org.python.exceptions.NotImplementedError("'_execvpe' has not been implemented");
    }

    @org.python.Method(
            __doc__ = ""
    )
    public static org.python.Object _exists() {
        throw new org.python.exceptions.NotImplementedError("'_exists' has not been implemented");
    }

    @org.python.Method(
            __doc__ = ""
    )
    public static org.python.Object _exit() {
        throw new org.python.exceptions.NotImplementedError("'_exit' has not been implemented");
    }

    @org.python.Method(
            __doc__ = ""
    )
    public static org.python.Object _get_exports_list() {
        throw new org.python.exceptions.NotImplementedError("'_get_exports_list' has not been implemented");
    }

    @org.python.Method(
            __doc__ = ""
    )
    public static org.python.Object _putenv() {
        throw new org.python.exceptions.NotImplementedError("'_putenv' has not been implemented");
    }

    @org.python.Method(
            __doc__ = ""
    )
    public static org.python.Object _spawnvef() {
        throw new org.python.exceptions.NotImplementedError("'_spawnvef' has not been implemented");
    }

    @org.python.Method(
            __doc__ = ""
    )
    public static org.python.Object _unsetenv() {
        throw new org.python.exceptions.NotImplementedError("'_unsetenv' has not been implemented");
    }

    @org.python.Method(
            __doc__ = ""
    )
    public static org.python.Object _wrap_close() {
        throw new org.python.exceptions.NotImplementedError("'_wrap_close' has not been implemented");
    }

    @org.python.Method(
            __doc__ = ""
    )
    public static org.python.Object abort() {
        throw new org.python.exceptions.NotImplementedError("'abort' has not been implemented");
    }

    @org.python.Method(
            __doc__ = ""
    )
    public static org.python.Object access() {
        throw new org.python.exceptions.NotImplementedError("'access' has not been implemented");
    }

    @org.python.Attribute()
    public static org.python.Object altsep;

    @org.python.Method(
            __doc__ = ""
    )
    public static org.python.Object chdir() {
        throw new org.python.exceptions.NotImplementedError("'chdir' has not been implemented");
    }

    @org.python.Method(
            __doc__ = ""
    )
    public static org.python.Object chflags() {
        throw new org.python.exceptions.NotImplementedError("'chflags' has not been implemented");
    }

    @org.python.Method(
            __doc__ = ""
    )
    public static org.python.Object chmod() {
        throw new org.python.exceptions.NotImplementedError("'chmod' has not been implemented");
    }

    @org.python.Method(
            __doc__ = ""
    )
    public static org.python.Object chown() {
        throw new org.python.exceptions.NotImplementedError("'chown' has not been implemented");
    }

    @org.python.Method(
            __doc__ = ""
    )
    public static org.python.Object chroot() {
        throw new org.python.exceptions.NotImplementedError("'chroot' has not been implemented");
    }

    @org.python.Method(
            __doc__ = ""
    )
    public static org.python.Object close() {
        throw new org.python.exceptions.NotImplementedError("'close' has not been implemented");
    }

    @org.python.Method(
            __doc__ = ""
    )
    public static org.python.Object closerange() {
        throw new org.python.exceptions.NotImplementedError("'closerange' has not been implemented");
    }

    @org.python.Method(
            __doc__ = ""
    )
    public static org.python.Object confstr() {
        throw new org.python.exceptions.NotImplementedError("'confstr' has not been implemented");
    }

    @org.python.Attribute()
    public static org.python.Object confstr_names;

    @org.python.Method(
            __doc__ = "Return the number of CPUs in the system."
    )
    public static org.python.Object cpu_count() {
<<<<<<< HEAD
	return org.python.types.Int.getInt(Runtime.getRuntime().availableProcessors());
=======
	return new org.python.types.Int(Runtime.getRuntime().availableProcessors());
>>>>>>> a0bbc11e
    }

    @org.python.Method(
            __doc__ = ""
    )
    public static org.python.Object ctermid() {
        throw new org.python.exceptions.NotImplementedError("'ctermid' has not been implemented");
    }

    @org.python.Attribute()
    public static org.python.Object curdir;
    @org.python.Attribute()
    public static org.python.Object defpath;

    @org.python.Method(
            __doc__ = ""
    )
    public static org.python.Object device_encoding() {
        throw new org.python.exceptions.NotImplementedError("'device_encoding' has not been implemented");
    }

    @org.python.Attribute()
    public static org.python.Object devnull;

    @org.python.Method(
            __doc__ = ""
    )
    public static org.python.Object dup() {
        throw new org.python.exceptions.NotImplementedError("'dup' has not been implemented");
    }

    @org.python.Method(
            __doc__ = ""
    )
    public static org.python.Object dup2() {
        throw new org.python.exceptions.NotImplementedError("'dup2' has not been implemented");
    }

    @org.python.Attribute()
    public static org.python.Object environ;
    @org.python.Attribute()
    public static org.python.Object environb;
    @org.python.Attribute()
    public static org.python.Object errno;

    @org.python.Method(
            __doc__ = ""
    )
    public static org.python.Object error() {
        throw new org.python.exceptions.NotImplementedError("'error' has not been implemented");
    }

    @org.python.Method(
            __doc__ = ""
    )
    public static org.python.Object execl() {
        throw new org.python.exceptions.NotImplementedError("'execl' has not been implemented");
    }

    @org.python.Method(
            __doc__ = ""
    )
    public static org.python.Object execle() {
        throw new org.python.exceptions.NotImplementedError("'execle' has not been implemented");
    }

    @org.python.Method(
            __doc__ = ""
    )
    public static org.python.Object execlp() {
        throw new org.python.exceptions.NotImplementedError("'execlp' has not been implemented");
    }

    @org.python.Method(
            __doc__ = ""
    )
    public static org.python.Object execlpe() {
        throw new org.python.exceptions.NotImplementedError("'execlpe' has not been implemented");
    }

    @org.python.Method(
            __doc__ = ""
    )
    public static org.python.Object execv() {
        throw new org.python.exceptions.NotImplementedError("'execv' has not been implemented");
    }

    @org.python.Method(
            __doc__ = ""
    )
    public static org.python.Object execve() {
        throw new org.python.exceptions.NotImplementedError("'execve' has not been implemented");
    }

    @org.python.Method(
            __doc__ = ""
    )
    public static org.python.Object execvp() {
        throw new org.python.exceptions.NotImplementedError("'execvp' has not been implemented");
    }

    @org.python.Method(
            __doc__ = ""
    )
    public static org.python.Object execvpe() {
        throw new org.python.exceptions.NotImplementedError("'execvpe' has not been implemented");
    }

    @org.python.Attribute()
    public static org.python.Object extsep;

    @org.python.Method(
            __doc__ = ""
    )
    public static org.python.Object fchdir() {
        throw new org.python.exceptions.NotImplementedError("'fchdir' has not been implemented");
    }

    @org.python.Method(
            __doc__ = ""
    )
    public static org.python.Object fchmod() {
        throw new org.python.exceptions.NotImplementedError("'fchmod' has not been implemented");
    }

    @org.python.Method(
            __doc__ = ""
    )
    public static org.python.Object fchown() {
        throw new org.python.exceptions.NotImplementedError("'fchown' has not been implemented");
    }

    @org.python.Method(
            __doc__ = ""
    )
    public static org.python.Object fdopen() {
        throw new org.python.exceptions.NotImplementedError("'fdopen' has not been implemented");
    }

    @org.python.Method(
            __doc__ = ""
    )
    public static org.python.Object fork() {
        throw new org.python.exceptions.NotImplementedError("'fork' has not been implemented");
    }

    @org.python.Method(
            __doc__ = ""
    )
    public static org.python.Object forkpty() {
        throw new org.python.exceptions.NotImplementedError("'forkpty' has not been implemented");
    }

    @org.python.Method(
            __doc__ = ""
    )
    public static org.python.Object fpathconf() {
        throw new org.python.exceptions.NotImplementedError("'fpathconf' has not been implemented");
    }

    @org.python.Method(
            __doc__ = ""
    )
    public static org.python.Object fsdecode() {
        throw new org.python.exceptions.NotImplementedError("'fsdecode' has not been implemented");
    }

    @org.python.Method(
            __doc__ = ""
    )
    public static org.python.Object fsencode() {
        throw new org.python.exceptions.NotImplementedError("'fsencode' has not been implemented");
    }

    @org.python.Method(
            __doc__ = ""
    )
    public static org.python.Object fstat() {
        throw new org.python.exceptions.NotImplementedError("'fstat' has not been implemented");
    }

    @org.python.Method(
            __doc__ = ""
    )
    public static org.python.Object fstatvfs() {
        throw new org.python.exceptions.NotImplementedError("'fstatvfs' has not been implemented");
    }

    @org.python.Method(
            __doc__ = ""
    )
    public static org.python.Object fsync() {
        throw new org.python.exceptions.NotImplementedError("'fsync' has not been implemented");
    }

    @org.python.Method(
            __doc__ = ""
    )
    public static org.python.Object ftruncate() {
        throw new org.python.exceptions.NotImplementedError("'ftruncate' has not been implemented");
    }

    @org.python.Method(
            __doc__ = ""
    )
    public static org.python.Object get_exec_path() {
        throw new org.python.exceptions.NotImplementedError("'get_exec_path' has not been implemented");
    }

    @org.python.Method(
            __doc__ = ""
    )
    public static org.python.Object get_inheritable() {
        throw new org.python.exceptions.NotImplementedError("'get_inheritable' has not been implemented");
    }

    @org.python.Method(
            __doc__ = ""
    )
    public static org.python.Object get_terminal_size() {
        throw new org.python.exceptions.NotImplementedError("'get_terminal_size' has not been implemented");
    }

    @org.python.Method(
            __doc__ = "Return a string representing the current working directory."
    )
    public static org.python.Object getcwd() {
        return new org.python.types.Str(System.getProperty("user.dir"));
    }

    @org.python.Method(
            __doc__ = ""
    )
    public static org.python.Object getcwdb() {
        throw new org.python.exceptions.NotImplementedError("'getcwdb' has not been implemented");
    }

    @org.python.Method(
            __doc__ = ""
    )
    public static org.python.Object getegid() {
        throw new org.python.exceptions.NotImplementedError("'getegid' has not been implemented");
    }

    @org.python.Method(
            __doc__ = "Get an environment variable, return None if it doesn't exist.\n" +
                      "The optional second argument can specify an alternate default.\n" +
                      "key, default and the result are str.",
            args = {"key"},
            default_args = {"default"}
    )
    public static org.python.Object getenv(org.python.Object key, org.python.Object defaultVal) {
        if (!(key instanceof org.python.types.Str)) {
            throw new org.python.exceptions.TypeError("str expected, not " + key.typeName());
        }
        if (defaultVal == null) {
            defaultVal = org.python.types.NoneType.NONE;
        }
        String value = System.getenv(((org.python.types.Str) key).value);
        if (value != null) {
            return new org.python.types.Str(value);
        }
        return defaultVal;
    }

    @org.python.Method(
            __doc__ = ""
    )
    public static org.python.Object getenvb() {
        throw new org.python.exceptions.NotImplementedError("'getenvb' has not been implemented");
    }

    @org.python.Method(
            __doc__ = ""
    )
    public static org.python.Object geteuid() {
        throw new org.python.exceptions.NotImplementedError("'geteuid' has not been implemented");
    }

    @org.python.Method(
            __doc__ = ""
    )
    public static org.python.Object getgid() {
        throw new org.python.exceptions.NotImplementedError("'getgid' has not been implemented");
    }

    @org.python.Method(
            __doc__ = ""
    )
    public static org.python.Object getgrouplist() {
        throw new org.python.exceptions.NotImplementedError("'getgrouplist' has not been implemented");
    }

    @org.python.Method(
            __doc__ = ""
    )
    public static org.python.Object getgroups() {
        throw new org.python.exceptions.NotImplementedError("'getgroups' has not been implemented");
    }

    @org.python.Method(
            __doc__ = ""
    )
    public static org.python.Object getloadavg() {
        throw new org.python.exceptions.NotImplementedError("'getloadavg' has not been implemented");
    }

    @org.python.Method(
            __doc__ = ""
    )
    public static org.python.Object getlogin() {
        throw new org.python.exceptions.NotImplementedError("'getlogin' has not been implemented");
    }

    @org.python.Method(
            __doc__ = ""
    )
    public static org.python.Object getpgid() {
        throw new org.python.exceptions.NotImplementedError("'getpgid' has not been implemented");
    }

    @org.python.Method(
            __doc__ = ""
    )
    public static org.python.Object getpgrp() {
        throw new org.python.exceptions.NotImplementedError("'getpgrp' has not been implemented");
    }

    @org.python.Method(
            __doc__ = ""
    )
    public static org.python.Object getpid() {
        throw new org.python.exceptions.NotImplementedError("'getpid' has not been implemented");
    }

    @org.python.Method(
            __doc__ = ""
    )
    public static org.python.Object getppid() {
        throw new org.python.exceptions.NotImplementedError("'getppid' has not been implemented");
    }

    @org.python.Method(
            __doc__ = ""
    )
    public static org.python.Object getpriority() {
        throw new org.python.exceptions.NotImplementedError("'getpriority' has not been implemented");
    }

    @org.python.Method(
            __doc__ = ""
    )
    public static org.python.Object getsid() {
        throw new org.python.exceptions.NotImplementedError("'getsid' has not been implemented");
    }

    @org.python.Method(
            __doc__ = ""
    )
    public static org.python.Object getuid() {
        throw new org.python.exceptions.NotImplementedError("'getuid' has not been implemented");
    }

    @org.python.Method(
            __doc__ = ""
    )
    public static org.python.Object initgroups() {
        throw new org.python.exceptions.NotImplementedError("'initgroups' has not been implemented");
    }

    @org.python.Method(
            __doc__ = ""
    )
    public static org.python.Object isatty() {
        throw new org.python.exceptions.NotImplementedError("'isatty' has not been implemented");
    }

    @org.python.Method(
            __doc__ = ""
    )
    public static org.python.Object kill() {
        throw new org.python.exceptions.NotImplementedError("'kill' has not been implemented");
    }

    @org.python.Method(
            __doc__ = ""
    )
    public static org.python.Object killpg() {
        throw new org.python.exceptions.NotImplementedError("'killpg' has not been implemented");
    }

    @org.python.Method(
            __doc__ = ""
    )
    public static org.python.Object lchflags() {
        throw new org.python.exceptions.NotImplementedError("'lchflags' has not been implemented");
    }

    @org.python.Method(
            __doc__ = ""
    )
    public static org.python.Object lchmod() {
        throw new org.python.exceptions.NotImplementedError("'lchmod' has not been implemented");
    }

    @org.python.Method(
            __doc__ = ""
    )
    public static org.python.Object lchown() {
        throw new org.python.exceptions.NotImplementedError("'lchown' has not been implemented");
    }

    @org.python.Attribute()
    public static org.python.Object linesep;

    @org.python.Method(
            __doc__ = ""
    )
    public static org.python.Object link() {
        throw new org.python.exceptions.NotImplementedError("'link' has not been implemented");
    }

    @org.python.Method(
            __doc__ = ""
    )
    public static org.python.Object listdir() {
        throw new org.python.exceptions.NotImplementedError("'listdir' has not been implemented");
    }

    @org.python.Method(
            __doc__ = ""
    )
    public static org.python.Object lockf() {
        throw new org.python.exceptions.NotImplementedError("'lockf' has not been implemented");
    }

    @org.python.Method(
            __doc__ = ""
    )
    public static org.python.Object lseek() {
        throw new org.python.exceptions.NotImplementedError("'lseek' has not been implemented");
    }

    @org.python.Method(
            __doc__ = ""
    )
    public static org.python.Object lstat() {
        throw new org.python.exceptions.NotImplementedError("'lstat' has not been implemented");
    }

    @org.python.Method(
            __doc__ = ""
    )
    public static org.python.Object major() {
        throw new org.python.exceptions.NotImplementedError("'major' has not been implemented");
    }

    @org.python.Method(
            __doc__ = ""
    )
    public static org.python.Object makedev() {
        throw new org.python.exceptions.NotImplementedError("'makedev' has not been implemented");
    }

    @org.python.Method(
            __doc__ = ""
    )
    public static org.python.Object makedirs() {
        throw new org.python.exceptions.NotImplementedError("'makedirs' has not been implemented");
    }

    @org.python.Method(
            __doc__ = ""
    )
    public static org.python.Object minor() {
        throw new org.python.exceptions.NotImplementedError("'minor' has not been implemented");
    }

    @org.python.Method(
            __doc__ = ""
    )
    public static org.python.Object mkdir() {
        throw new org.python.exceptions.NotImplementedError("'mkdir' has not been implemented");
    }

    @org.python.Method(
            __doc__ = ""
    )
    public static org.python.Object mkfifo() {
        throw new org.python.exceptions.NotImplementedError("'mkfifo' has not been implemented");
    }

    @org.python.Method(
            __doc__ = ""
    )
    public static org.python.Object mknod() {
        throw new org.python.exceptions.NotImplementedError("'mknod' has not been implemented");
    }

    @org.python.Attribute()
    public static org.python.Object name;

    @org.python.Method(
            __doc__ = ""
    )
    public static org.python.Object nice() {
        throw new org.python.exceptions.NotImplementedError("'nice' has not been implemented");
    }

    @org.python.Method(
            __doc__ = ""
    )
    public static org.python.Object open() {
        throw new org.python.exceptions.NotImplementedError("'open' has not been implemented");
    }

    @org.python.Method(
            __doc__ = ""
    )
    public static org.python.Object openpty() {
        throw new org.python.exceptions.NotImplementedError("'openpty' has not been implemented");
    }

    @org.python.Attribute()
    public static org.python.Object pardir;
    @org.python.Attribute()
    public static org.python.Object path;

    @org.python.Method(
            __doc__ = ""
    )
    public static org.python.Object pathconf() {
        throw new org.python.exceptions.NotImplementedError("'pathconf' has not been implemented");
    }

    @org.python.Attribute()
    public static org.python.Object pathconf_names;
    @org.python.Attribute()
    public static org.python.Object pathsep;

    @org.python.Method(
            __doc__ = ""
    )
    public static org.python.Object pipe() {
        throw new org.python.exceptions.NotImplementedError("'pipe' has not been implemented");
    }

    @org.python.Method(
            __doc__ = ""
    )
    public static org.python.Object popen() {
        throw new org.python.exceptions.NotImplementedError("'popen' has not been implemented");
    }

    @org.python.Method(
            __doc__ = ""
    )
    public static org.python.Object pread() {
        throw new org.python.exceptions.NotImplementedError("'pread' has not been implemented");
    }

    @org.python.Method(
            __doc__ = ""
    )
    public static org.python.Object putenv() {
        throw new org.python.exceptions.NotImplementedError("'putenv' has not been implemented");
    }

    @org.python.Method(
            __doc__ = ""
    )
    public static org.python.Object pwrite() {
        throw new org.python.exceptions.NotImplementedError("'pwrite' has not been implemented");
    }

    @org.python.Method(
            __doc__ = ""
    )
    public static org.python.Object read() {
        throw new org.python.exceptions.NotImplementedError("'read' has not been implemented");
    }

    @org.python.Method(
            __doc__ = ""
    )
    public static org.python.Object readlink() {
        throw new org.python.exceptions.NotImplementedError("'readlink' has not been implemented");
    }

    @org.python.Method(
            __doc__ = ""
    )
    public static org.python.Object readv() {
        throw new org.python.exceptions.NotImplementedError("'readv' has not been implemented");
    }

    @org.python.Method(
            __doc__ = ""
    )
    public static org.python.Object remove() {
        throw new org.python.exceptions.NotImplementedError("'remove' has not been implemented");
    }

    @org.python.Method(
            __doc__ = ""
    )
    public static org.python.Object removedirs() {
        throw new org.python.exceptions.NotImplementedError("'removedirs' has not been implemented");
    }

    @org.python.Method(
            __doc__ = ""
    )
    public static org.python.Object rename() {
        throw new org.python.exceptions.NotImplementedError("'rename' has not been implemented");
    }

    @org.python.Method(
            __doc__ = ""
    )
    public static org.python.Object renames() {
        throw new org.python.exceptions.NotImplementedError("'renames' has not been implemented");
    }

    @org.python.Method(
            __doc__ = ""
    )
    public static org.python.Object replace() {
        throw new org.python.exceptions.NotImplementedError("'replace' has not been implemented");
    }

    @org.python.Method(
            __doc__ = ""
    )
    public static org.python.Object rmdir() {
        throw new org.python.exceptions.NotImplementedError("'rmdir' has not been implemented");
    }

    @org.python.Method(
            __doc__ = ""
    )
    public static org.python.Object sched_get_priority_max() {
        throw new org.python.exceptions.NotImplementedError("'sched_get_priority_max' has not been implemented");
    }

    @org.python.Method(
            __doc__ = ""
    )
    public static org.python.Object sched_get_priority_min() {
        throw new org.python.exceptions.NotImplementedError("'sched_get_priority_min' has not been implemented");
    }

    @org.python.Method(
            __doc__ = ""
    )
    public static org.python.Object sched_yield() {
        throw new org.python.exceptions.NotImplementedError("'sched_yield' has not been implemented");
    }

    @org.python.Method(
            __doc__ = ""
    )
    public static org.python.Object sendfile() {
        throw new org.python.exceptions.NotImplementedError("'sendfile' has not been implemented");
    }

    @org.python.Attribute()
    public static org.python.Object sep;

    @org.python.Method(
            __doc__ = ""
    )
    public static org.python.Object set_inheritable() {
        throw new org.python.exceptions.NotImplementedError("'set_inheritable' has not been implemented");
    }

    @org.python.Method(
            __doc__ = ""
    )
    public static org.python.Object setegid() {
        throw new org.python.exceptions.NotImplementedError("'setegid' has not been implemented");
    }

    @org.python.Method(
            __doc__ = ""
    )
    public static org.python.Object seteuid() {
        throw new org.python.exceptions.NotImplementedError("'seteuid' has not been implemented");
    }

    @org.python.Method(
            __doc__ = ""
    )
    public static org.python.Object setgid() {
        throw new org.python.exceptions.NotImplementedError("'setgid' has not been implemented");
    }

    @org.python.Method(
            __doc__ = ""
    )
    public static org.python.Object setgroups() {
        throw new org.python.exceptions.NotImplementedError("'setgroups' has not been implemented");
    }

    @org.python.Method(
            __doc__ = ""
    )
    public static org.python.Object setpgid() {
        throw new org.python.exceptions.NotImplementedError("'setpgid' has not been implemented");
    }

    @org.python.Method(
            __doc__ = ""
    )
    public static org.python.Object setpgrp() {
        throw new org.python.exceptions.NotImplementedError("'setpgrp' has not been implemented");
    }

    @org.python.Method(
            __doc__ = ""
    )
    public static org.python.Object setpriority() {
        throw new org.python.exceptions.NotImplementedError("'setpriority' has not been implemented");
    }

    @org.python.Method(
            __doc__ = ""
    )
    public static org.python.Object setregid() {
        throw new org.python.exceptions.NotImplementedError("'setregid' has not been implemented");
    }

    @org.python.Method(
            __doc__ = ""
    )
    public static org.python.Object setreuid() {
        throw new org.python.exceptions.NotImplementedError("'setreuid' has not been implemented");
    }

    @org.python.Method(
            __doc__ = ""
    )
    public static org.python.Object setsid() {
        throw new org.python.exceptions.NotImplementedError("'setsid' has not been implemented");
    }

    @org.python.Method(
            __doc__ = ""
    )
    public static org.python.Object setuid() {
        throw new org.python.exceptions.NotImplementedError("'setuid' has not been implemented");
    }

    @org.python.Method(
            __doc__ = ""
    )
    public static org.python.Object spawnl() {
        throw new org.python.exceptions.NotImplementedError("'spawnl' has not been implemented");
    }

    @org.python.Method(
            __doc__ = ""
    )
    public static org.python.Object spawnle() {
        throw new org.python.exceptions.NotImplementedError("'spawnle' has not been implemented");
    }

    @org.python.Method(
            __doc__ = ""
    )
    public static org.python.Object spawnlp() {
        throw new org.python.exceptions.NotImplementedError("'spawnlp' has not been implemented");
    }

    @org.python.Method(
            __doc__ = ""
    )
    public static org.python.Object spawnlpe() {
        throw new org.python.exceptions.NotImplementedError("'spawnlpe' has not been implemented");
    }

    @org.python.Method(
            __doc__ = ""
    )
    public static org.python.Object spawnv() {
        throw new org.python.exceptions.NotImplementedError("'spawnv' has not been implemented");
    }

    @org.python.Method(
            __doc__ = ""
    )
    public static org.python.Object spawnve() {
        throw new org.python.exceptions.NotImplementedError("'spawnve' has not been implemented");
    }

    @org.python.Method(
            __doc__ = ""
    )
    public static org.python.Object spawnvp() {
        throw new org.python.exceptions.NotImplementedError("'spawnvp' has not been implemented");
    }

    @org.python.Method(
            __doc__ = ""
    )
    public static org.python.Object spawnvpe() {
        throw new org.python.exceptions.NotImplementedError("'spawnvpe' has not been implemented");
    }

    @org.python.Attribute()
    public static org.python.Object st;

    @org.python.Method(
            __doc__ = ""
    )
    public static org.python.Object stat() {
        throw new org.python.exceptions.NotImplementedError("'stat' has not been implemented");
    }

    @org.python.Method(
            __doc__ = ""
    )
    public static org.python.Object stat_float_times() {
        throw new org.python.exceptions.NotImplementedError("'stat_float_times' has not been implemented");
    }

    @org.python.Method(
            __doc__ = ""
    )
    public static org.python.Object stat_result() {
        throw new org.python.exceptions.NotImplementedError("'stat_result' has not been implemented");
    }

    @org.python.Method(
            __doc__ = ""
    )
    public static org.python.Object statvfs() {
        throw new org.python.exceptions.NotImplementedError("'statvfs' has not been implemented");
    }

    @org.python.Method(
            __doc__ = ""
    )
    public static org.python.Object statvfs_result() {
        throw new org.python.exceptions.NotImplementedError("'statvfs_result' has not been implemented");
    }

    @org.python.Method(
            __doc__ = ""
    )
    public static org.python.Object strerror() {
        throw new org.python.exceptions.NotImplementedError("'strerror' has not been implemented");
    }

    @org.python.Attribute()
    public static org.python.Object supports_bytes_environ;
    @org.python.Attribute()
    public static org.python.Object supports_dir_fd;
    @org.python.Attribute()
    public static org.python.Object supports_effective_ids;
    @org.python.Attribute()
    public static org.python.Object supports_fd;
    @org.python.Attribute()
    public static org.python.Object supports_follow_symlinks;

    @org.python.Method(
            __doc__ = ""
    )
    public static org.python.Object symlink() {
        throw new org.python.exceptions.NotImplementedError("'symlink' has not been implemented");
    }

    @org.python.Method(
            __doc__ = ""
    )
    public static org.python.Object sync() {
        throw new org.python.exceptions.NotImplementedError("'sync' has not been implemented");
    }

    @org.python.Attribute()
    public static org.python.Object sys;

    @org.python.Method(
            __doc__ = ""
    )
    public static org.python.Object sysconf() {
        throw new org.python.exceptions.NotImplementedError("'sysconf' has not been implemented");
    }

    @org.python.Attribute()
    public static org.python.Object sysconf_names;

    @org.python.Method(
            __doc__ = ""
    )
    public static org.python.Object system() {
        throw new org.python.exceptions.NotImplementedError("'system' has not been implemented");
    }

    @org.python.Method(
            __doc__ = ""
    )
    public static org.python.Object tcgetpgrp() {
        throw new org.python.exceptions.NotImplementedError("'tcgetpgrp' has not been implemented");
    }

    @org.python.Method(
            __doc__ = ""
    )
    public static org.python.Object tcsetpgrp() {
        throw new org.python.exceptions.NotImplementedError("'tcsetpgrp' has not been implemented");
    }

    @org.python.Method(
            __doc__ = ""
    )
    public static org.python.Object terminal_size() {
        throw new org.python.exceptions.NotImplementedError("'terminal_size' has not been implemented");
    }

    @org.python.Method(
            __doc__ = ""
    )
    public static org.python.Object times() {
        throw new org.python.exceptions.NotImplementedError("'times' has not been implemented");
    }

    @org.python.Method(
            __doc__ = ""
    )
    public static org.python.Object times_result() {
        throw new org.python.exceptions.NotImplementedError("'times_result' has not been implemented");
    }

    @org.python.Method(
            __doc__ = ""
    )
    public static org.python.Object truncate() {
        throw new org.python.exceptions.NotImplementedError("'truncate' has not been implemented");
    }

    @org.python.Method(
            __doc__ = ""
    )
    public static org.python.Object ttyname() {
        throw new org.python.exceptions.NotImplementedError("'ttyname' has not been implemented");
    }

    @org.python.Method(
            __doc__ = ""
    )
    public static org.python.Object umask() {
        throw new org.python.exceptions.NotImplementedError("'umask' has not been implemented");
    }

    @org.python.Method(
            __doc__ = ""
    )
    public static org.python.Object uname() {
        throw new org.python.exceptions.NotImplementedError("'uname' has not been implemented");
    }

    @org.python.Method(
            __doc__ = ""
    )
    public static org.python.Object uname_result() {
        throw new org.python.exceptions.NotImplementedError("'uname_result' has not been implemented");
    }

    @org.python.Method(
            __doc__ = ""
    )
    public static org.python.Object unlink() {
        throw new org.python.exceptions.NotImplementedError("'unlink' has not been implemented");
    }

    @org.python.Method(
            __doc__ = ""
    )
    public static org.python.Object unsetenv() {
        throw new org.python.exceptions.NotImplementedError("'unsetenv' has not been implemented");
    }

    @org.python.Method(
            __doc__ = ""
    )
    public static org.python.Object urandom() {
        throw new org.python.exceptions.NotImplementedError("'urandom' has not been implemented");
    }

    @org.python.Method(
            __doc__ = ""
    )
    public static org.python.Object utime() {
        throw new org.python.exceptions.NotImplementedError("'utime' has not been implemented");
    }

    @org.python.Method(
            __doc__ = "",
            name = "wait"
    )
    public static org.python.Object wait_() {
        throw new org.python.exceptions.NotImplementedError("'wait' has not been implemented");
    }

    @org.python.Method(
            __doc__ = ""
    )
    public static org.python.Object wait3() {
        throw new org.python.exceptions.NotImplementedError("'wait3' has not been implemented");
    }

    @org.python.Method(
            __doc__ = ""
    )
    public static org.python.Object wait4() {
        throw new org.python.exceptions.NotImplementedError("'wait4' has not been implemented");
    }

    @org.python.Method(
            __doc__ = ""
    )
    public static org.python.Object waitpid() {
        throw new org.python.exceptions.NotImplementedError("'waitpid' has not been implemented");
    }

    @org.python.Method(
            __doc__ = ""
    )
    public static org.python.Object walk() {
        throw new org.python.exceptions.NotImplementedError("'walk' has not been implemented");
    }

    @org.python.Method(
            __doc__ = ""
    )
    public static org.python.Object write() {
        throw new org.python.exceptions.NotImplementedError("'write' has not been implemented");
    }

    @org.python.Method(
            __doc__ = ""
    )
    public static org.python.Object writev() {
        throw new org.python.exceptions.NotImplementedError("'writev' has not been implemented");
    }
}<|MERGE_RESOLUTION|>--- conflicted
+++ resolved
@@ -425,11 +425,7 @@
             __doc__ = "Return the number of CPUs in the system."
     )
     public static org.python.Object cpu_count() {
-<<<<<<< HEAD
-	return org.python.types.Int.getInt(Runtime.getRuntime().availableProcessors());
-=======
-	return new org.python.types.Int(Runtime.getRuntime().availableProcessors());
->>>>>>> a0bbc11e
+	      return org.python.types.Int.getInt(Runtime.getRuntime().availableProcessors());
     }
 
     @org.python.Method(
