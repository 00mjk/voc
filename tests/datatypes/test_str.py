from .. utils import TranspileTestCase, UnaryOperationTestCase, BinaryOperationTestCase, InplaceOperationTestCase


class StrTests(TranspileTestCase):
    def test_setattr(self):
        self.assertCodeExecution("""
            x = "Hello, world"
            try:
                x.attr = 42
            except AttributeError as err:
                print(err)
            """)

    def test_iscase(self):
        self.assertCodeExecution("""
            for s in ['hello, World!', 'HELLO, WORLD.', 'ello? world', '']:
                print(s.islower())
                print(s.isupper())
            """)

    def test_isdigit(self):
        self.assertCodeExecution("""
            for s in ['112358132134', '3.14159', '12312344df', '']:
                print(s.isdigit())
            """)

    def test_isspace(self):
        self.assertCodeExecution("""
            for s in ['''  \t \r''', ' ', '\t\tnope\t\t', '']:
                print(s.isspace())
            """)

    def test_isalnum(self):
        self.assertCodeExecution("""
            for word in ["", "12", "abc", "abc12", "\u00c4", "\x41", "a@g", "äÆ",
            "12.2", "'Hi'", "Hello!!", "HELLO", "V0c", "A A"]:
                print(word.isalnum())
            """)

    def test_isalpha(self):
        self.assertCodeExecution("""
            for s in ['Hello World', 'hello wORLd.', 'Hello world.', '', 'hello1',
            'this', 'this is string example....wow!!!', 'átomo', 'CasesLikeTheseWithoutSpaces']:
                print(s.isalpha())
            """)

    def test_isdecimal(self):
        self.assertCodeExecution("""
            for word in ["", "12", "abc", "abc12", "\u0037", "\x31", "0101b",
            "-13", "12.2", "'7'"]:
                print(word.isdecimal())
            """)

    def test_istitle(self):
        self.assertCodeExecution("""
            for s in ['Hello World', 'hello wORLd.', 'Hello world.', '']:
                print(s.istitle())
            """)

    def test_join(self):
        self.assertCodeExecution("""
            print(','.join(None))
            """, exits_early=True)
        self.assertCodeExecution("""
            print(','.join(12))
            """, exits_early=True)
        self.assertCodeExecution("""
            print(','.join(['1', '2', '3']))
            print(','.join([]))
            print('asdf'.join(','))
            """)

    def test_endswith(self):
        self.assertCodeExecution("""
            s = "abracadabra"
            suffix = "abra"
            print(s.endswith(suffix))
            """)

        self.assertCodeExecution("""
            s = "abracadabra"
            suffix = "ABRA"
            print(s.endswith(suffix))
            """)

        self.assertCodeExecution("""
            s = "ABRACADABRA"
            suffix = "abra"
            print(s.endswith(suffix))
            """)

        self.assertCodeExecution("""
            print('abracadabra'.endswith('abra',0,5))
            """)

        self.assertCodeExecution("""
            s = "ABRACADABRA"
            suffix = ""
            print(s.endswith(suffix,3))
            """)

    def test_startswith(self):
        self.assertCodeExecution("""
            s = "abracadabra"
            suffix = "abra"
            print(s.startswith(suffix))
            """)

        self.assertCodeExecution("""
            s = "abracadabra"
            suffix = "ABRA"
            print(s.startswith(suffix))
            """)

        self.assertCodeExecution("""
            s = "ABRACADABRA"
            suffix = "abra"
            print(s.startswith(suffix))
            """)

        self.assertCodeExecution("""
            print('abracadabra'.startswith('abra',0,5))
            """)

        self.assertCodeExecution("""
            s = "ABRACADABRA"
            suffix = ""
            print(s.startswith(suffix,3))
            """)

    def test_getattr(self):
        self.assertCodeExecution("""
            x = "Hello, world"
            try:
                print(x.attr)
            except AttributeError as err:
                print(err)
            """)

    def test_getitem(self):
        # Simple positive index
        self.assertCodeExecution("""
            x = "12345"
            print(x[2])
            """)

        # Simple negative index
        self.assertCodeExecution("""
            x = "12345"
            print(x[-2])
            """)

        # Positive index out of range
        self.assertCodeExecution("""
            x = "12345"
            try:
                print(x[10])
            except IndexError as err:
                print(err)
            """)

        # Negative index out of range
        self.assertCodeExecution("""
            x = "12345"
            try:
                print(x[-10])
            except IndexError as err:
                print(err)
            """)

    def test_slice(self):
        # Full slice
        self.assertCodeExecution("""
            x = "12345"
            print(x[:])
            """)

        # Left bound slice
        self.assertCodeExecution("""
            x = "12345"
            print(x[1:])
            """)

        # Right bound slice
        self.assertCodeExecution("""
            x = "12345"
            print(x[:4])
            """)

        # Slice bound in both directions
        self.assertCodeExecution("""
            x = "12345"
            print(x[1:4])
            """)

        # Slice bound in both directions with end out of bounds
        self.assertCodeExecution("""
            x = "12345"
            print(x[1:6])
            """)

        # Slice bound in both directions with start out of bounds
        self.assertCodeExecution("""
            x = "12345"
            print(x[6:7])
            """)

        # Slice bound in both directions with start larger than end
        self.assertCodeExecution("""
            x = "12345"
            print(x[4:1])
            """)

        # Slice bound in both directions with start and end out of bounds
        self.assertCodeExecution("""
            x = "12345"
            print(x[-10:10])
            """)

    def test_case_changes(self):
        self.assertCodeExecution("""
            for s in ['hello, world', 'HEllo, WORLD', 'átomo', '']:
                print(s.capitalize())
                print(s.lower())
                print(s.swapcase())
                print(s.title())
                print(s.upper())
            """)

    def test_split(self):
        self.assertCodeExecution("""
            for s in ['hello, world', 'HEllo, WORLD', 'átomo', '']:
                print(s.split())
                print(s.split("o"))
                print(s.split(maxsplit=2))
                print(s.split("l",maxsplit=0))
                try:
                    print(s.split(5))
                except TypeError as err:
                    print(err)
            """)

    def test_index(self):
        self.assertCodeExecution("""
            s = 'hello hell'
            print(s.index('hell'))
            """)

        self.assertCodeExecution("""
            s = 'hello hell'
            try:
                print(s.index('world'))
            except ValueError as err:
                print(err)
            """)

        self.assertCodeExecution("""
            s = 'hello hell'
            print(s.index('hell', 1))
            """)

        self.assertCodeExecution("""
            s = 'hello hell'
            try:
                print(s.index('hell', 1, 3))
            except ValueError as err:
                print(err)
            """)

        self.assertCodeExecution("""
            s = 'hello hell'
            print(s.index('hell', 1, 100))
            """)

        self.assertCodeExecution("""
            s = 'hello hell'
            try:
                print(s.index('hell', 1, -1))
            except ValueError as err:
                print(err)
            """)

        self.assertCodeExecution("""
            s = 'hello hell'
            print(s.index('hell', -4))
            """)

    def test_count(self):
        self.assertCodeExecution("""
            s = 'hello hell'
            print(s.count('e'))
            """)

        self.assertCodeExecution("""
            s = 'hello hell'
            print(s.count('a'))
            """)

        self.assertCodeExecution("""
            s = 'hello hell'
            print(s.count('ll'))
            """)

        self.assertCodeExecution("""
            s = 'hello hell'
            print(s.count('ll', 3))
            """)

        self.assertCodeExecution("""
            s = 'hello hell'
            print(s.count('ll', 3, 4))
            """)

        self.assertCodeExecution("""
            s = 'hello hell'
            print(s.count('ll', 0, 4))
            """)

        self.assertCodeExecution("""
            s = 'hello hell'
            print(s.count('ll', 0, 100))
            """)

        self.assertCodeExecution("""
            s = 'hello hell'
            print(s.count('hell', 1, -1))
            """)

        self.assertCodeExecution("""
            s = 'hello hell'
            print(s.count('hell', -4))
            """)

    def test_find(self):
        self.assertCodeExecution("""
            s = 'hello hell'
            print(s.find('hell'))
            """)

        self.assertCodeExecution("""
            s = 'hello hell'
            print(s.find('world'))
            """)

        self.assertCodeExecution("""
            s = 'hello hell'
            print(s.find('hell', 1))
            """)

        self.assertCodeExecution("""
            s = 'hello hell'
            print(s.find('hell', 1, 3))
            """)

        self.assertCodeExecution("""
            s = 'hello hell'
            print(s.find('hell', 1, 100))
            """)

        self.assertCodeExecution("""
            s = 'hello hell'
            print(s.find('hell', 1, -1))
            """)

        self.assertCodeExecution("""
            s = 'hello hell'
            print(s.find('hell', -4))
            """)

    def test_expand(self):
        self.assertCodeExecution("""
            print('\\t'.expandtabs())
            print('a\\t'.expandtabs())
            print('aa\\t'.expandtabs())
            print('aaa\\t'.expandtabs())
            print('aaaaaaaa\\t'.expandtabs())
            print('a\\naa\\t'.expandtabs())
            print('\\t'.expandtabs(3))
            print('a\\t'.expandtabs(3))
            print('aa\\t'.expandtabs(7))
            print('aaa\\t'.expandtabs(4))
            print('aaaaaaaa\\t'.expandtabs(4))
            print('a\\naa\\t'.expandtabs(4))
            """)

    def test_title(self):
        self.assertCodeExecution("""
            s = ' foo  bar    baz '
            print(s.title())
        """)

    def test_len(self):
        self.assertCodeExecution("""
            s = ' foo  bar    baz '
            print(len(s))
        """)

    def test_center(self):
        # test ok
        self.assertCodeExecution("""
            s = "abc"
            print(s.center(10, "-"))
            print(s.center(10))
            print(s.center(2,"-"))
            print(s.center(True,"-"))
            try:
                print(s.center(10,"-*"))
            except TypeError as err:
                print(err)
            s = 123
            try:
                print(s.center(10,"-"))
            except AttributeError as err:
                print(err)
            """)

    def test_ljust(self):
        self.assertCodeExecution("""
            s = "abc"
            print(s.ljust(5, "P"))
            print(s.ljust(2))
            print(s.ljust(15, "0"))
            print(s.ljust(20, "ã"))
            try:
                print(s.ljust(5, b'_'))
            except TypeError as err:
                print(TypeError)
            try:
                print(s.ljust(5.0, "P"))
            except TypeError as err:
                print(err)
                """)

    def test_partition(self):
        self.assertCodeExecution("""
            s = "foobar"
            print(s.partition("ob"))
            print(s.partition("o"))
            print(s.partition("f"))
            print(s.partition("r"))
            print(s.partition("x"))
            try:
                print(s.partition(""))
            except ValueError as err:
                print(err)
            """)

    def test_lstrip(self):
        self.assertCodeExecution("""
            str = "\t\t   gggfoo "
            print(str.lstrip('h'))
            print(str.lstrip())
            print(str.lstrip(None))
            print(str.lstrip(''))
            print(str.lstrip('\t '))
            print(str.lstrip('\t gf'))
            print(str.lstrip('\t\t   gggfoo '))
            try:
                print(str.lstrip(6))
            except TypeError as err:
                print(err)
            """)

        self.assertCodeExecution("""
            str="abbaccdcbbs"
            print(str.lstrip('ab'))
            str=""
            print(str.lstrip())
            print(str.lstrip('ab'))
            """)

    def test_rstrip(self):
        self.assertCodeExecution("""
            str = " fooggg\t\t   "
            print(str.rstrip('h'))
            print(str.rstrip())
            print(str.rstrip(None))
            print(str.rstrip(''))
            print(str.rstrip('\t '))
            print(str.rstrip('\t og'))
            print(str.rstrip(' fooggg\t\t   '))
            try:
                print(str.rstrip(6))
            except TypeError as err:
                print(err)
            """)

        self.assertCodeExecution("""
            str="abbaccdcbbsabba"
            print(str.rstrip('ab'))
            str=""
            print(str.rstrip())
            print(str.rstrip('ab'))
            """)

    def test_rfind(self):
        # test cases to generate outout
        self.assertCodeExecution("""
            st="a good cook could cook good"
            print(st.rfind('cook'))
            print(st.rfind('cook',10))
            print(st.rfind('book',1,10))
            """)

        # test cases with indices more than the string length
        self.assertCodeExecution("""
            st="a good cook could cook good"
            print(st.rfind('cook',100,200))
            print(st.rfind('cook',1000))
            print(st.rfind('cook',-1))
            """)

        # test cases with empty find string
        self.assertCodeExecution("""
            st="a good cook could cook good"
            try:
                print(st.rfind())
            except TypeError as err:
                print(err)
            """)

    def test_rindex(self):
        # test cases to generate outout
        self.assertCodeExecution("""
            st="a good cook could cook good"
            try:
                print(st.rindex('cook'))
            except ValueError as err:
                print(err)
            try:
                print(st.rindex('cook',10))
            except ValueError as err:
                print(err)
            try:
                print(st.rindex('cook',1,10))
            except ValueError as err:
                print(err)
            """)

        # test cases with indices more than the string length
        self.assertCodeExecution("""
            st="a good cook could cook good"
            try:
                print(st.rindex('cook',100,200))
            except ValueError as err:
                print(err)
            try:
                print(st.rindex('cook',1000))
            except ValueError as err:
                print(err)
            try:
                print(st.rindex('cook',-1))
            except ValueError as err:
                print(err)
            """)

        # test cases with empty find string
        self.assertCodeExecution("""
            st="a good cook could cook good"
            try:
                print(st.rindex())
            except TypeError as err:
                print(err)
            """)

    def test_rjust(self):
        # test cases to generate valid outout
        self.assertCodeExecution("""
            st="a good cook could cook good"
            print(st.rjust(100))
            print(st.rjust(100, 'X'))
            print(st.rjust(10, 'X'))

            """)

        # test cases to generate exception
        self.assertCodeExecution("""
            st="a good cook could cook good"
            try:
                print(st.rjust(-20, 'X'))
            except TypeError as err:
                print(err)
            try:
                print(st.rjust(100, 'cook'))
            except TypeError as err:
                print(err)
            try:
                print(st.rjust())
            except TypeError as err:
                print(err)
            try:
                print(st.rjust(20.5, 'X'))
            except TypeError as err:
                print(err)
            """)

    def test_strip(self):
        self.assertCodeExecution("""
            s = "\t\t   hello "
            try:
                print(s.strip(6))
            except TypeError as e:
                print(e)
            print(s.strip())
            print(s.strip(None))
            print(s.strip(''))
            print(s.strip('a'))
            print(s.strip(' '))
            print(s.strip('\t '))
            print(s.strip('\t ho'))
            print(s.strip('\t hello '))
            """)

        self.assertCodeExecution("""
            str="abbaccdcbbsabba"
            print(str.strip('abs'))
            print(str.strip())
            str=""
            print(str.strip())
            print(str.strip('ab'))
            """)

    def test_casefold(self):
        self.assertCodeExecution("""
            print("ÅAÆΣß".casefold())
            print("ß.nfG".casefold())
            print("HeLlo_worldʃ!".casefold())
            """)

<<<<<<< HEAD
    def test_replace(self):
        self.assertCodeExecution("""
            s="abc abc abc abc abc abcd mm       "
            print(s.replace('','k'))
            print(s.replace(' ','k'))
            print(s.replace(' ','fm'))
            print(s.replace('ab','bc'))
            try:
                print(s.replace(45,'bc'))
            except TypeError as err:
                print(err)
            try:
                print(s.replace('kk',45))
=======
    def test_rpartition(self):
        self.assertCodeExecution("""
            st = "Hello World!"
            print(st.rpartition("H"))
            print(st.rpartition(" "))
            print(st.rpartition("l"))
            print(st.rpartition("q"))
            print(st.rpartition("lo"))
            print(st.rpartition("!"))
            print(st.rpartition("ld!"))
            print("voc".rpartition("foobar"))
            print("".rpartition("oi"))
            class str2:
                def __str__(self):
                    return "abc"
            try:
                print(st.rpartition(str2()))
            except TypeError as err:
                print(err)
            try:
                print(st.rpartition(""))
            except ValueError as err:
                print(err)
            try:
                print(st.rpartition(4))
            except TypeError as err:
                print(err)
            try:
                print(st.rpartition(7.8))
            except TypeError as err:
                print(err)
            try:
                print(st.rpartition())
>>>>>>> 5e918444
            except TypeError as err:
                print(err)
            """)


class UnaryStrOperationTests(UnaryOperationTestCase, TranspileTestCase):
    data_type = 'str'

    not_implemented = [
    ]


class BinaryStrOperationTests(BinaryOperationTestCase, TranspileTestCase):
    data_type = 'str'

    not_implemented = [
        'test_add_class',
        'test_add_frozenset',

        'test_and_class',
        'test_and_frozenset',

        'test_direct_eq_bytes',
        'test_direct_ge_bytes',
        'test_direct_gt_bytes',
        'test_direct_le_bytes',
        'test_direct_lt_bytes',
        'test_direct_ne_bytes',

        'test_direct_eq_frozenset',
        'test_direct_ge_frozenset',
        'test_direct_gt_frozenset',
        'test_direct_le_frozenset',
        'test_direct_lt_frozenset',
        'test_direct_ne_frozenset',

        'test_eq_class',
        'test_eq_frozenset',

        'test_ge_class',
        'test_ge_frozenset',

        'test_gt_class',
        'test_gt_frozenset',

        'test_le_class',
        'test_le_frozenset',

        'test_lshift_class',
        'test_lshift_frozenset',

        'test_lt_class',
        'test_lt_frozenset',

        'test_modulo_bool',
        'test_modulo_bytes',
        'test_modulo_bytearray',
        'test_modulo_class',
        'test_modulo_complex',
        'test_modulo_dict',
        'test_modulo_float',
        'test_modulo_frozenset',
        'test_modulo_slice',
        'test_modulo_int',
        'test_modulo_list',
        'test_modulo_None',
        'test_modulo_NotImplemented',
        'test_modulo_range',
        'test_modulo_set',
        'test_modulo_str',
        'test_modulo_tuple',

        'test_multiply_class',
        'test_multiply_frozenset',

        'test_ne_class',
        'test_ne_frozenset',

        'test_or_class',
        'test_or_frozenset',

        'test_power_class',
        'test_power_frozenset',

        'test_rshift_class',
        'test_rshift_frozenset',

        'test_subscr_bool',
        'test_subscr_class',
        'test_subscr_frozenset',
        'test_subscr_slice',

        'test_subtract_class',
        'test_subtract_frozenset',

        'test_true_divide_class',
        'test_true_divide_frozenset',

        'test_xor_class',
        'test_xor_frozenset',
    ]


class InplaceStrOperationTests(InplaceOperationTestCase, TranspileTestCase):
    data_type = 'str'

    not_implemented = [
        'test_add_class',
        'test_add_frozenset',

        'test_and_class',
        'test_and_frozenset',

        'test_lshift_class',
        'test_lshift_frozenset',

        'test_modulo_bool',
        'test_modulo_bytes',
        'test_modulo_bytearray',
        'test_modulo_class',
        'test_modulo_complex',
        'test_modulo_dict',
        'test_modulo_float',
        'test_modulo_frozenset',
        'test_modulo_slice',
        'test_modulo_int',
        'test_modulo_list',
        'test_modulo_None',
        'test_modulo_NotImplemented',
        'test_modulo_range',
        'test_modulo_set',
        'test_modulo_str',
        'test_modulo_tuple',

        'test_multiply_class',
        'test_multiply_frozenset',

        'test_or_class',
        'test_or_frozenset',

        'test_power_class',
        'test_power_frozenset',

        'test_rshift_class',
        'test_rshift_frozenset',

        'test_subtract_class',
        'test_subtract_frozenset',

        'test_true_divide_class',
        'test_true_divide_frozenset',

        'test_xor_class',
        'test_xor_frozenset',
    ]<|MERGE_RESOLUTION|>--- conflicted
+++ resolved
@@ -627,7 +627,6 @@
             print("HeLlo_worldʃ!".casefold())
             """)
 
-<<<<<<< HEAD
     def test_replace(self):
         self.assertCodeExecution("""
             s="abc abc abc abc abc abcd mm       "
@@ -641,7 +640,10 @@
                 print(err)
             try:
                 print(s.replace('kk',45))
-=======
+            except TypeError as err:
+                print(err)
+            """)
+
     def test_rpartition(self):
         self.assertCodeExecution("""
             st = "Hello World!"
@@ -675,7 +677,6 @@
                 print(err)
             try:
                 print(st.rpartition())
->>>>>>> 5e918444
             except TypeError as err:
                 print(err)
             """)
@@ -683,9 +684,6 @@
 
 class UnaryStrOperationTests(UnaryOperationTestCase, TranspileTestCase):
     data_type = 'str'
-
-    not_implemented = [
-    ]
 
 
 class BinaryStrOperationTests(BinaryOperationTestCase, TranspileTestCase):
