from .. utils import TranspileTestCase, UnaryOperationTestCase, BinaryOperationTestCase, InplaceOperationTestCase


class StrTests(TranspileTestCase):
    def test_setattr(self):
        self.assertCodeExecution("""
            x = "Hello, world"
            try:
                x.attr = 42
            except AttributeError as err:
                print(err)
            """)

    def test_endswith(self):
        self.assertCodeExecution("""
            s = "abracadabra"
            suffix = "abra"
<<<<<<< HEAD
            print(s.endswith(suffix))
=======
            print(s.endswith(suffix))            
>>>>>>> c45f189a
            """)

        self.assertCodeExecution("""
            s = "abracadabra"
            suffix = "ABRA"
<<<<<<< HEAD
            print(s.endswith(suffix))
=======
            print(s.endswith(suffix))            
>>>>>>> c45f189a
            """)

        self.assertCodeExecution("""
            s = "ABRACADABRA"
            suffix = "abra"
            print(s.endswith(suffix))
            """)

        self.assertCodeExecution("""
<<<<<<< HEAD
            print('abracadabra'.endswith('abra'))
=======
            print('abracadabra'.endswith('abra'))          
>>>>>>> c45f189a
            """)

        self.assertCodeExecution("""
            s = "ABRACADABRA"
            suffix = ""
            print(s.endswith(suffix))            
            """)

    def test_getattr(self):
        self.assertCodeExecution("""
            x = "Hello, world"
            try:
                print(x.attr)
            except AttributeError as err:
                print(err)
            """)

    def test_getitem(self):
        # Simple positive index
        self.assertCodeExecution("""
            x = "12345"
            print(x[2])
            """)

        # Simple negative index
        self.assertCodeExecution("""
            x = "12345"
            print(x[-2])
            """)

        # Positive index out of range
        self.assertCodeExecution("""
            x = "12345"
            try:
                print(x[10])
            except IndexError as err:
                print(err)
            """)

        # Negative index out of range
        self.assertCodeExecution("""
            x = "12345"
            try:
                print(x[-10])
            except IndexError as err:
                print(err)
            """)

    def test_slice(self):
        # Full slice
        self.assertCodeExecution("""
            x = "12345"
            print(x[:])
            """)

        # Left bound slice
        self.assertCodeExecution("""
            x = "12345"
            print(x[1:])
            """)

        # Right bound slice
        self.assertCodeExecution("""
            x = "12345"
            print(x[:4])
            """)

        # Slice bound in both directions
        self.assertCodeExecution("""
            x = "12345"
            print(x[1:4])
            """)

        # Slice bound in both directions with end out of bounds
        self.assertCodeExecution("""
            x = "12345"
            print(x[1:6])
            """)

        # Slice bound in both directions with start out of bounds
        self.assertCodeExecution("""
            x = "12345"
            print(x[6:7])
            """)

    def test_case_changes(self):
        self.assertCodeExecution("""
            for s in ['hello, world', 'HEllo, WORLD', 'átomo', '']:
                print(s.capitalize())
                print(s.lower())
                # print(s.swap())
                print(s.title())
                print(s.upper())
            """)

    def test_index(self):
        self.assertCodeExecution("""
            s = 'hello hell'
            print(s.index('hell'))
            """)

        self.assertCodeExecution("""
            s = 'hello hell'
            try:
                print(s.index('world'))
            except ValueError as err:
                print(err)
            """)

        self.assertCodeExecution("""
            s = 'hello hell'
            print(s.index('hell', 1))
            """)

        self.assertCodeExecution("""
            s = 'hello hell'
            try:
                print(s.index('hell', 1, 3))
            except ValueError as err:
                print(err)
            """)

        self.assertCodeExecution("""
            s = 'hello hell'
            print(s.index('hell', 1, 100))
            """)

        self.assertCodeExecution("""
            s = 'hello hell'
            try:
                print(s.index('hell', 1, -1))
            except ValueError as err:
                print(err)
            """)

        self.assertCodeExecution("""
            s = 'hello hell'
            print(s.index('hell', -4))
            """)

    def test_count(self):
        self.assertCodeExecution("""
            s = 'hello hell'
            print(s.count('e'))
            """)

        self.assertCodeExecution("""
            s = 'hello hell'
            print(s.count('a'))
            """)

        self.assertCodeExecution("""
            s = 'hello hell'
            print(s.count('ll'))
            """)

        self.assertCodeExecution("""
            s = 'hello hell'
            print(s.count('ll', 3))
            """)

        self.assertCodeExecution("""
            s = 'hello hell'
            print(s.count('ll', 3, 4))
            """)

        self.assertCodeExecution("""
            s = 'hello hell'
            print(s.count('ll', 0, 4))
            """)

        self.assertCodeExecution("""
            s = 'hello hell'
            print(s.count('ll', 0, 100))
            """)

        self.assertCodeExecution("""
            s = 'hello hell'
            print(s.count('hell', 1, -1))
            """)

        self.assertCodeExecution("""
            s = 'hello hell'
            print(s.count('hell', -4))
            """)

    def test_find(self):
        self.assertCodeExecution("""
            s = 'hello hell'
            print(s.find('hell'))
            """)

        self.assertCodeExecution("""
            s = 'hello hell'
            print(s.find('world'))
            """)

        self.assertCodeExecution("""
            s = 'hello hell'
            print(s.find('hell', 1))
            """)

        self.assertCodeExecution("""
            s = 'hello hell'
            print(s.find('hell', 1, 3))
            """)

        self.assertCodeExecution("""
            s = 'hello hell'
            print(s.find('hell', 1, 100))
            """)

        self.assertCodeExecution("""
            s = 'hello hell'
            print(s.find('hell', 1, -1))
            """)

        self.assertCodeExecution("""
            s = 'hello hell'
            print(s.find('hell', -4))
            """)

    def test_expand(self):
        self.assertCodeExecution("""
            print('\\t'.expandtabs())
            print('a\\t'.expandtabs())
            print('aa\\t'.expandtabs())
            print('aaa\\t'.expandtabs())
            print('aaaaaaaa\\t'.expandtabs())
            print('a\\naa\\t'.expandtabs())
            print('\\t'.expandtabs(3))
            print('a\\t'.expandtabs(3))
            print('aa\\t'.expandtabs(7))
            print('aaa\\t'.expandtabs(4))
            print('aaaaaaaa\\t'.expandtabs(4))
            print('a\\naa\\t'.expandtabs(4))
            """)

    def test_title(self):
        self.assertCodeExecution("""
            s = ' foo  bar    baz '
            print(s.title())
        """)

    def test_len(self):
        self.assertCodeExecution("""
            s = ' foo  bar    baz '
            print(len(s))
        """)

    def test_center(self):
        # test ok
        self.assertCodeExecution("""
            s = "abc"
            print(s.center(10, "-"))
            print(s.center(10))
            print(s.center(2,"-"))
            print(s.center(True,"-"))
            try:
                print(s.center(10,"-*"))
            except TypeError as err:
                print(err)
            s = 123
            try:
                print(s.center(10,"-"))
            except AttributeError as err:
                print(err)
            """)


class UnaryStrOperationTests(UnaryOperationTestCase, TranspileTestCase):
    data_type = 'str'

    not_implemented = [
    ]


class BinaryStrOperationTests(BinaryOperationTestCase, TranspileTestCase):
    data_type = 'str'

    not_implemented = [
        'test_add_class',
        'test_add_frozenset',

        'test_and_class',
        'test_and_frozenset',

        'test_eq_class',
        'test_eq_frozenset',

        'test_floor_divide_class',
        'test_floor_divide_complex',
        'test_floor_divide_frozenset',

        'test_ge_class',
        'test_ge_frozenset',

        'test_gt_class',
        'test_gt_frozenset',

        'test_le_class',
        'test_le_frozenset',

        'test_lshift_class',
        'test_lshift_frozenset',

        'test_lt_class',
        'test_lt_frozenset',

        'test_modulo_bool',
        'test_modulo_bytes',
        'test_modulo_bytearray',
        'test_modulo_class',
        'test_modulo_complex',
        'test_modulo_dict',
        'test_modulo_float',
        'test_modulo_frozenset',
        'test_modulo_slice',
        'test_modulo_int',
        'test_modulo_list',
        'test_modulo_None',
        'test_modulo_NotImplemented',
        'test_modulo_range',
        'test_modulo_set',
        'test_modulo_str',
        'test_modulo_tuple',

        'test_multiply_class',
        'test_multiply_frozenset',

        'test_ne_class',
        'test_ne_frozenset',

        'test_or_class',
        'test_or_frozenset',

        'test_power_class',
        'test_power_frozenset',

        'test_rshift_class',
        'test_rshift_frozenset',

        'test_subscr_bool',
        'test_subscr_class',
        'test_subscr_frozenset',
        'test_subscr_slice',

        'test_subtract_class',
        'test_subtract_frozenset',

        'test_true_divide_class',
        'test_true_divide_frozenset',

        'test_xor_class',
        'test_xor_frozenset',
    ]


class InplaceStrOperationTests(InplaceOperationTestCase, TranspileTestCase):
    data_type = 'str'

    not_implemented = [
        'test_add_class',
        'test_add_frozenset',

        'test_and_class',
        'test_and_frozenset',

        'test_floor_divide_class',
        'test_floor_divide_complex',
        'test_floor_divide_frozenset',

        'test_lshift_class',
        'test_lshift_frozenset',

        'test_modulo_bool',
        'test_modulo_bytes',
        'test_modulo_bytearray',
        'test_modulo_class',
        'test_modulo_complex',
        'test_modulo_dict',
        'test_modulo_float',
        'test_modulo_frozenset',
        'test_modulo_slice',
        'test_modulo_int',
        'test_modulo_list',
        'test_modulo_None',
        'test_modulo_NotImplemented',
        'test_modulo_range',
        'test_modulo_set',
        'test_modulo_str',
        'test_modulo_tuple',

        'test_multiply_class',
        'test_multiply_frozenset',

        'test_or_class',
        'test_or_frozenset',

        'test_power_class',
        'test_power_frozenset',

        'test_rshift_class',
        'test_rshift_frozenset',

        'test_subtract_class',
        'test_subtract_frozenset',

        'test_true_divide_class',
        'test_true_divide_frozenset',

        'test_xor_class',
        'test_xor_frozenset',
    ]<|MERGE_RESOLUTION|>--- conflicted
+++ resolved
@@ -15,21 +15,13 @@
         self.assertCodeExecution("""
             s = "abracadabra"
             suffix = "abra"
-<<<<<<< HEAD
             print(s.endswith(suffix))
-=======
-            print(s.endswith(suffix))            
->>>>>>> c45f189a
             """)
 
         self.assertCodeExecution("""
             s = "abracadabra"
             suffix = "ABRA"
-<<<<<<< HEAD
             print(s.endswith(suffix))
-=======
-            print(s.endswith(suffix))            
->>>>>>> c45f189a
             """)
 
         self.assertCodeExecution("""
@@ -39,17 +31,13 @@
             """)
 
         self.assertCodeExecution("""
-<<<<<<< HEAD
             print('abracadabra'.endswith('abra'))
-=======
-            print('abracadabra'.endswith('abra'))          
->>>>>>> c45f189a
             """)
 
         self.assertCodeExecution("""
             s = "ABRACADABRA"
             suffix = ""
-            print(s.endswith(suffix))            
+            print(s.endswith(suffix))
             """)
 
     def test_getattr(self):
