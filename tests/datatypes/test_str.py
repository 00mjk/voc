--- conflicted
+++ resolved
@@ -459,6 +459,9 @@
                 print(str.lstrip(6))
             except TypeError as err:
                 print(err)
+            """)
+
+        self.assertCodeExecution("""
             str="abbaccdcbbs"
             print(str.lstrip('ab'))
             str=""
@@ -477,18 +480,118 @@
             print(str.rstrip('\t og'))
             print(str.rstrip(' fooggg\t\t   '))
             try:
-<<<<<<< HEAD
                 print(str.rstrip(6))
-=======
-                print("kk".rstrip(6))
->>>>>>> 68061bd6
-            except TypeError as err:
-                print(err)
+            except TypeError as err:
+                print(err)
+            """)
+
+        self.assertCodeExecution("""
             str="abbaccdcbbsabba"
             print(str.rstrip('ab'))
             str=""
             print(str.rstrip())
             print(str.rstrip('ab'))
+            """)
+
+    def test_rfind(self):
+        # test cases to generate outout
+        self.assertCodeExecution("""
+            st="a good cook could cook good"
+            print(st.rfind('cook'))
+            print(st.rfind('cook',10))
+            print(st.rfind('book',1,10))
+            """)
+
+        # test cases with indices more than the string length
+        self.assertCodeExecution("""
+            st="a good cook could cook good"
+            print(st.rfind('cook',100,200))
+            print(st.rfind('cook',1000))
+            print(st.rfind('cook',-1))
+            """)
+
+        # test cases with empty find string
+        self.assertCodeExecution("""
+            st="a good cook could cook good"
+            try:
+                print(st.rfind())
+            except TypeError as err:
+                print(err)
+            """)
+
+    def test_rindex(self):
+        # test cases to generate outout
+        self.assertCodeExecution("""
+            st="a good cook could cook good"
+            try:
+                print(st.rindex('cook'))
+            except ValueError as err:
+                print(err)
+            try:
+                print(st.rindex('cook',10))
+            except ValueError as err:
+                print(err)
+            try:
+                print(st.rindex('cook',1,10))
+            except ValueError as err:
+                print(err)
+            """)
+
+        # test cases with indices more than the string length
+        self.assertCodeExecution("""
+            st="a good cook could cook good"
+            try:
+                print(st.rindex('cook',100,200))
+            except ValueError as err:
+                print(err)
+            try:
+                print(st.rindex('cook',1000))
+            except ValueError as err:
+                print(err)
+            try:
+                print(st.rindex('cook',-1))
+            except ValueError as err:
+                print(err)
+            """)
+
+        # test cases with empty find string
+        self.assertCodeExecution("""
+            st="a good cook could cook good"
+            try:
+                print(st.rindex())
+            except TypeError as err:
+                print(err)
+            """)
+
+    def test_rjust(self):
+        # test cases to generate valid outout
+        self.assertCodeExecution("""
+            st="a good cook could cook good"
+            print(st.rjust(100))
+            print(st.rjust(100, 'X'))
+            print(st.rjust(10, 'X'))
+
+            """)
+
+        # test cases to generate exception
+        self.assertCodeExecution("""
+            st="a good cook could cook good"
+            try:
+                print(st.rjust(-20, 'X'))
+            except TypeError as err:
+                print(err)
+            try:
+                print(st.rjust(100, 'cook'))
+            except TypeError as err:
+                print(err)
+            try:
+                print(st.rjust())
+            except TypeError as err:
+                print(err)
+            try:
+                print(st.rjust(20.5, 'X'))
+            except TypeError as err:
+                print(err)
             """)
 
     def test_strip(self):
@@ -508,113 +611,7 @@
             print(s.strip('\t hello '))
             """)
 
-    def test_rfind(self):
-        # test cases to generate outout
-        self.assertCodeExecution("""
-            st="a good cook could cook good"
-            print(st.rfind('cook'))
-            print(st.rfind('cook',10))
-            print(st.rfind('book',1,10))
-            """)
-
-        # test cases with indices more than the string length
-        self.assertCodeExecution("""
-            st="a good cook could cook good"
-            print(st.rfind('cook',100,200))
-            print(st.rfind('cook',1000))
-            print(st.rfind('cook',-1))
-            """)
-
-        # test cases with empty find string
-        self.assertCodeExecution("""
-            st="a good cook could cook good"
-            try:
-                print(st.rfind())
-            except TypeError as err:
-                print(err)
-            """)
-
-    def test_rindex(self):
-        # test cases to generate outout
-        self.assertCodeExecution("""
-            st="a good cook could cook good"
-            try:
-                print(st.rindex('cook'))
-            except ValueError as err:
-                print(err)
-            try:
-                print(st.rindex('cook',10))
-            except ValueError as err:
-                print(err)
-            try:
-                print(st.rindex('cook',1,10))
-            except ValueError as err:
-                print(err)
-            """)
-
-        # test cases with indices more than the string length
-        self.assertCodeExecution("""
-            st="a good cook could cook good"
-            try:
-                print(st.rindex('cook',100,200))
-            except ValueError as err:
-                print(err)
-            try:
-                print(st.rindex('cook',1000))
-            except ValueError as err:
-                print(err)
-            try:
-                print(st.rindex('cook',-1))
-            except ValueError as err:
-                print(err)
-            """)
-
-        # test cases with empty find string
-        self.assertCodeExecution("""
-            st="a good cook could cook good"
-            try:
-                print(st.rindex())
-            except TypeError as err:
-                print(err)
-            """)
-
-    def test_rjust(self):
-        # test cases to generate valid outout
-        self.assertCodeExecution("""
-            st="a good cook could cook good"
-            print(st.rjust(100))
-            print(st.rjust(100, 'X'))
-            print(st.rjust(10, 'X'))
-
-            """)
-
-        # test cases to generate exception
-        self.assertCodeExecution("""
-            st="a good cook could cook good"
-            try:
-                print(st.rjust(-20, 'X'))
-            except TypeError as err:
-                print(err)
-            try:
-                print(st.rjust(100, 'cook'))
-            except TypeError as err:
-                print(err)
-            try:
-                print(st.rjust())
-            except TypeError as err:
-                print(err)
-            try:
-                print(st.rjust(20.5, 'X'))
-            except TypeError as err:
-                print(err)
-            """)
-
-    def test_strip(self):
-        self.assertCodeExecution("""
-            try:
-                print("kk".strip(2))
-            except TypeError as err:
-                print(err)
+        self.assertCodeExecution("""
             str="abbaccdcbbsabba"
             print(str.strip('abs'))
             print(str.strip())
