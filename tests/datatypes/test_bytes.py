from .. utils import TranspileTestCase, UnaryOperationTestCase, BinaryOperationTestCase, InplaceOperationTestCase


class BytesTests(TranspileTestCase):
    def test_setattr(self):
        self.assertCodeExecution("""
            x = b'hello, world'
            try:
                x.attr = 42
            except AttributeError as err:
                print(err)
            """)

    def test_islower(self):
        self.assertCodeExecution("""
            print(b'abc'.islower())
            print(b''.islower())
            print(b'Abccc'.islower())
            print(b'HELLO WORD'.islower())
            print(b'@#$%!'.islower())
            print(b'hello world'.islower())
            print(b'hello world   '.islower())
            # TODO: uncomment when adding support for literal hex bytes
            #print(b'\xf0'.islower())

        """)
        # self.assertCodeExecution("""""")

    def test_isupper(self):
        self.assertCodeExecution("""
            print(b'abc'.isupper())
            print(b''.isupper())
            print(b'Abccc'.isupper())
            print(b'HELLO WORD'.isupper())
            print(b'@#$%!'.isupper())
            print(b'hello world'.isupper())
            print(b'hello world   '.isupper())
        """)

    def test_getattr(self):
        self.assertCodeExecution("""
            x = b'hello, world'
            try:
                print(x.attr)
            except AttributeError as err:
                print(err)
            """)

    def test_capitalize(self):
        self.assertCodeExecution(r"""
            print(b'hello, world'.capitalize())
            print(b'helloWORLD'.capitalize())
            print(b'HELLO WORLD'.capitalize())
            print(b'2015638687'.capitalize())
            print(b'\xc8'.capitalize())
        """)

    def test_repr(self):
        self.assertCodeExecution(r"""
            print(repr(b'\xc8'))
            print(repr(b'abcdef \xc8 abcdef'))
            print(repr(b'abcdef \xc8 abcdef\n\r\t'))
            print(b'abcdef \xc8 abcdef\n\r\t')
        """)

    def test_iter(self):
        self.assertCodeExecution("""
            print([b for b in b''])
            print([b for b in b'hello world'])
        """)

    def test_getitem(self):

        self.assertCodeExecution("""
            x = b'0123456789'
            print("x[0] = ", x[0])
            print("x[-10] = ", x[-10])
            print("x[9] = ", x[9])
            #Start/Stop Empty w/Step +/-
            print("x[:] = ", x[:])
            print("x[::1] = ", x[::1])
            print("x[::2] = ", x[::2])
            print("x[::3] = ", x[::3])
            print("x[::-1] = ", x[::-1])
            print("x[::-2] = ", x[::-2])
            print("x[::-3] = ", x[::-3])
            #Empty Start Tests With Stop Bounds checks
            print("x[:9:1] = ", x[:9:1])
            print("x[:10:1] = ", x[:10:1])
            print("x[:11:1] = ", x[:11:1])
            print("x[:-9:1] = ", x[:-9:1])
            print("x[:-10:1] = ", x[:-10:1])
            print("x[:-11:1] = ", x[:-11:1])
            print("x[:9:2] = ", x[:9:2])
            print("x[:10:2] = ", x[:10:2])
            print("x[:11:2] = ", x[:11:2])
            print("x[:-9:2] = ", x[:-9:2])
            print("x[:-10:2] = ", x[:-10:2])
            print("x[:-11:2] = ", x[:-11:2])
            print("x[:9:3] = ", x[:9:3])
            print("x[:10:3] = ", x[:10:3])
            print("x[:11:3] = ", x[:11:3])
            print("x[:-9:3] = ", x[:-9:3])
            print("x[:-10:3] = ", x[:-10:3])
            print("x[:-11:3] = ", x[:-11:3])
            print("x[:9:-1] = ", x[:9:-1])
            print("x[:10:-1] = ", x[:10:-1])
            print("x[:11:-1] = ", x[:11:-1])
            print("x[:-9:-1] = ", x[:-9:-1])
            print("x[:-10:-1] = ", x[:-10:-1])
            print("x[:-11:-1] = ", x[:-11:-1])
            print("x[:9:-2] = ", x[:9:-2])
            print("x[:10:-2] = ", x[:10:-2])
            print("x[:11:-2] = ", x[:11:-2])
            print("x[:-9:-2] = ", x[:-9:-2])
            print("x[:-10:-2] = ", x[:-10:-2])
            print("x[:-11:-2] = ", x[:-11:-2])
            print("x[:9:-3] = ", x[:9:-3])
            print("x[:10:-3] = ", x[:10:-3])
            print("x[:11:-3] = ", x[:11:-3])
            print("x[:-9:-3] = ", x[:-9:-3])
            print("x[:-10:-3] = ", x[:-10:-3])
            print("x[:-11:-3] = ", x[:-11:-3])
            #Empty stop tests with stop bounds checks
            print("x[9::1] = ", x[9::1])
            print("x[10::1] = ", x[10::1])
            print("x[11::1] = ", x[11::1])
            print("x[-9::1] = ", x[-9::1])
            print("x[-10::1] = ", x[-10::1])
            print("x[-11::1] = ", x[-11::1])
            print("x[9::2] = ", x[9::2])
            print("x[10::2] = ", x[10::2])
            print("x[11::2] = ", x[11::2])
            print("x[-9::2] = ", x[-9::2])
            print("x[-10::2] = ", x[-10::2])
            print("x[-11::2] = ", x[-11::2])
            print("x[9::3] = ", x[9::3])
            print("x[10::3] = ", x[10::3])
            print("x[11::3] = ", x[11::3])
            print("x[-9::3] = ", x[-9::3])
            print("x[-10::3] = ", x[-10::3])
            print("x[-11::3] = ", x[-11::3])
            print("x[9::-1] = ", x[9::-1])
            print("x[10::-1] = ", x[10::-1])
            print("x[11::-1] = ", x[11::-1])
            print("x[-9::-1] = ", x[-9::-1])
            print("x[-10::-1] = ", x[-10::-1])
            print("x[-11::-1] = ", x[-11::-1])
            print("x[9::-2] = ", x[9::-2])
            print("x[10::-2] = ", x[10::-2])
            print("x[11::-2] = ", x[11::-2])
            print("x[-9::-2] = ", x[-9::-2])
            print("x[-10::-2] = ", x[-10::-2])
            print("x[-11::-2] = ", x[-11::-2])
            print("x[9::-3] = ", x[9::-3])
            print("x[10::-3] = ", x[10::-3])
            print("x[11::-3] = ", x[11::-3])
            print("x[-9::-3] = ", x[-9::-3])
            print("x[-10::-3] = ", x[-10::-3])
            print("x[-11::-3] = ", x[-11::-3])
            #other tests
            print("x[-5:] = ", x[-5:])
            print("x[:-5] = ", x[:-5])
            print("x[-2:-8] = ", x[-2:-8])
            print("x[100::-1] = ", x[100::-1])
            print("x[100:-100:-1] = ", x[100:-100:-1])
            print("x[:-100:-1] = ", x[:-100:-1])
            print("x[::-1] = ", x[::-1])
            print("x[::-2] = ", x[::-2])
            print("x[::-3] = ", x[::-3])
            print("x[:0:-1] = ", x[:0:-1])
            print("x[-5::-2] = ", x[-5::-2])
            print("x[:-5:-2] = ", x[:-5:-2])
            print("x[-2:-8:-2] = ", x[-2:-8:-2])
            print("x[0:9] = ", x[0:9])
            print("x[0:10:1] = ", x[0:10:1] )
            print("x[10:0] = ", x[10:0])
            print("x[10:0:-1] = ", x[10:0:-1])
            print("x[10:-10:-1] = ", x[10:-10:-1])
            print("x[10:-11:-1] = ", x[10:-11:-1])
            """)

    def test_count(self):
        self.assertCodeExecution("""
            print(b'abcabca'.count(97))
            print(b'abcabca'.count(b'abc'))
            print(b'qqq'.count(b'q'))
            print(b'qqq'.count(b'qq'))
            print(b'qqq'.count(b'qqq'))
            print(b'qqq'.count(b'qqqq'))
            print(b'abcdefgh'.count(b'bc',-7, -5))
            print(b'abcdefgh'.count(b'bc',1, -5))
            print(b'abcdefgh'.count(b'bc',0, 3))
            print(b'abcdefgh'.count(b'bc',-7, 500))
            print(b'qqaqqbqqqcqqqdqqqqeqqqqf'.count(b'qq'),1)
            print(b''.count(b'q'),0)
        """)
        self.assertCodeExecution("""
            b'abcabc'.count([]) #Test TypeError invalid byte array
        """, exits_early=True)
        self.assertCodeExecution("""
            b'abcabc'.count(256) #Test ValueError invalid integer range
        """, exits_early=True)
        self.assertCodeExecution("""
            print(b'abcabca'.count(97, [], 3)) #Test Slicing Error on Start
        """, exits_early=True)
        self.assertCodeExecution("""
            print(b'abcabca'.count(97, 3, [])) #Test Slicing Error on End
        """, exits_early=True)

    def test_find(self):
        self.assertCodeExecution("""
            print(b''.find(b'a'))
            print(b'abcd'.find(b''))
            print(b'abcd'.find(b'...'))
            print(b'abcd'.find(b'a'))
            print(b'abcd'.find(b'b'))
            print(b'abcd'.find(b'c'))
            print(b'abcd'.find(b'd'))
            print(b'abcd'.find(b'ab'))
            print(b'abcd'.find(b'bc'))
            print(b'abcd'.find(b'cd'))
            print(b'abcd'.find(b'cd', 2))
            print(b'abcd'.find(b'ab', 3))
            print(b'abcd'.find(b'cd', 2, 3))
            print(b'abcd'.find(b'ab', 3, 4))
        """)

    def test_index(self):
        self.assertCodeExecution("""
            print(b'abcd'.index(b'ab'))
            print(b'abcd'.index(b'bc'))
            print(b'abcd'.index(b'cd'))
            print(b'abcd'.find(b'cd', 2))
            print(b'abcd'.find(b'cd', 2, 3))
        """)
        self.assertCodeExecution("""
            print(b''.index(b'a'))
            print(b'abcd'.index(b''))
            print(b'abcd'.index(b'...'))
            print(b'abcd'.find(b'ab', 3))
            print(b'abcd'.find(b'ab', 3, 4))
        """, exits_early=True)

    def test_contains(self):
        self.assertCodeExecution("""
            print(b'py' in b'pybee')
            print(b'bee' in b'pybee')
            print(b'ybe' in b'pybee')
            print(b'test' in b'pybee')
            print(101 in b'pybee')
        """)
        self.assertCodeExecution("""
            print(300 in b'pybee') #Test ValueError invalid integer range
        """, exits_early=True)
        self.assertCodeExecution("""
            print(['b', 'e'] in b'pybee') #Test TypeError invalid byte array
        """, exits_early=True)

    def test_isalnum(self):
        self.assertCodeExecution("""
            print(b'w1thnumb3r2'.isalnum())
            print(b'withoutnumber'.isalnum())
            print(b'with spaces'.isalnum())
            print(b'666'.isalnum())
            print(b'66.6'.isalnum())
            print(b' '.isalnum())
            print(b''.isalnum())
            print(b'/@. test'.isalnum())
            print(b'\x46\x55\x43\x4B'.isalnum())
        """)

    def test_isalpha(self):
        self.assertCodeExecution("""
            print(b'testalpha'.isalpha())
            print(b'TestAlpha'.isalpha())
            print(b'test alpha'.isalpha())
            print(b'666'.isalpha())
            print(b'66.6'.isalpha())
            print(b' '.isalpha())
            print(b''.isalpha())
            print(b'/@. test'.isalpha())
            print(b'\x46\x55\x43\x4B'.isalpha())
        """)

    def test_isdigit(self):
        self.assertCodeExecution("""
            print(b'testdigit'.isdigit())
            print(b'TestDigit'.isdigit())
            print(b'test digit'.isdigit())
            print(b'666'.isdigit())
            print(b'66.6'.isdigit())
            print(b' '.isdigit())
            print(b''.isdigit())
            print(b'/@. test'.isdigit())
            print(b'\x46\x55\x43\x4B'.isdigit())
        """)

    def test_center(self):
        self.assertCodeExecution("""
            print(b'pybee'.center(12))
            print(b'pybee'.center(13))
            print(b'pybee'.center(2))
            print(b'pybee'.center(2, b'a'))
            print(b'pybee'.center(12, b'a'))
            print(b'pybee'.center(13, b'a'))
            print(b'pybee'.center(-5))
            print(b''.center(5))
            print(b'pybee'.center(True, b'a'))
        """)
        self.assertCodeExecution("""
            print(b'pybee'.center('5'))
        """, exits_early=True)
        self.assertCodeExecution("""
            print(b'pybee'.center(12, b'as'))
        """, exits_early=True)
        self.assertCodeExecution("""
            print(b'pybee'.center(12, 'a'))
        """, exits_early=True)

    def test_upper(self):
        self.assertCodeExecution("""
            print(b'testupper'.upper())
            print(b'TestUpper'.upper())
            print(b'test upper'.upper())
            print(b'666'.upper())
            print(b' '.upper())
            print(b''.upper())
            print(b'/@. test'.upper())
            print(b'\x46\x55\x43\x4B'.upper())
        """)

<<<<<<< HEAD
    def test_lower(self):
        self.assertCodeExecution("""
            print(b"abc".lower())
            print(b"HELLO WORLD!".lower())
            print(b"hElLO wOrLd".lower())
            print(b"[Hello] World".lower())
            """)
=======
    def test_isspace(self):
        self.assertCodeExecution("""
            print(b'testisspace'.isspace())
            print(b'test isspace'.isspace())
            print(b' '.isspace())
            print(b''.isspace())
            print(b' \x46'.isspace())
            print(b'   \t\t'.isspace())
            print(b' \x0b'.isspace())
            print(b' \f'.isspace())
            print(b' \\n'.isspace())
            print(b' \\r'.isspace())
        """)
>>>>>>> 88052e37


class UnaryBytesOperationTests(UnaryOperationTestCase, TranspileTestCase):
    data_type = 'bytes'

    not_implemented = [
    ]


class BinaryBytesOperationTests(BinaryOperationTestCase, TranspileTestCase):
    data_type = 'bytes'

    not_implemented = [
        'test_direct_eq_bytearray',
        'test_direct_eq_none',

        'test_direct_ge_bytearray',
        'test_direct_ge_none',

        'test_direct_gt_bytearray',
        'test_direct_gt_none',

        'test_direct_le_bytearray',
        'test_direct_le_none',

        'test_direct_lt_bytearray',
        'test_direct_lt_none',

        'test_direct_ne_bytearray',
        'test_direct_ne_none',

        'test_modulo_complex',
        'test_modulo_dict',
    ]

    not_implemented_versions = {
        'test_modulo_None': (3.5, 3.6),
        'test_modulo_NotImplemented': (3.5, 3.6),
        'test_modulo_bool': (3.5, 3.6),
        'test_modulo_bytearray': (3.5, 3.6),
        'test_modulo_bytes': (3.5, 3.6),
        'test_modulo_class': (3.5, 3.6),
        'test_modulo_float': (3.5, 3.6),
        'test_modulo_frozenset': (3.5, 3.6),
        'test_modulo_int': (3.5, 3.6),
        'test_modulo_list': (3.5, 3.6),
        'test_modulo_range': (3.5, 3.6),
        'test_modulo_set': (3.5, 3.6),
        'test_modulo_slice': (3.5, 3.6),
        'test_modulo_str': (3.5, 3.6),
        'test_modulo_tuple': (3.5, 3.6),
    }


class InplaceBytesOperationTests(InplaceOperationTestCase, TranspileTestCase):
    data_type = 'bytes'

    not_implemented = [
        'test_modulo_complex',
    ]

    not_implemented_versions = {
        'test_modulo_None': (3.5, 3.6),
        'test_modulo_NotImplemented': (3.5, 3.6),
        'test_modulo_bool': (3.5, 3.6),
        'test_modulo_bytearray': (3.5, 3.6),
        'test_modulo_bytes': (3.5, 3.6),
        'test_modulo_class': (3.5, 3.6),
        'test_modulo_float': (3.5, 3.6),
        'test_modulo_frozenset': (3.5, 3.6),
        'test_modulo_int': (3.5, 3.6),
        'test_modulo_list': (3.5, 3.6),
        'test_modulo_range': (3.5, 3.6),
        'test_modulo_set': (3.5, 3.6),
        'test_modulo_slice': (3.5, 3.6),
        'test_modulo_str': (3.5, 3.6),
        'test_modulo_tuple': (3.5, 3.6),
    }

    is_flakey = [
        'test_modulo_dict',
    ]<|MERGE_RESOLUTION|>--- conflicted
+++ resolved
@@ -330,7 +330,6 @@
             print(b'\x46\x55\x43\x4B'.upper())
         """)
 
-<<<<<<< HEAD
     def test_lower(self):
         self.assertCodeExecution("""
             print(b"abc".lower())
@@ -338,8 +337,8 @@
             print(b"hElLO wOrLd".lower())
             print(b"[Hello] World".lower())
             """)
-=======
-    def test_isspace(self):
+
+        def test_isspace(self):
         self.assertCodeExecution("""
             print(b'testisspace'.isspace())
             print(b'test isspace'.isspace())
@@ -352,7 +351,6 @@
             print(b' \\n'.isspace())
             print(b' \\r'.isspace())
         """)
->>>>>>> 88052e37
 
 
 class UnaryBytesOperationTests(UnaryOperationTestCase, TranspileTestCase):
