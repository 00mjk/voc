--- conflicted
+++ resolved
@@ -319,10 +319,7 @@
             print(b'\x46\x55\x43\x4B'.upper())
         """)
 
-<<<<<<< HEAD
-
-=======
->>>>>>> 5c12737e
+
 class UnaryBytesOperationTests(UnaryOperationTestCase, TranspileTestCase):
     data_type = 'bytes'
 
