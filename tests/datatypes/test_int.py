from .. utils import TranspileTestCase, UnaryOperationTestCase, BinaryOperationTestCase, InplaceOperationTestCase

from unittest import expectedFailure


class IntTests(TranspileTestCase):
    def test_setattr(self):
        self.assertCodeExecution("""
            x = 37
            x.attr = 42
            print('Done.')
            """)

    def test_getattr(self):
        self.assertCodeExecution("""
            x = 37
            print(x.attr)
            print('Done.')
            """)

    @expectedFailure
    def test_invalid_literal(self):
        self.assertCodeExecution("""
            int('q', 16)
            """)


class UnaryIntOperationTests(UnaryOperationTestCase, TranspileTestCase):
    data_type = 'int'


class BinaryIntOperationTests(BinaryOperationTestCase, TranspileTestCase):
    data_type = 'int'

    not_implemented = [
        'test_add_class',
        'test_add_frozenset',

        'test_and_class',
        'test_and_frozenset',

        'test_eq_class',
        'test_eq_frozenset',

        'test_floor_divide_class',
        'test_floor_divide_complex',
        'test_floor_divide_frozenset',

        'test_ge_class',
        'test_ge_frozenset',

        'test_gt_class',
        'test_gt_frozenset',

        'test_le_class',
        'test_le_frozenset',

        'test_lshift_class',
        'test_lshift_frozenset',

        'test_lt_class',
        'test_lt_frozenset',

        'test_modulo_class',
        'test_modulo_complex',
        'test_modulo_frozenset',

<<<<<<< HEAD
        'test_multiply_bytearray',
=======
        'test_multiply_bytes',
>>>>>>> cbaeef8d
        'test_multiply_class',
        'test_multiply_complex',
        'test_multiply_frozenset',

        'test_ne_class',
        'test_ne_frozenset',

        'test_or_class',
        'test_or_frozenset',

        'test_power_class',
        'test_power_complex',
        'test_power_frozenset',
        'test_power_float',

        'test_rshift_class',
        'test_rshift_frozenset',

        'test_subscr_class',
        'test_subscr_frozenset',

        'test_subtract_class',
        'test_subtract_frozenset',

        'test_true_divide_class',
        'test_true_divide_complex',
        'test_true_divide_frozenset',

        'test_xor_class',
        'test_xor_frozenset',
    ]


class InplaceIntOperationTests(InplaceOperationTestCase, TranspileTestCase):
    data_type = 'int'

    not_implemented = [
        'test_add_class',
        'test_add_complex',
        'test_add_frozenset',

        'test_and_class',
        'test_and_frozenset',

        'test_floor_divide_class',
        'test_floor_divide_complex',
        'test_floor_divide_frozenset',
        'test_floor_divide_float',

        'test_lshift_class',
        'test_lshift_frozenset',

        'test_modulo_class',
        'test_modulo_complex',
        'test_modulo_frozenset',
        'test_modulo_float',

        'test_multiply_bytearray',
        'test_multiply_bytes',
        'test_multiply_class',
        'test_multiply_complex',
        'test_multiply_float',
        'test_multiply_frozenset',
        'test_multiply_list',
        'test_multiply_str',
        'test_multiply_tuple',

        'test_or_class',
        'test_or_frozenset',

        'test_power_class',
        'test_power_complex',
        'test_power_float',
        'test_power_frozenset',
        'test_power_int',

        'test_rshift_class',
        'test_rshift_frozenset',

        'test_subtract_class',
        'test_subtract_complex',
        'test_subtract_frozenset',
        'test_subtract_float',

        'test_true_divide_bool',
        'test_true_divide_class',
        'test_true_divide_complex',
        'test_true_divide_frozenset',
        'test_true_divide_float',
        'test_true_divide_int',

        'test_xor_class',
        'test_xor_frozenset',
    ]<|MERGE_RESOLUTION|>--- conflicted
+++ resolved
@@ -65,11 +65,6 @@
         'test_modulo_complex',
         'test_modulo_frozenset',
 
-<<<<<<< HEAD
-        'test_multiply_bytearray',
-=======
-        'test_multiply_bytes',
->>>>>>> cbaeef8d
         'test_multiply_class',
         'test_multiply_complex',
         'test_multiply_frozenset',
