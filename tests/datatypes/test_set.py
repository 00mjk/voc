--- conflicted
+++ resolved
@@ -69,7 +69,6 @@
         'test_and_slice',
         'test_and_set',
 
-<<<<<<< HEAD
         'test_direct_eq_bytes',
         'test_direct_eq_set',
         'test_direct_ge_bytes',
@@ -83,17 +82,11 @@
         'test_direct_ne_bytes',
         'test_direct_ne_set',
 
-=======
->>>>>>> 8d0a9bbe
         'test_eq_bytearray',
         'test_eq_class',
         'test_eq_complex',
         'test_eq_frozenset',
-<<<<<<< HEAD
-        'test_eq_set',
-=======
         'test_eq_slice',
->>>>>>> 8d0a9bbe
 
         'test_floor_divide_bytearray',
         'test_floor_divide_class',
@@ -105,31 +98,19 @@
         'test_ge_class',
         'test_ge_complex',
         'test_ge_frozenset',
-<<<<<<< HEAD
-        'test_ge_set',
-=======
         'test_ge_slice',
->>>>>>> 8d0a9bbe
 
         'test_gt_bytearray',
         'test_gt_class',
         'test_gt_complex',
         'test_gt_frozenset',
-<<<<<<< HEAD
-        'test_gt_set',
-=======
         'test_gt_slice',
->>>>>>> 8d0a9bbe
 
         'test_le_bytearray',
         'test_le_class',
         'test_le_complex',
         'test_le_frozenset',
-<<<<<<< HEAD
-        'test_le_set',
-=======
         'test_le_slice',
->>>>>>> 8d0a9bbe
 
         'test_lshift_bytearray',
         'test_lshift_class',
@@ -141,11 +122,7 @@
         'test_lt_class',
         'test_lt_complex',
         'test_lt_frozenset',
-<<<<<<< HEAD
-        'test_lt_set',
-=======
         'test_lt_slice',
->>>>>>> 8d0a9bbe
 
         'test_modulo_bytearray',
         'test_modulo_class',
@@ -164,11 +141,7 @@
         'test_ne_class',
         'test_ne_complex',
         'test_ne_frozenset',
-<<<<<<< HEAD
-        'test_ne_set',
-=======
         'test_ne_slice',
->>>>>>> 8d0a9bbe
 
         'test_or_bytearray',
         'test_or_class',
