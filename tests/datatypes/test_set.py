--- conflicted
+++ resolved
@@ -206,7 +206,6 @@
                 print(y.__conatins__(s))
             """)
 
-<<<<<<< HEAD
     def test_isdisjoint(self):
         # successful
         self.assertCodeExecution("""
@@ -269,30 +268,11 @@
                 print(err)
             try:
                 print(l.issubset())
-=======
-    def test_issubset(self):
-        self.assertCodeExecution("""
-            a = set('abc')
-            b = set('abcde')
-            c = set()
-            print(a.issubset(b))
-            print(a.issubset('ab'))
-            print(a.issubset(a))
-            print(a.issubset(c))
-            """)
-
-        # not iterable test
-        self.assertCodeExecution("""
-            a = {1, 2, 3}
-            try:
-                print(a.issubset(1))
->>>>>>> ba8d745f
             except TypeError as err:
                 print(err)
             """)
 
     def test_issuperset(self):
-<<<<<<< HEAD
         # successful
         self.assertCodeExecution("""
             x = set("hello World !")
@@ -391,23 +371,6 @@
                 print(err)
             try:
                 print(l.symmetric_difference_update())
-=======
-        self.assertCodeExecution("""
-            a = set('abcd')
-            b = set('ab')
-            c = set()
-            print(a.issuperset(b))
-            print(a.issuperset('ab1'))
-            print(a.issuperset(a))
-            print(a.issuperset(c))
-            """)
-
-        # not iterable test
-        self.assertCodeExecution("""
-            a = {1, 2, 3}
-            try:
-                print(a.issuperset(1))
->>>>>>> ba8d745f
             except TypeError as err:
                 print(err)
             """)
