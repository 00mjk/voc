from .. utils import TranspileTestCase, UnaryOperationTestCase, BinaryOperationTestCase, InplaceOperationTestCase


class SetTests(TranspileTestCase):
    def test_setattr(self):
        self.assertCodeExecution("""
            x = {1, 2, 3}
            try:
                x.attr = 42
            except AttributeError as err:
                print(err)
            """)

    def test_getattr(self):
        self.assertCodeExecution("""
            x = {1, 2, 3}
            try:
                print(x.attr)
            except AttributeError as err:
                print(err)
            """)

    def test_creation(self):
        # Empty dict
        self.assertCodeExecution("""
            x = set()
            print(x)
            """)

        # Set constant
        self.assertCodeExecution("""
            x = {'a'}
            print(x)
            """)

        self.assertCodeExecution("""
            x = set(['a'])
            print(x)
            """)

    def test_getitem(self):
        # Simple existent key
        self.assertCodeExecution("""
            x = {'a', 'b'}
            print('a' in x)
            """)

        # Simple non-existent key
        self.assertCodeExecution("""
            x = {'a', 'b'}
            print('c' in x)
            """)

    def test_pop(self):
        # Test empty set popping.
        self.assertCodeExecution("""
            x = set()
            try:
                x.pop()
            except KeyError as err:
                print(err)
        """)

        # Test populated set popping.
        self.assertCodeExecution("""
            x = {'a'}
            print(len(x) == 1)
            x.pop()
            print(len(x) == set())
        """)

        # Test popping returns from set.
        self.assertCodeExecution("""
            x = {'a', 'b', 'c', 'd', 'e'}
            y = x.pop()
            print(y in x)
        """)

    def test_copy(self):
        self.assertCodeExecution("""
            x = {1, 2, 3}
            y = x.copy()
            print(x == y)
            print(x is not y)
            """)

        # ensures that it did a shallow copy
        self.assertCodeExecution("""
            x = {(1, 2, 3)}
            y = x.copy()
            print(x.pop() is y.pop())
            """)

    def test_difference(self):
        self.assertCodeExecution("""
            x = {1, 2, 3}
            y = {3, 4, 5}
            z = x.difference(y)
            w = x.difference([3,4,5])
            print(x)
            print(y)
            print(z)
            print(w)
            """)

        # not iterable test
        self.assertCodeExecution("""
            x = set([1, 2, 3])
            try:
                print(x.difference(1))
            except TypeError as err:
                print(err)
            """)

    def test_discard(self):
        self.assertCodeExecution("""
            x = {1, 2, 3}
            x.discard(1)
            x.discard(4)
            print(x)
            """)

    def test_intersection(self):
        self.assertCodeExecution("""
            x = {1, 2, 3}
            y = {3, 4, 5}
            z = x.intersection(y)
            w = x.intersection([3,4,5])
            print(x)
            print(y)
            print(z)
            print(w)
            """)

        self.assertCodeExecution("""
            x = {1, 2, 3}
            y = {4, 5}
            z = x.intersection(y)
            print(x)
            print(y)
            print(z)
            """)

        # not iterable test
        self.assertCodeExecution("""
            x = set([1, 2, 3])
            try:
                print(x.intersection(1))
            except TypeError as err:
                print(err)
            """)

    def test_remove(self):
        self.assertCodeExecution("""
            x = {1, 2, 3}
            x.remove(1)
            try:
                x.remove(4)
            except KeyError as err:
                print(err)
            print(x)
            """)

    def test_union(self):
        self.assertCodeExecution("""
            x = {1, 2, 3}
            y = {3, 4, 5}
            z = x.union(y)
            print(x)
            print(y)
            print(z)
            """)

    def test_difference_update(self):
        self.assertCodeExecution("""
            x = {1, 2, 3}
            y = {3, 4, 5}
            x.difference_update(y)
            print(x)
            """)

    def test_intersection_update(self):
        self.assertCodeExecution("""
            x = {1, 2, 3}
            y = {3, 4, 5}
            x.intersection_update(y)
            print(x)
            """)

    def test_update(self):
        self.assertCodeExecution("""
            x = {1, 2, 3}
            y = {3, 4, 5}
            print(x.update(y))
            print(x)
            """)

    def test_iteration(self):
        self.assertCodeExecution("""
            x = {1, 2, 3}
            y = set()
            #We are not printing each element because python and voc store the items in different ways.
            for s in x:
                print(x.__contains__(s))
            for s in y:
                print(y.__conatins__(s))
            """)

    def test_isdisjoint(self):
        # successful
        self.assertCodeExecution("""
            x = set("hello World !")
            y = set("hello")
            z = set()
            t = set()
            print(x.isdisjoint(y))
            print(x.isdisjoint("hell"))
            print(x.isdisjoint(z))
            print(t.isdisjoint(z))
            print(t.isdisjoint(y))
            """)

        # unsuccessful
        self.assertCodeExecution("""
            x = 9.3
            y = 5
            l = set("hello World !")
            m = set("hello")
            try:
                print(l.isdisjoint(y))
            except TypeError as err:
                print(err)
            try:
                print(l.isdisjoint(x))
            except TypeError as err:
                print(err)
            try:
                print(l.isdisjoint(x))
            except TypeError as err:
                print(err)
            """)

    def test_issubset(self):
        self.assertCodeExecution("""
            a = set('abc')
            b = set('abcde')
            c = set()
            print(a.issubset(b))
            print(a.issubset('ab'))
            print(a.issubset(a))
            print(a.issubset(c))
            """)

        # not iterable test
        self.assertCodeExecution("""
            a = {1, 2, 3}
            try:
                print(a.issubset(1))
            except TypeError as err:
                print(err)
            """)

    def test_issuperset(self):
        self.assertCodeExecution("""
            a = set('abcd')
            b = set('ab')
            c = set()
            print(a.issuperset(b))
            print(a.issuperset('ab1'))
            print(a.issuperset(a))
            print(a.issuperset(c))
            """)

        # not iterable test
        self.assertCodeExecution("""
            a = {1, 2, 3}
            try:
                print(a.issuperset(1))
            except TypeError as err:
                print(err)
            """)

    def test_symmetric_difference(self):
        # successful
        self.assertCodeExecution("""
            x = set("hello World !")
            y = set("hello")
            z = set()
            t = set()
            print(sorted(x.symmetric_difference(y)))
            print(sorted(x.symmetric_difference(z)))
            print(sorted(t.symmetric_difference(z)))
            print(sorted(t.symmetric_difference(y)))
            """)

        # unsuccessful
        self.assertCodeExecution("""
            x = 9.3
            y = 5
            l = set("hello World !")
            m = set("hello")
            try:
                print(l.symmetric_difference(y))
            except TypeError as err:
                print(err)
            try:
                print(l.symmetric_difference(x))
            except TypeError as err:
                print(err)
            try:
                print(l.symmetric_difference())
            except TypeError as err:
                print(err)
            """)

    def test_symmetric_difference_update(self):
        # successful
        self.assertCodeExecution("""
            x = set("hello World !")
            y = set("hello")
            z = set()
            t = set()
            x.symmetric_difference_update(y)
            print(sorted(x))
            #x.test_symmetric_difference_update(z)
            print(sorted(x))
            t.symmetric_difference_update(z)
            print(sorted(t))
            t.symmetric_difference_update(y)
            print(sorted(t))
            """)

        # unsuccessful
        self.assertCodeExecution("""
            x = 9.3
            y = 5
            l = set("hello World !")
            m = set("hello")
            try:
                print(l.symmetric_difference_update(y))
            except TypeError as err:
                print(err)
            try:
                print(l.symmetric_difference_update(x))
            except TypeError as err:
                print(err)
            try:
                print(l.symmetric_difference_update())
            except TypeError as err:
                print(err)
            """)


class UnarySetOperationTests(UnaryOperationTestCase, TranspileTestCase):
    data_type = 'set'


class BinarySetOperationTests(BinaryOperationTestCase, TranspileTestCase):
    data_type = 'set'

    not_implemented = [







<<<<<<< HEAD
        'test_eq_class',

        'test_ge_class',

        'test_gt_class',

        'test_le_class',


        'test_lt_class',

=======
        'test_lshift_class',
        'test_lshift_frozenset',

        'test_modulo_class',
>>>>>>> fb3879eb
        'test_modulo_complex',

        'test_multiply_bytearray',
        'test_multiply_bytes',

<<<<<<< HEAD
        'test_ne_class',
=======
        'test_ne_frozenset',
>>>>>>> fb3879eb







        'test_xor_frozenset',
        'test_xor_set',
    ]


class InplaceSetOperationTests(InplaceOperationTestCase, TranspileTestCase):
    data_type = 'set'

    not_implemented = [



        'test_modulo_complex',







        'test_xor_frozenset',
        'test_xor_set',
    ]<|MERGE_RESOLUTION|>--- conflicted
+++ resolved
@@ -366,34 +366,12 @@
 
 
 
-<<<<<<< HEAD
-        'test_eq_class',
-
-        'test_ge_class',
-
-        'test_gt_class',
-
-        'test_le_class',
-
-
-        'test_lt_class',
-
-=======
-        'test_lshift_class',
-        'test_lshift_frozenset',
-
-        'test_modulo_class',
->>>>>>> fb3879eb
+
         'test_modulo_complex',
 
         'test_multiply_bytearray',
         'test_multiply_bytes',
 
-<<<<<<< HEAD
-        'test_ne_class',
-=======
-        'test_ne_frozenset',
->>>>>>> fb3879eb
 
 
 
