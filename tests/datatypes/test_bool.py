from .. utils import TranspileTestCase, UnaryOperationTestCase, BinaryOperationTestCase, InplaceOperationTestCase


class BoolTests(TranspileTestCase):
    def test_setattr(self):
        self.assertCodeExecution("""
            x = True
            x.attr = 42
            print('Done.')
            """)

    def test_getattr(self):
        self.assertCodeExecution("""
            x = True
            print(x.attr)
            print('Done.')
            """)


class UnaryBoolOperationTests(UnaryOperationTestCase, TranspileTestCase):
    data_type = 'bool'

    not_implemented = [
        'test_unary_positive',
        'test_unary_negative',
        'test_unary_invert',
    ]


class BinaryBoolOperationTests(BinaryOperationTestCase, TranspileTestCase):
    data_type = 'bool'

    not_implemented = [
        'test_add_bytearray',
        'test_add_class',
        'test_add_complex',
        'test_add_frozenset',
        'test_add_slice',

        'test_and_bytearray',
        'test_and_class',
        'test_and_complex',
        'test_and_frozenset',
        'test_and_int',
        'test_and_slice',

        'test_eq_bytearray',
        'test_eq_class',
        'test_eq_complex',
        'test_eq_frozenset',
        'test_eq_slice',

        'test_floor_divide_bytearray',
        'test_floor_divide_class',
        'test_floor_divide_complex',
        'test_floor_divide_frozenset',
        'test_floor_divide_slice',

        'test_ge_bytearray',
        'test_ge_class',
        'test_ge_complex',
        'test_ge_frozenset',
        'test_ge_slice',

        'test_gt_bytearray',
        'test_gt_class',
        'test_gt_complex',
        'test_gt_frozenset',
        'test_gt_slice',

        'test_le_bytearray',
        'test_le_class',
        'test_le_complex',
        'test_le_frozenset',
        'test_le_slice',

<<<<<<< HEAD
        'test_lshift_bytes',
=======
        'test_lshift_bytearray',
        'test_lshift_class',
        'test_lshift_complex',
        'test_lshift_frozenset',
        'test_lshift_slice',
>>>>>>> e791dc80

        'test_lt_bytearray',
        'test_lt_class',
        'test_lt_complex',
        'test_lt_frozenset',
        'test_lt_slice',

        'test_modulo_bytearray',
        'test_modulo_class',
        'test_modulo_complex',
        'test_modulo_frozenset',
        'test_modulo_slice',

        'test_multiply_bytearray',
        'test_multiply_bytes',
        'test_multiply_class',
        'test_multiply_complex',
        'test_multiply_frozenset',
        'test_multiply_slice',

        'test_ne_bytearray',
        'test_ne_class',
        'test_ne_complex',
        'test_ne_frozenset',
        'test_ne_slice',

        'test_or_bytearray',
        'test_or_class',
        'test_or_complex',
        'test_or_frozenset',
        'test_or_int',
        'test_or_slice',

        'test_power_bytearray',
        'test_power_class',
        'test_power_complex',
        'test_power_frozenset',
        'test_power_slice',

<<<<<<< HEAD
        'test_rshift_bytes',
=======
        'test_rshift_bytearray',
        'test_rshift_class',
        'test_rshift_complex',
        'test_rshift_frozenset',
        'test_rshift_slice',
>>>>>>> e791dc80

        'test_subscr_bool',
        'test_subscr_bytearray',
        'test_subscr_bytes',
        'test_subscr_class',
        'test_subscr_complex',
        'test_subscr_dict',
        'test_subscr_float',
        'test_subscr_frozenset',
        'test_subscr_int',
        'test_subscr_list',
        'test_subscr_None',
        'test_subscr_NotImplemented',
        'test_subscr_range',
        'test_subscr_set',
        'test_subscr_slice',
        'test_subscr_str',
        'test_subscr_tuple',

        'test_subtract_bytearray',
        'test_subtract_class',
        'test_subtract_complex',
        'test_subtract_frozenset',
        'test_subtract_slice',

        'test_true_divide_bool',
        'test_true_divide_bytearray',
        'test_true_divide_bytes',
        'test_true_divide_class',
        'test_true_divide_complex',
        'test_true_divide_dict',
        'test_true_divide_float',
        'test_true_divide_frozenset',
        'test_true_divide_int',
        'test_true_divide_list',
        'test_true_divide_None',
        'test_true_divide_NotImplemented',
        'test_true_divide_range',
        'test_true_divide_set',
        'test_true_divide_slice',
        'test_true_divide_str',
        'test_true_divide_tuple',

        'test_xor_bytearray',
        'test_xor_class',
        'test_xor_complex',
        'test_xor_frozenset',
        'test_xor_int',
        'test_xor_slice',
    ]


class InplaceBoolOperationTests(InplaceOperationTestCase, TranspileTestCase):
    data_type = 'bool'

    not_implemented = [
        'test_add_bool',
        'test_add_bytearray',
        'test_add_class',
        'test_add_complex',
        'test_add_float',
        'test_add_frozenset',
        'test_add_int',
        'test_add_slice',

        'test_and_bytearray',
        'test_and_class',
        'test_and_complex',
        'test_and_frozenset',
        'test_and_int',
        'test_and_slice',

        'test_floor_divide_bool',
        'test_floor_divide_bytearray',
        'test_floor_divide_class',
        'test_floor_divide_complex',
        'test_floor_divide_float',
        'test_floor_divide_frozenset',
        'test_floor_divide_int',
        'test_floor_divide_slice',

        'test_lshift_bool',
        'test_lshift_bytearray',
        'test_lshift_class',
        'test_lshift_complex',
<<<<<<< HEAD
        'test_lshift_int',
        'test_lshift_frozenset',
=======
        'test_lshift_frozenset',
        'test_lshift_int',
        'test_lshift_slice',
>>>>>>> e791dc80

        'test_modulo_bool',
        'test_modulo_bytearray',
        'test_modulo_class',
        'test_modulo_complex',
        'test_modulo_float',
        'test_modulo_frozenset',
        'test_modulo_int',
        'test_modulo_slice',

        'test_multiply_bool',
        'test_multiply_bytearray',
        'test_multiply_bytes',
        'test_multiply_class',
        'test_multiply_complex',
        'test_multiply_float',
        'test_multiply_frozenset',
        'test_multiply_int',
        'test_multiply_list',
        'test_multiply_slice',
        'test_multiply_str',
        'test_multiply_tuple',

        'test_or_bytearray',
        'test_or_class',
        'test_or_complex',
        'test_or_frozenset',
        'test_or_int',
        'test_or_slice',

        'test_power_bool',
        'test_power_bytearray',
        'test_power_class',
        'test_power_complex',
        'test_power_float',
        'test_power_frozenset',
        'test_power_int',
        'test_power_slice',

        'test_rshift_bool',
        'test_rshift_bytearray',
        'test_rshift_class',
        'test_rshift_complex',
        'test_rshift_int',
        'test_rshift_frozenset',
<<<<<<< HEAD
=======
        'test_rshift_slice',
>>>>>>> e791dc80

        'test_subtract_bool',
        'test_subtract_bytearray',
        'test_subtract_class',
        'test_subtract_complex',
        'test_subtract_float',
        'test_subtract_frozenset',
        'test_subtract_int',
        'test_subtract_slice',

        'test_true_divide_bool',
        'test_true_divide_bytearray',
        'test_true_divide_bytes',
        'test_true_divide_class',
        'test_true_divide_complex',
        'test_true_divide_dict',
        'test_true_divide_float',
        'test_true_divide_frozenset',
        'test_true_divide_int',
        'test_true_divide_list',
        'test_true_divide_None',
        'test_true_divide_NotImplemented',
        'test_true_divide_range',
        'test_true_divide_set',
        'test_true_divide_slice',
        'test_true_divide_str',
        'test_true_divide_tuple',

        'test_xor_bytearray',
        'test_xor_class',
        'test_xor_complex',
        'test_xor_frozenset',
        'test_xor_int',
        'test_xor_slice',
    ]<|MERGE_RESOLUTION|>--- conflicted
+++ resolved
@@ -74,15 +74,11 @@
         'test_le_frozenset',
         'test_le_slice',
 
-<<<<<<< HEAD
-        'test_lshift_bytes',
-=======
         'test_lshift_bytearray',
         'test_lshift_class',
         'test_lshift_complex',
         'test_lshift_frozenset',
         'test_lshift_slice',
->>>>>>> e791dc80
 
         'test_lt_bytearray',
         'test_lt_class',
@@ -122,15 +118,11 @@
         'test_power_frozenset',
         'test_power_slice',
 
-<<<<<<< HEAD
-        'test_rshift_bytes',
-=======
         'test_rshift_bytearray',
         'test_rshift_class',
         'test_rshift_complex',
         'test_rshift_frozenset',
         'test_rshift_slice',
->>>>>>> e791dc80
 
         'test_subscr_bool',
         'test_subscr_bytearray',
@@ -216,14 +208,9 @@
         'test_lshift_bytearray',
         'test_lshift_class',
         'test_lshift_complex',
-<<<<<<< HEAD
-        'test_lshift_int',
-        'test_lshift_frozenset',
-=======
         'test_lshift_frozenset',
         'test_lshift_int',
         'test_lshift_slice',
->>>>>>> e791dc80
 
         'test_modulo_bool',
         'test_modulo_bytearray',
@@ -269,10 +256,7 @@
         'test_rshift_complex',
         'test_rshift_int',
         'test_rshift_frozenset',
-<<<<<<< HEAD
-=======
         'test_rshift_slice',
->>>>>>> e791dc80
 
         'test_subtract_bool',
         'test_subtract_bytearray',
