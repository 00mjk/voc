--- conflicted
+++ resolved
@@ -144,12 +144,6 @@
         'test_add_complex',
         'test_add_float',
         'test_add_frozenset',
-<<<<<<< HEAD
-        'test_add_slice',
-=======
-
->>>>>>> eef9afd4
-
         'test_and_class',
         'test_and_complex',
         'test_and_frozenset',
@@ -209,7 +203,6 @@
         'test_subtract_int',
 
         'test_true_divide_bool',
-        'test_true_divide_bytearray',
         'test_true_divide_class',
         'test_true_divide_complex',
         'test_true_divide_float',
