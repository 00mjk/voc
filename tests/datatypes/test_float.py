from unittest import expectedFailure

from .. utils import TranspileTestCase, UnaryOperationTestCase, BinaryOperationTestCase, InplaceOperationTestCase


class FloatTests(TranspileTestCase):
    def test_setattr(self):
        self.assertCodeExecution("""
            x = 3.14159
            x.attr = 42
            print('Done.')
            """)

    def test_getattr(self):
        self.assertCodeExecution("""
            x = 3.14159
            print(x.attr)
            print('Done.')
            """)

    @expectedFailure
    def test_repr(self):
        self.assertCodeExecution("""
            x = 0.35
            print(x)
            x = 0.035
            print(x)
            x = 0.0035
            print(x)
            x = 0.00035
            print(x)
            x = 0.000035
            print(x)
            x = 0.0000035
            print(x)
            """)


class UnaryFloatOperationTests(UnaryOperationTestCase, TranspileTestCase):
    values = ['1.2345', '0.0', '-2.345']

    not_implemented = [
        'test_unary_invert',
    ]


class BinaryFloatOperationTests(BinaryOperationTestCase, TranspileTestCase):
    values = ['1.2345', '0.0', '-2.345']

    not_implemented = [
        'test_add_bytearray',
        'test_add_bytes',
        'test_add_class',
        'test_add_float',
        'test_add_complex',
        'test_add_frozenset',

        'test_and_bytearray',
        'test_and_bytes',
        'test_and_class',
        'test_and_complex',
        'test_and_frozenset',

<<<<<<< HEAD
        'test_direct_eq_bytes',
        'test_direct_ge_bytes',
        'test_direct_gt_bytes',
        'test_direct_le_bytes',
        'test_direct_lt_bytes',
        'test_direct_ne_bytes',

=======
>>>>>>> 79acd6fe
        'test_eq_bytearray',
        'test_eq_bytes',
        'test_eq_class',
        'test_eq_complex',
        'test_eq_frozenset',

        'test_floor_divide_bytearray',
        'test_floor_divide_bytes',
        'test_floor_divide_class',
        'test_floor_divide_complex',
        'test_floor_divide_frozenset',
<<<<<<< HEAD
        'test_floor_divide_int',
        'test_floor_divide_list',
        'test_floor_divide_none',
        'test_floor_divide_set',
        'test_floor_divide_str',
        'test_floor_divide_tuple',
=======
>>>>>>> 79acd6fe

        'test_ge_bytearray',
        'test_ge_bytes',
        'test_ge_class',
        'test_ge_complex',
        'test_ge_frozenset',

        'test_gt_bytearray',
        'test_gt_bytes',
        'test_gt_class',
        'test_gt_complex',
        'test_gt_frozenset',

        'test_le_bytearray',
        'test_le_bytes',
        'test_le_class',
        'test_le_complex',
        'test_le_frozenset',

        'test_lshift_bytearray',
        'test_lshift_bytes',
        'test_lshift_class',
        'test_lshift_complex',
        'test_lshift_frozenset',

        'test_lt_bytearray',
        'test_lt_bytes',
        'test_lt_class',
        'test_lt_complex',
        'test_lt_frozenset',

        'test_modulo_bool',
        'test_modulo_bytearray',
        'test_modulo_bytes',
        'test_modulo_class',
        'test_modulo_complex',
        'test_modulo_dict',
        'test_modulo_float',
        'test_modulo_frozenset',
        'test_modulo_int',
        'test_modulo_list',
        'test_modulo_none',
        'test_modulo_set',
        'test_modulo_str',
        'test_modulo_tuple',

        'test_multiply_bool',
        'test_multiply_bytearray',
        'test_multiply_bytes',
        'test_multiply_class',
        'test_multiply_complex',
        'test_multiply_dict',
        'test_multiply_float',
        'test_multiply_frozenset',
        'test_multiply_int',
        'test_multiply_list',
        'test_multiply_none',
        'test_multiply_set',
        'test_multiply_str',
        'test_multiply_tuple',

        'test_ne_bytearray',
        'test_ne_bytes',
        'test_ne_class',
        'test_ne_complex',
        'test_ne_frozenset',

        'test_or_bytearray',
        'test_or_bytes',
        'test_or_class',
        'test_or_complex',
        'test_or_frozenset',

        'test_power_bytearray',
        'test_power_bytes',
        'test_power_class',
        'test_power_complex',
        'test_power_float',
        'test_power_frozenset',
        'test_power_int',

        'test_rshift_bytearray',
        'test_rshift_bytes',
        'test_rshift_class',
        'test_rshift_complex',
        'test_rshift_frozenset',

        'test_subscr_bool',
        'test_subscr_bytearray',
        'test_subscr_bytes',
        'test_subscr_class',
        'test_subscr_complex',
        'test_subscr_dict',
        'test_subscr_float',
        'test_subscr_frozenset',
        'test_subscr_int',
        'test_subscr_list',
        'test_subscr_none',
        'test_subscr_set',
        'test_subscr_str',
        'test_subscr_tuple',

        'test_subtract_bytearray',
        'test_subtract_bytes',
        'test_subtract_class',
        'test_subtract_complex',
        'test_subtract_frozenset',

        'test_true_divide_bytearray',
        'test_true_divide_bytes',
        'test_true_divide_class',
        'test_true_divide_complex',
        'test_true_divide_frozenset',

        'test_xor_bytearray',
        'test_xor_bytes',
        'test_xor_class',
        'test_xor_complex',
        'test_xor_frozenset',
    ]


class InplaceFloatOperationTests(InplaceOperationTestCase, TranspileTestCase):
    values = ['1.2345', '0.0', '-2.345']

    not_implemented = [
        'test_add_bytearray',
        'test_add_bytes',
        'test_add_float',
        'test_add_class',
        'test_add_complex',
        'test_add_frozenset',

        'test_and_bytearray',
        'test_and_bytes',
        'test_and_class',
        'test_and_complex',
        'test_and_frozenset',

        'test_floor_divide_bytearray',
        'test_floor_divide_bytes',
        'test_floor_divide_class',
        'test_floor_divide_complex',
        'test_floor_divide_frozenset',

        'test_lshift_bytearray',
        'test_lshift_bytes',
        'test_lshift_class',
        'test_lshift_complex',
        'test_lshift_frozenset',

        'test_modulo_bool',
        'test_modulo_bytearray',
        'test_modulo_bytes',
        'test_modulo_class',
        'test_modulo_complex',
        'test_modulo_float',
        'test_modulo_frozenset',
        'test_modulo_int',

        'test_multiply_bool',
        'test_multiply_bytearray',
        'test_multiply_bytes',
        'test_multiply_class',
        'test_multiply_complex',
        'test_multiply_dict',
        'test_multiply_float',
        'test_multiply_frozenset',
        'test_multiply_int',
        'test_multiply_list',
        'test_multiply_none',
        'test_multiply_set',
        'test_multiply_str',
        'test_multiply_tuple',

        'test_or_bytearray',
        'test_or_bytes',
        'test_or_class',
        'test_or_complex',
        'test_or_frozenset',

        'test_power_bytearray',
        'test_power_bytes',
        'test_power_class',
        'test_power_complex',
        'test_power_dict',
        'test_power_float',
        'test_power_frozenset',
        'test_power_int',
        'test_power_list',
        'test_power_none',
        'test_power_set',
        'test_power_str',
        'test_power_tuple',

        'test_rshift_bytearray',
        'test_rshift_bytes',
        'test_rshift_class',
        'test_rshift_complex',
        'test_rshift_frozenset',

        'test_subtract_bytearray',
        'test_subtract_bytes',
        'test_subtract_class',
        'test_subtract_complex',
        'test_subtract_frozenset',

        'test_true_divide_bytearray',
        'test_true_divide_bytes',
        'test_true_divide_class',
        'test_true_divide_complex',
        'test_true_divide_frozenset',

        'test_xor_bytearray',
        'test_xor_bytes',
        'test_xor_class',
        'test_xor_complex',
        'test_xor_frozenset',
    ]<|MERGE_RESOLUTION|>--- conflicted
+++ resolved
@@ -61,7 +61,6 @@
         'test_and_complex',
         'test_and_frozenset',
 
-<<<<<<< HEAD
         'test_direct_eq_bytes',
         'test_direct_ge_bytes',
         'test_direct_gt_bytes',
@@ -69,8 +68,6 @@
         'test_direct_lt_bytes',
         'test_direct_ne_bytes',
 
-=======
->>>>>>> 79acd6fe
         'test_eq_bytearray',
         'test_eq_bytes',
         'test_eq_class',
@@ -82,15 +79,6 @@
         'test_floor_divide_class',
         'test_floor_divide_complex',
         'test_floor_divide_frozenset',
-<<<<<<< HEAD
-        'test_floor_divide_int',
-        'test_floor_divide_list',
-        'test_floor_divide_none',
-        'test_floor_divide_set',
-        'test_floor_divide_str',
-        'test_floor_divide_tuple',
-=======
->>>>>>> 79acd6fe
 
         'test_ge_bytearray',
         'test_ge_bytes',
