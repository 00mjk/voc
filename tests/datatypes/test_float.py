--- conflicted
+++ resolved
@@ -54,11 +54,7 @@
         'test_add_float',
         'test_add_complex',
         'test_add_frozenset',
-<<<<<<< HEAD
-        
-=======
-
->>>>>>> 79acd6fe
+
         'test_and_bytearray',
         'test_and_bytes',
         'test_and_class',
@@ -82,15 +78,6 @@
         'test_floor_divide_class',
         'test_floor_divide_complex',
         'test_floor_divide_frozenset',
-<<<<<<< HEAD
-        'test_floor_divide_int',
-        'test_floor_divide_list',
-        'test_floor_divide_none',
-        'test_floor_divide_set',
-        'test_floor_divide_str',
-        'test_floor_divide_tuple',
-=======
->>>>>>> 79acd6fe
 
         'test_ge_bytearray',
         'test_ge_bytes',
@@ -109,11 +96,7 @@
         'test_le_class',
         'test_le_complex',
         'test_le_frozenset',
-<<<<<<< HEAD
-    
-=======
-
->>>>>>> 79acd6fe
+
         'test_lshift_bytearray',
         'test_lshift_bytes',
         'test_lshift_class',
@@ -211,11 +194,7 @@
         'test_subtract_class',
         'test_subtract_complex',
         'test_subtract_frozenset',
-<<<<<<< HEAD
-        
-=======
-
->>>>>>> 79acd6fe
+
         'test_true_divide_bytearray',
         'test_true_divide_bytes',
         'test_true_divide_class',
@@ -240,12 +219,7 @@
         'test_add_class',
         'test_add_complex',
         'test_add_frozenset',
-<<<<<<< HEAD
-        
-        'test_and_bool',
-=======
-
->>>>>>> 79acd6fe
+
         'test_and_bytearray',
         'test_and_bytes',
         'test_and_class',
