--- conflicted
+++ resolved
@@ -89,15 +89,6 @@
     data_type = 'range'
 
     not_implemented = [
-<<<<<<< HEAD
-        'test_direct_eq_range',
-        'test_direct_ne_range',
-
-        'test_eq_range',
-=======
-        'test_modulo_complex',
->>>>>>> 5f10104c
-
         'test_multiply_bytearray',
         'test_multiply_bytes',
         'test_multiply_list',
