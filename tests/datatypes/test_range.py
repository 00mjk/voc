--- conflicted
+++ resolved
@@ -95,11 +95,6 @@
         'test_direct_eq_range',
         'test_direct_ne_range',
 
-<<<<<<< HEAD
-        'test_eq_class',
-=======
-        'test_eq_frozenset',
->>>>>>> fb3879eb
         'test_eq_range',
 
         'test_ge_class',
@@ -119,11 +114,6 @@
         'test_multiply_str',
         'test_multiply_tuple',
 
-<<<<<<< HEAD
-        'test_ne_class',
-=======
-        'test_ne_frozenset',
->>>>>>> fb3879eb
         'test_ne_range',
 
 
