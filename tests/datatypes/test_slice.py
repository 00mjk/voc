--- conflicted
+++ resolved
@@ -84,11 +84,6 @@
         'test_direct_lt_slice',
         'test_direct_ne_slice',
 
-<<<<<<< HEAD
-        'test_eq_class',
-=======
-        'test_eq_frozenset',
->>>>>>> fb3879eb
         'test_eq_slice',
 
         'test_ge_class',
@@ -112,11 +107,6 @@
         'test_multiply_str',
         'test_multiply_tuple',
 
-<<<<<<< HEAD
-        'test_ne_class',
-=======
-        'test_ne_frozenset',
->>>>>>> fb3879eb
         'test_ne_slice',
 
 
