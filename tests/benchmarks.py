import sys
from os import path
sys.path.append(path.dirname(path.dirname(path.abspath(__file__))))

from utils import *

def test_small_integers(test_case):
    print("Running", "test_small_integers")
    test_case.runAsJava(adjust("""
        for i in range(100):
            for j in range(100):
                x = -5
                for k in range(-5, 257):
                    x = x + 1
        """), timed=True)

def test_booleans(test_case):
    print("Running", "test_booleans")
    test_case.runAsJava(adjust("""
        for i in range(100000):
            x = True
            y = False

            x = (not x and y)
            y = x != y

            x = True and True and True
            y = x or False

            x = not True or (not x) or True
            y = y == y

            x = y != (not x)
            y = False or True or (not y)

            x = (x != x) or (not False)
            y = y and y and (not x)

            x = False or False or False or False
            y = True and True and True and True

            x = 1 != 0
            y = (not (not (not (not (not (not (not x)))))))

            x = ((not y) and y) == ((not (not x)) or y or (not y))
            y = False or False or (not True) or (not True) or (not True)

            x = True and (not False) and True and (not False) and False
            y = (False != False) != False
        """), timed=True)

def test_global_var_load(test_case):
    print("Running", "test_global_var_load")
    test_case.runAsJava(adjust("""
        x = 1
        y = 2

        for i in range(100000):
            print(x)
            print(y)
            print(x+y)
            print(x-y)
            print(x)
            print(y)
            print(x*y)
            print(x/y)
            print(x)
            print(y)
    """), timed=True)

def test_class_var_load(test_case):
    print("Running", "test_class_var_load")
    test_case.runAsJava(adjust("""
        class Animal:
            def __init__(self, name, sound):
                self.name = name
                self.sound = sound

            def speak(self):
                print(self.name)
                print(self.sound)
                print(self.name)
                print(self.sound)
                print(self.name)
                print(self.sound)

        lapo = Animal("Lapo", "Bow Wow")
        for i in range(100000):
            lapo.speak()
            lapo.speak()
            lapo.speak()

    """), timed=True)

def test_function_var_load(test_case):
    print("Running", "test_function_var_load")
    test_case.runAsJava(adjust("""
        def foo():
            x = 1
            y = 2
            print(x)
            print(y)
            print(x+y)
            print(x-y)
            print(x)
            print(y)
            print(x*y)
            print(x/y)
            print(x)
            print(y)

        for i in range(100000):
            foo()
    """), timed=True)

def test_code(test_case):
    print("Running", "test_code")
    test_case.runAsJava(adjust("""
        def main(n):
            def foo(n):
                return n + 1
            def bar(n):
                return n + 1
            def baz(n):
                return n + 1
            def buzz(n):
                return n + 1
            def bizz(n):
                return n + 1
            def bozz(n):
                return n + 1
            def yam(n):
                return n + 1
            def yarn(n):
                return n + 1
            return foo(bar(baz(buzz(bizz(bozz(yam(yarn(n))))))))
        for i in range(100000):
            main(i)
    """), timed=True)

def test_cmp(test_case):
    print("Running", "test_cmp")
    test_case.runAsJava(adjust("""
        x = None
        s = "mary had a little lamb"
        t = "humpty dumpty sat on a wall"

        for i in range(1000):
            for j in range(1000):
                x = s < t
                x = s <= t
                x = s == t
                x = s != t
                x = s > t
                x = s >= t

                x = 3 < 5
                x = 3 <= 5
                x = 3 == 5
                x = 3 != 5
                x = 3 > 5
                x = 3 >= 5

                x = 3 < True
                x = 3.0 <= 5
                x = None == 5
                x = [3] != 5.0
                x = [3] > [5]
                x = [3.0] > [5.0]
    """), timed=True)

def test_loops(test_case):
    print("Running", "test_loops")
    test_case.runAsJava(adjust("""
        for x in range(100):
            for y in range(100):
                for z in range(100):
                    for a in range(100):
                        pass
    """), timed=True)

def test_dict_get(test_case):
    print("Running", "test_dictionary_get")
    test_case.runAsJava(adjust("""
        dict = {1 : 2, "a" : "b"}
        for i in range(1000000):
            dict.get(i)
            dict.get(1)
            dict.get("a")
            dict.get(i)
            dict.get(1)
            dict.get("a")
    """), timed=True)

def test_dict_set(test_case):
    print("Running", "test_dictionary_set")
    test_case.runAsJava(adjust("""
        dict = {}
        for i in range(1000000):
            dict["moo"] = 1
            dict["quack"] = 2
            dict["woof"] = 3
            dict["meow"] = 4
            dict["cockadoodledoo"] = 5
            dict["hiss"] = 6
    """, timed=True)

def test_class_init(test_case):
    print("Running" , "test_class_init")
    test_case.runAsJava(adjust("""
        class A: pass
        class B: pass
        class C: pass
        class D: pass
        class E: pass
        class F: pass
        class G: pass
        class H: pass
        class I: pass
        class J: pass
        class K: pass
        class L: pass
        class M: pass
        class N: pass
        class O: pass
        class P: pass
        class Q: pass
        class R: pass
        class S: pass
        class T: pass
        class U: pass
        class V: pass
        class W: pass
        class X: pass
        class Y: pass
        class Z: pass

        a = "a"
        b = 1
        c = [1]
        d = {1 : 1}
        e = list([1])
        f = True
        g = 3.0
    """), timed=True)

def test_method(test_case):
    print("Running, test_method")
    test_case.runAsJava(adjust("""
        class MyClass:

            def A(self):
                print("A!")

            def B(self):
                print("B!")

            def C(self):
                print("C!")

        obj = MyClass()

        for i in range(1000000):
            obj.A()
            obj.B()
            obj.C()
    """), timed=True)

def main():
    test_case = TranspileTestCase()
    test_case.setUpClass()
    test_small_integers(test_case)
    test_booleans(test_case)
    test_global_var_load(test_case)
    test_class_var_load(test_case)
    test_function_var_load(test_case)
    test_code(test_case)
    test_loops(test_case)
    test_cmp(test_case)
    test_dict_get(test_case)
    test_dict_set(test_case)
<<<<<<< HEAD
    test_class_init(test_case)
=======
    test_method(test_case)
>>>>>>> f78d8cf5

if __name__== "__main__":
  main()<|MERGE_RESOLUTION|>--- conflicted
+++ resolved
@@ -279,11 +279,8 @@
     test_cmp(test_case)
     test_dict_get(test_case)
     test_dict_set(test_case)
-<<<<<<< HEAD
     test_class_init(test_case)
-=======
     test_method(test_case)
->>>>>>> f78d8cf5
 
 if __name__== "__main__":
   main()