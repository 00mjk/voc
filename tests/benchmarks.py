import sys
from os import path
sys.path.append(path.dirname(path.dirname(path.abspath(__file__))))

from utils import *

def test_small_integers(test_case):
    print("Running", "test_small_integers")
    test_case.runAsJava(adjust("""
        for i in range(100):
            for j in range(100):
                x = -5
                for k in range(-5, 257):
                    x = x + 1
        """), timed=True)

def test_booleans(test_case):
    print("Running", "test_booleans")
    test_case.runAsJava(adjust("""
        for i in range(100000):
            x = True
            y = False

            x = (not x and y)
            y = x != y

            x = True and True and True
            y = x or False

            x = not True or (not x) or True
            y = y == y

            x = y != (not x)
            y = False or True or (not y)

            x = (x != x) or (not False)
            y = y and y and (not x)

            x = False or False or False or False
            y = True and True and True and True

            x = 1 != 0
            y = (not (not (not (not (not (not (not x)))))))

            x = ((not y) and y) == ((not (not x)) or y or (not y))
            y = False or False or (not True) or (not True) or (not True)

            x = True and (not False) and True and (not False) and False
            y = (False != False) != False
        """), timed=True)

def test_global_var_load(test_case):
    print("Running", "test_global_var_load")
    test_case.runAsJava(adjust("""
        x = 1
        y = 2

        for i in range(100000):
            print(x)
            print(y)
            print(x+y)
            print(x-y)
            print(x)
            print(y)
            print(x*y)
            print(x/y)
            print(x)
            print(y)
    """), timed=True)

def test_class_var_load(test_case):
    print("Running", "test_class_var_load")
    test_case.runAsJava(adjust("""
        class Animal:
            def __init__(self, name, sound):
                self.name = name
                self.sound = sound

            def speak(self):
                print(self.name)
                print(self.sound)
                print(self.name)
                print(self.sound)
                print(self.name)
                print(self.sound)

        lapo = Animal("Lapo", "Bow Wow")
        for i in range(100000):
            lapo.speak()
            lapo.speak()
            lapo.speak()

    """), timed=True)

def test_function_var_load(test_case):
    print("Running", "test_function_var_load")
    test_case.runAsJava(adjust("""
        def foo():
            x = 1
            y = 2
            print(x)
            print(y)
            print(x+y)
            print(x-y)
            print(x)
            print(y)
            print(x*y)
            print(x/y)
            print(x)
            print(y)

        for i in range(100000):
            foo()
    """), timed=True)

def test_code(test_case):
    print("Running", "test_code")
    test_case.runAsJava(adjust("""
        def main(n):
            def foo(n):
                return n + 1
            def bar(n):
                return n + 1
            def baz(n):
                return n + 1
            def buzz(n):
                return n + 1
            def bizz(n):
                return n + 1
            def bozz(n):
                return n + 1
            def yam(n):
                return n + 1
            def yarn(n):
                return n + 1
            return foo(bar(baz(buzz(bizz(bozz(yam(yarn(n))))))))
        for i in range(100000):
            main(i)
    """), timed=True)

def test_cmp(test_case):
    print("Running", "test_cmp")
    test_case.runAsJava(adjust("""
        x = None
        s = "mary had a little lamb"
        t = "humpty dumpty sat on a wall"

        for i in range(1000):
            for j in range(1000):
                x = s < t
                x = s <= t
                x = s == t
                x = s != t
                x = s > t
                x = s >= t

                x = 3 < 5
                x = 3 <= 5
                x = 3 == 5
                x = 3 != 5
                x = 3 > 5
                x = 3 >= 5

                x = 3 < True
                x = 3.0 <= 5
                x = None == 5
                x = [3] != 5.0
                x = [3] > [5]
                x = [3.0] > [5.0]
    """), timed=True)

def test_loops(test_case):
    print("Running", "test_loops")
    test_case.runAsJava(adjust("""
        for x in range(100):
            for y in range(100):
                for z in range(100):
                    for a in range(100):
                        pass
    """), timed=True)

def test_dict_get(test_case):
    print("Running", "test_dictionary_get")
    test_case.runAsJava(adjust("""
        dict = {1 : 2, "a" : "b"}
        for i in range(1000000):
            dict.get(i)
            dict.get(1)
            dict.get("a")
            dict.get(i)
            dict.get(1)
            dict.get("a")
    """), timed=True)

<<<<<<< HEAD
def test_method(test_case):
    print("Running, test_method")
    test_case.runAsJava(adjust("""
        class MyClass:

            def A(self):
                print("A!")

            def B(self):
                print("B!")

            def C(self):
                print("C!")

        obj = MyClass()

        for i in range(1000000):
            obj.A()
            obj.B()
            obj.C()
=======
def test_dict_set(test_case):
    print("Running", "test_dictionary_set")
    test_case.runAsJava(adjust("""
        dict = {}
        for i in range(1000000):
            dict["moo"] = 1
            dict["quack"] = 2
            dict["woof"] = 3
            dict["meow"] = 4
            dict["cockadoodledoo"] = 5
            dict["hiss"] = 6
>>>>>>> 6635b4f1
    """), timed=True)

def main():
    test_case = TranspileTestCase()
    test_case.setUpClass()
    test_small_integers(test_case)
    test_booleans(test_case)
    test_global_var_load(test_case)
    test_class_var_load(test_case)
    test_function_var_load(test_case)
    test_code(test_case)
    test_loops(test_case)
    test_cmp(test_case)
    test_dict_get(test_case)
<<<<<<< HEAD
    test_method(test_case)
=======
    test_dict_set(test_case)
>>>>>>> 6635b4f1

if __name__== "__main__":
  main()<|MERGE_RESOLUTION|>--- conflicted
+++ resolved
@@ -192,28 +192,6 @@
             dict.get("a")
     """), timed=True)
 
-<<<<<<< HEAD
-def test_method(test_case):
-    print("Running, test_method")
-    test_case.runAsJava(adjust("""
-        class MyClass:
-
-            def A(self):
-                print("A!")
-
-            def B(self):
-                print("B!")
-
-            def C(self):
-                print("C!")
-
-        obj = MyClass()
-
-        for i in range(1000000):
-            obj.A()
-            obj.B()
-            obj.C()
-=======
 def test_dict_set(test_case):
     print("Running", "test_dictionary_set")
     test_case.runAsJava(adjust("""
@@ -225,7 +203,28 @@
             dict["meow"] = 4
             dict["cockadoodledoo"] = 5
             dict["hiss"] = 6
->>>>>>> 6635b4f1
+    """), timed=True)
+
+def test_method(test_case):
+    print("Running, test_method")
+    test_case.runAsJava(adjust("""
+        class MyClass:
+
+            def A(self):
+                print("A!")
+
+            def B(self):
+                print("B!")
+
+            def C(self):
+                print("C!")
+
+        obj = MyClass()
+
+        for i in range(1000000):
+            obj.A()
+            obj.B()
+            obj.C()
     """), timed=True)
 
 def main():
@@ -240,11 +239,8 @@
     test_loops(test_case)
     test_cmp(test_case)
     test_dict_get(test_case)
-<<<<<<< HEAD
+    test_dict_set(test_case)
     test_method(test_case)
-=======
-    test_dict_set(test_case)
->>>>>>> 6635b4f1
 
 if __name__== "__main__":
   main()