--- conflicted
+++ resolved
@@ -31,12 +31,6 @@
     functions = ["divmod"]
 
     not_implemented = [
-        'test_bool_bytearray',
-        'test_bool_class',
-        'test_bool_complex',
-        'test_bool_frozenset',
-<<<<<<< HEAD
-
         'test_bytearray_bool',
         'test_bytearray_bytearray',
         'test_bytearray_bytes',
@@ -53,13 +47,15 @@
         'test_bytearray_str',
         'test_bytearray_tuple',
 
-=======
->>>>>>> 86f69dd9
         'test_bytes_bytearray',
         'test_bytes_class',
         'test_bytes_complex',
         'test_bytes_frozenset',
-<<<<<<< HEAD
+
+        'test_bool_bytearray',
+        'test_bool_class',
+        'test_bool_complex',
+        'test_bool_frozenset',
 
         'test_class_bool',
         'test_class_bytearray',
@@ -153,6 +149,4 @@
         'test_tuple_class',
         'test_tuple_complex',
         'test_tuple_frozenset',
-=======
->>>>>>> 86f69dd9
     ]