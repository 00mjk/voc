--- conflicted
+++ resolved
@@ -10,10 +10,7 @@
 
     not_implemented = [
         'test_tuple',
-<<<<<<< HEAD
         'test_obj',
-    ]
-=======
     ]
 
     substitutions = {
@@ -31,5 +28,4 @@
         ]
     }
 
-    substitutions.update(SAMPLE_SUBSTITUTIONS)
->>>>>>> 2a211d5c
+    substitutions.update(SAMPLE_SUBSTITUTIONS)