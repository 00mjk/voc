--- conflicted
+++ resolved
@@ -31,9 +31,6 @@
 class BuiltinSumFunctionTests(BuiltinFunctionTestCase, TranspileTestCase):
     functions = ["sum"]
 
-<<<<<<< HEAD
-    not_implemented = []
-=======
     not_implemented = [
         'test_bytearray',
         'test_bytes',
@@ -44,5 +41,4 @@
         'test_set',
         'test_slice',
         'test_str',
-    ]
->>>>>>> 84102167
+    ]