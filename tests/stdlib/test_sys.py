import sys

from unittest import expectedFailure

from ..utils import TranspileTestCase


class SysModuleTests(TranspileTestCase):

    ############################################################
    # __displayhook__
    @expectedFailure
    def test___displayhook__(self):
        self.assertCodeExecution("""
            import sys
            print(sys.__displayhook__())
            """)

    ############################################################
    # __doc__
    def test___doc__(self):
        if sys.hexversion < 0x03040500:
            # A minor change in the docstring for 3.4.5
            substitutions = {
                'the value of the largest Unicode code point': [
                    'the value of the largest Unicode codepoint'
                ]
            }
        else:
            substitutions = None

        self.assertCodeExecution(
            """
            import sys
            print(sys.__doc__)
<<<<<<< HEAD
            """)
=======
            print('Done.')
            """,
            substitutions=substitutions
        )
>>>>>>> 8c5d4bb8

    ############################################################
    # __egginsert
    @expectedFailure
    def test___egginsert(self):
        self.assertCodeExecution("""
            import sys
            print(sys.__egginsert)
            """)

    ############################################################
    # __excepthook__
    @expectedFailure
    def test___excepthook__(self):
        self.assertCodeExecution("""
            import sys
            print(sys.__excepthook__())
            """)

    ############################################################
    # __loader__
        self.assertCodeExecution("""
            import sys
            print(sys.__excepthook__())
            """)

    ############################################################
    # __name__
    def test___name__(self):
        self.assertCodeExecution("""
            import sys
            print(sys.__name__)
            """)

    ############################################################
    # __package__
    def test___package__(self):
        self.assertCodeExecution("""
            import sys
            print(sys.__package__)
            """)

    ############################################################
    # __plen
    @expectedFailure
    def test___plen(self):
        self.assertCodeExecution("""
            import sys
            print(sys.__plen)
            """)

    ############################################################
    # __spec__
    @expectedFailure
    def test___spec__(self):
        self.assertCodeExecution("""
            import sys
            print(sys.__spec__())
            """)

    ############################################################
    # __stderr__
    @expectedFailure
    def test___stderr__(self):
        self.assertCodeExecution("""
            import sys
            print(sys.__stderr__())
            """)

    ############################################################
    # __stdin__
    @expectedFailure
    def test___stdin__(self):
        self.assertCodeExecution("""
            import sys
            print(sys.__stdin__())
            """)

    ############################################################
    # __stdout__
    @expectedFailure
    def test___stdout__(self):
        self.assertCodeExecution("""
            import sys
            print(sys.__stdout__())
            """)

    ############################################################
    # _clear_type_cache
    @expectedFailure
    def test__clear_type_cache(self):
        self.assertCodeExecution("""
            import sys
            print(sys._clear_type_cache())
            """)

    ############################################################
    # _current_frames
    @expectedFailure
    def test__current_frames(self):
        self.assertCodeExecution("""
            import sys
            print(sys._current_frames())
            """)

    ############################################################
    # _debugmallocstats
    @expectedFailure
    def test__debugmallocstats(self):
        self.assertCodeExecution("""
            import sys
            print(sys._debugmallocstats())
            """)

    ############################################################
    # getframe
    @expectedFailure
    def test__getframe(self):
        self.assertCodeExecution("""
            import sys
            print(sys._getframe())
            """)

    ############################################################
    # _mercurial
    @expectedFailure
    def test__mercurial(self):
        self.assertCodeExecution("""
            import sys
            print(sys._mercurial)
            """)

    ############################################################
    # _xoptions
    @expectedFailure
    def test__xoptions(self):
        self.assertCodeExecution("""
            import sys
            print(sys._xoptions)
            """)

    ############################################################
    # abiflags
    @expectedFailure
    def test_abiflags(self):
        self.assertCodeExecution("""
            import sys
            print(sys.abiflags)
            """)

    ############################################################
    # api_version
    @expectedFailure
    def test_api_version(self):
        self.assertCodeExecution("""
            import sys
            print(sys.api_version)
            """)

    ############################################################
    # argv
    def test_argv(self):
        self.assertCodeExecution("""
            import sys
            print('ARGS =', sys.argv)
            """)

        self.assertCodeExecution("""
            import sys
            print('ARGS =', sys.argv)
            """, args=['1', 'asdf', '3'])

    ############################################################
    # base_exec_prefix
    @expectedFailure
    def test_base_exec_prefix(self):
        self.assertCodeExecution("""
            import sys
            print(sys.base_exec_prefix)
            """)

    ############################################################
    # base_prefix
    @expectedFailure
    def test_base_prefix(self):
        self.assertCodeExecution("""
            import sys
            print(sys.base_prefix)
            """)

    ############################################################
    # builtin_module_names
    @expectedFailure
    def test_builtin_module_names(self):
        self.assertCodeExecution("""
            import sys
            print(sys.builtin_module_names)
            """)

    ############################################################
    # byteorder
    @expectedFailure
    def test_byteorder(self):
        self.assertCodeExecution("""
            import sys
            print(sys.byteorder)
            """)

    ############################################################
    # call_tracing
    @expectedFailure
    def test_call_tracing(self):
        self.assertCodeExecution("""
            import sys
            print(sys.call_tracing())
            """)

    ############################################################
    # callstats
    @expectedFailure
    def test_callstats(self):
        self.assertCodeExecution("""
            import sys
            print(sys.callstats())
            """)

    ############################################################
    # copyright
    @expectedFailure
    def test_copyright(self):
        self.assertCodeExecution("""
            import sys
            print(sys.copyright)
            """)

    ############################################################
    # displayhook
    @expectedFailure
    def test_displayhook(self):
        self.assertCodeExecution("""
            import sys
            print(sys.displayhook)
            """)

    ############################################################
    # dont_write_bytecode
    @expectedFailure
    def test_dont_write_bytecode(self):
        self.assertCodeExecution("""
            import sys
            print(sys.dont_write_bytecode)
            """)

    ############################################################
    # exc_info
    @expectedFailure
    def test_exc_info(self):
        self.assertCodeExecution("""
            import sys
            prexc_info()int(sys.exc_info())
            """)

    ############################################################
    # excepthook
    @expectedFailure
    def test_excepthook(self):
        self.assertCodeExecution("""
            import sys
            print(sys.excepthook)
            """)

    ############################################################
    # exec_prefix
    @expectedFailure
    def test_exec_prefix(self):
        self.assertCodeExecution("""
            import sys
            print(sys.exec_prefix)
            """)

    ############################################################
    # executable
    @expectedFailure
    def test_executable(self):
        self.assertCodeExecution("""
            import sys
            print(sys.executable)
            """)

    ############################################################
    # exit
    def test_exit_from_static(self):
        # Exit from static block
        self.assertCodeExecution("""
            import sys
            print(sys.exit())
            """, exits_early=True)

    def test_exit(self):
        # From inside main
        self.assertCodeExecution("""
            import sys
            if __name__ == '__main__':
                print(sys.exit())
            """, run_in_function=False)

        # From a method called from inside main
        self.assertCodeExecution("""
            import sys

            def foo():
                print(sys.exit())

            if __name__ == '__main__':
                foo()
            """, run_in_function=False)

    ############################################################
    # flags
    @expectedFailure
    def test_flags(self):
        self.assertCodeExecution("""
            import sys
            print(sys.flags())
            """)

    ############################################################
    # float_info
    @expectedFailure
    def test_float_info(self):
        self.assertCodeExecution("""
            import sys
            print(sys.float_info())
            """)

    ############################################################
    # float_repr_style
    @expectedFailure
    def test_float_repr_style(self):
        self.assertCodeExecution("""
            import sys
            print(sys.float_repr_style)
            """)

    ############################################################
    # getallocatedblocks
    @expectedFailure
    def test_getallocatedblocks(self):
        self.assertCodeExecution("""
            import sys
            print(sys.getallocatedblocks())
            """)

    ############################################################
    # getcheckinterval
    @expectedFailure
    def test_getcheckinterval(self):
        self.assertCodeExecution("""
            import sys
            print(sys.getcheckinterval())
            """)

    ############################################################
    # getdefaultencoding
    @expectedFailure
    def test_getdefaultencoding(self):
        self.assertCodeExecution("""
            import sys
            print(sys.getdefaultencoding())
            """)

    ############################################################
    # getdlopenflags
    @expectedFailure
    def test_getdlopenflags(self):
        self.assertCodeExecution("""
            import sys
            print(sys.getdlopenflags())
            """)

    ############################################################
    # getfilesystemencoding
    @expectedFailure
    def test_getfilesystemencoding(self):
        self.assertCodeExecution("""
            import sys
            print(sys.getfilesystemencoding())
            """)

    ############################################################
    # getprofile
    @expectedFailure
    def test_getprofile(self):
        self.assertCodeExecution("""
            import sys
            print(sys.getprofile())
            """)

    ############################################################
    # getrecursionlimit
    @expectedFailure
    def test_getrecursionlimit(self):
        self.assertCodeExecution("""
            import sys
            print(sys.getrecursionlimit())
            """)

    ############################################################
    # getrefcount
    @expectedFailure
    def test_getrefcount(self):
        self.assertCodeExecution("""
            import sys
            print(sys.getrefcount())
            """)

    ############################################################
    # getsizeof
    @expectedFailure
    def test_getsizeof(self):
        self.assertCodeExecution("""
            import sys
            print(sys.getsizeof())
            """)

    ############################################################
    # Float getswitchinterval
    @expectedFailure
    def test_getswi(self):
        self.assertCodeExecution("""
            import sys
            print(sys.getswi())
            """)

    ############################################################
    # gettrace
    @expectedFailure
    def test_gettrace(self):
        self.assertCodeExecution("""
            import sys
            print(sys.gettrace())
            """)

    ############################################################
    # hash_info
    @expectedFailure
    def test_hash_info(self):
        self.assertCodeExecution("""
            import sys
            print(sys.hash_info)
            """)

    ############################################################
    # hexversion
    def test_hexversion(self):
        self.assertCodeExecution("""
            import sys
            print(sys.hexversion)
            """)

    ############################################################
    # implementation
    @expectedFailure
    def test_implementati(self):
        self.assertCodeExecution("""
            import sys
            print(sys.implementati())
            """)

    ############################################################
    # int_info
    @expectedFailure
    def test_int_info(self):
        self.assertCodeExecution("""
            import sys
            print(sys.int_info())
            """)

    ############################################################
    # intern
    @expectedFailure
    def test_intern(self):
        self.assertCodeExecution("""
            import sys
            print(sys.intern())
            """)

    ############################################################
    # last_traceback
    @expectedFailure
    def test_last_traceba(self):
        self.assertCodeExecution("""
            import sys
            print(sys.last_traceba())
            """)

    ############################################################
    # last_type
    @expectedFailure
    def test_last_type(self):
        self.assertCodeExecution("""
            import sys
            print(sys.last_type())
            """)

    ############################################################
    # last_value
    @expectedFailure
    def test_last_value(self):
        self.assertCodeExecution("""
            import sys
            print(sys.last_value())
            """)

    ############################################################
    # maxsize
    @expectedFailure
    def test_maxsize(self):
        self.assertCodeExecution("""
            import sys
            print(sys.maxsize)
            """)

    ############################################################
    # maxunicode
    @expectedFailure
    def test_maxunicode(self):
        self.assertCodeExecution("""
            import sys
            print(sys.maxunicode)
            """)

    ############################################################
    # meta_path
    @expectedFailure
    def test_meta_path(self):
        self.assertCodeExecution("""
            import sys
            print(sys.meta_path)
            """)

    ############################################################
    # modules
    @expectedFailure
    def test_modules(self):
        self.assertCodeExecution("""
            import sys
            print(sys.modules)
            """)

    ############################################################
    # path
    @expectedFailure
    def test_path(self):
        self.assertCodeExecution("""
            import sys
            print(sys.path)
            """)

    ############################################################
    # path_hooks
    @expectedFailure
    def test_path_hooks(self):
        self.assertCodeExecution("""
            import sys
            print(sys.path_hooks)
            """)

    ############################################################
    # path_importer_cache
    @expectedFailure
    def test_path_importer_cache(self):
        self.assertCodeExecution("""
            import sys
            print(sys.path_importer_cache)
            """)

    ############################################################
    # platform
    def test_platform(self):
        self.assertCodeExecution("""
            import sys
            print(sys.platform)
            """)

    ############################################################
    # prefix
    @expectedFailure
    def test_prefix(self):
        self.assertCodeExecution("""
            import sys
            print(sys.prefix)
            """)

    ############################################################
    # ps1
    @expectedFailure
    def test_ps1(self):
        self.assertCodeExecution("""
            import sys
            print(sys.ps1)
            """)

    ############################################################
    # ps2
    @expectedFailure
    def test_ps2(self):
        self.assertCodeExecution("""
            import sys
            print(sys.ps2)
            """)

    ############################################################
    # ps3
    @expectedFailure
    def test_ps3(self):
        self.assertCodeExecution("""
            import sys
            print(sys.ps3)
            """)

    ############################################################
    # real_prefix
    @expectedFailure
    def test_real_prefix(self):
        self.assertCodeExecution("""
            import sys
            print(sys.real_prefix)
            """)

    ############################################################
    # setcheckinterval
    @expectedFailure
    def test_setcheckinterval(self):
        self.assertCodeExecution("""
            import sys
            print(sys.setcheckinterval())
            """)

    ############################################################
    # setdlopenflags
    @expectedFailure
    def test_setdlopenflags(self):
        self.assertCodeExecution("""
            import sys
            print(sys.setdlopenflags())
            """)

    ############################################################
    # setprofile
    @expectedFailure
    def test_setprofile(self):
        self.assertCodeExecution("""
            import sys
            print(sys.setprofile())
            """)

    ############################################################
    # setrecursionlimit
    @expectedFailure
    def test_setrecursionlimit(self):
        self.assertCodeExecution("""
            import sys
            print(sys.setrecursionlimit())
            """)

    ############################################################
    # setswitchinterval
    @expectedFailure
    def test_setswitchinterval(self):
        self.assertCodeExecution("""
            import sys
            print(sys.setswitchinterval())
            """)

    ############################################################
    # settrace
    @expectedFailure
    def test_settrace(self):
        self.assertCodeExecution("""
            import sys
            print(sys.settrace())
            """)

    ############################################################
    # stderr
    @expectedFailure
    def test_stderr(self):
        self.assertCodeExecution("""
            import sys
            print(sys.stderr())
            """)

    ############################################################
    # stdin
    @expectedFailure
    def test_stdin(self):
        self.assertCodeExecution("""
            import sys
            print(sys.stdin())
            """)

    ############################################################
    # stdout
    @expectedFailure
    def test_stdout(self):
        self.assertCodeExecution("""
            import sys
            print(sys.stdout())
            """)

    ############################################################
    # thread_info
    @expectedFailure
    def test_thread_info(self):
        self.assertCodeExecution("""
            import sys
            print(sys.thread_info())
            """)

    ############################################################
    # version
    @expectedFailure
    def test_version(self):
        self.assertCodeExecution("""
            import sys
            lines = sys.version.split('\n')
            print("There are %d lines" % len(lines))
            print(lines[0].split(' ')[0])
            """)

    ############################################################
    # version_info
    def test_version_info(self):
        self.assertCodeExecution("""
            import sys
            print(sys.version_info)
            """)

    ############################################################
    # warnoptions
    @expectedFailure
    def test_warnoptions(self):
        self.assertCodeExecution("""
            import sys
            print(sys.warnoptions)
            """)<|MERGE_RESOLUTION|>--- conflicted
+++ resolved
@@ -33,14 +33,10 @@
             """
             import sys
             print(sys.__doc__)
-<<<<<<< HEAD
-            """)
-=======
-            print('Done.')
+            """)
             """,
             substitutions=substitutions
         )
->>>>>>> 8c5d4bb8
 
     ############################################################
     # __egginsert
